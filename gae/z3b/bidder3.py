import z3
from third_party import enum
from core.callhistory import CallHistory
from core.call import Call
from core.hand import Hand
from core.callexplorer import CallExplorer
import core.suit as suit
from itertools import chain
import copy
from third_party.memoized import memoized


spades, hearts, diamonds, clubs, points = z3.Ints('spades hearts diamonds clubs points')

ace_of_spades, king_of_spades, queen_of_spades, jack_of_spades = z3.Ints(
    'ace_of_spades king_of_spades queen_of_spades jack_of_spades')
ace_of_hearts, king_of_hearts, queen_of_hearts, jack_of_hearts = z3.Ints(
    'ace_of_hearts king_of_hearts queen_of_hearts jack_of_hearts')
ace_of_diamonds, king_of_diamonds, queen_of_diamonds, jack_of_diamonds = z3.Ints(
    'ace_of_diamonds king_of_diamonds queen_of_diamonds jack_of_diamonds')
ace_of_clubs, king_of_clubs, queen_of_clubs, jack_of_clubs = z3.Ints(
    'ace_of_clubs king_of_clubs queen_of_clubs jack_of_clubs')

axioms = [
    spades + hearts + diamonds + clubs == 13,
    spades >= 0,
    hearts >= 0,
    diamonds >= 0,
    clubs >= 0,
    0 <= points <= 37,

    0 <= ace_of_spades <= 1,
    0 <= king_of_spades <= 1,
    0 <= queen_of_spades <= 1,
    0 <= jack_of_spades <= 1,
    ace_of_spades + king_of_spades + queen_of_spades + jack_of_spades <= spades,

    0 <= ace_of_hearts <= 1,
    0 <= king_of_hearts <= 1,
    0 <= queen_of_hearts <= 1,
    0 <= jack_of_hearts <= 1,
    ace_of_hearts + king_of_hearts + queen_of_hearts + jack_of_hearts <= hearts,

    0 <= ace_of_diamonds <= 1,
    0 <= king_of_diamonds <= 1,
    0 <= queen_of_diamonds <= 1,
    0 <= jack_of_diamonds <= 1,
    ace_of_diamonds + king_of_diamonds + queen_of_diamonds + jack_of_diamonds <= diamonds,

    0 <= ace_of_clubs <= 1,
    0 <= king_of_clubs <= 1,
    0 <= queen_of_clubs <= 1,
    0 <= jack_of_clubs <= 1,
    ace_of_clubs + king_of_clubs + queen_of_clubs + jack_of_clubs <= clubs,

    4 * ace_of_spades   + 3 * king_of_spades   + 2 * queen_of_spades   + 1 * jack_of_spades   +
    4 * ace_of_hearts   + 3 * king_of_hearts   + 2 * queen_of_hearts   + 1 * jack_of_hearts   +
    4 * ace_of_diamonds + 3 * king_of_diamonds + 2 * queen_of_diamonds + 1 * jack_of_diamonds +
    4 * ace_of_clubs    + 3 * king_of_clubs    + 2 * queen_of_clubs    + 1 * jack_of_clubs    == points
]

rule_of_twenty = z3.Or(
    spades + hearts + points >= 20,
    spades + diamonds + points >= 20,
    spades + clubs + points >= 20,
    hearts + diamonds + points >= 20,
    hearts + clubs + points >= 20,
    diamonds + clubs + points >= 20)

rule_of_nineteen = z3.Or(
    spades + hearts + points >= 19,
    spades + diamonds + points >= 19,
    spades + clubs + points >= 19,
    hearts + diamonds + points >= 19,
    hearts + clubs + points >= 19,
    diamonds + clubs + points >= 19)

rule_of_fifteen = spades + points >= 15

number_of_aces = ace_of_spades + ace_of_hearts + ace_of_diamonds + ace_of_clubs

balanced = z3.And(clubs >= 2, diamonds >= 2, hearts >= 2, spades >= 2,
    z3.Or(
        z3.And(hearts > 2, diamonds > 2, clubs > 2),
        z3.And(spades > 2, diamonds > 2, clubs > 2),
        z3.And(spades > 2, hearts > 2, clubs > 2),
        z3.And(spades > 2, hearts > 2, diamonds > 2),
    )
)

NO_CONSTRAINTS = z3.BoolVal(True)


def expr_for_suit(suit):
    return (clubs, diamonds, hearts, spades)[suit]


def expr_for_hand(hand):
    cards_in_spades = hand.cards_in_suit(suit.SPADES)
    cards_in_hearts = hand.cards_in_suit(suit.HEARTS)
    cards_in_diamonds = hand.cards_in_suit(suit.DIAMONDS)
    cards_in_clubs = hand.cards_in_suit(suit.CLUBS)

    return z3.And(
        spades == len(cards_in_spades),
        hearts == len(cards_in_hearts),
        diamonds == len(cards_in_diamonds),
        clubs == len(cards_in_clubs),

        ace_of_spades == int('A' in cards_in_spades),
        king_of_spades == int('K' in cards_in_spades),
        queen_of_spades == int('Q' in cards_in_spades),
        jack_of_spades == int('J' in cards_in_spades),

        ace_of_hearts == int('A' in cards_in_hearts),
        king_of_hearts == int('K' in cards_in_hearts),
        queen_of_hearts == int('Q' in cards_in_hearts),
        jack_of_hearts == int('J' in cards_in_hearts),

        ace_of_diamonds == int('A' in cards_in_diamonds),
        king_of_diamonds == int('K' in cards_in_diamonds),
        queen_of_diamonds == int('Q' in cards_in_diamonds),
        jack_of_diamonds == int('J' in cards_in_diamonds),

        ace_of_clubs == int('A' in cards_in_clubs),
        king_of_clubs == int('K' in cards_in_clubs),
        queen_of_clubs == int('Q' in cards_in_clubs),
        jack_of_clubs == int('J' in cards_in_clubs),
    )


class SolverPool(object):
    @memoized
    def solver_for_hand(self, hand):
        solver = z3.SolverFor('QF_LIA')
        solver.add(axioms)
        solver.add(expr_for_hand(hand))
        return solver


solver_pool = SolverPool()


# Intra-bid priorities, first phase, "interpretation priorities", like "natural, conventional" (possibly should be called types?) These select which "1N" meaning is correct.
# Inter-bid priorities, "which do you look at first" -- these order preference between "1H, vs. 1S"
# Tie-breaker-priorities -- planner stage, when 2 bids match which we make.

positions = enum.Enum(
    "RHO",
    "Partner",
    "LHO",
    "Me",
)


annotations = enum.Enum(
    "Opening",
    "NoTrumpSystemsOn",
    "Artificial",
    "Stayman",
    "Gerber",
)


categories = enum.Enum(
    "Relay",
    "FeatureAsking",
    "NoTrump",
)


class Precondition(object):
    def __repr__(self):
        return "%s()" % self.name()

    def name(self):
        return self.__class__.__name__

    def fits(self, history, call):
        pass


class InvertedPrecondition(Precondition):
    def __init__(self, precondition):
        self.precondition = precondition

    def name(self):
        return "not" + self.precondition.name()

    def fits(self, history, call):
        return not self.precondition.fits(history, call)


class NoOpening(Precondition):
    def fits(self, history, call):
        return annotations.Opening not in history.annotations


class Opened(Precondition):
    def __init__(self, position):
        self.position = position

    def fits(self, history, call):
        return annotations.Opening in history.annotations_for_position(self.position)


class LastBidHasAnnotation(Precondition):
    def __init__(self, position, annotation):
        self.position = position
        self.annotation = annotation

    def fits(self, history, call):
        return self.annotation in history.view_for(self.position).annotations_for_last_call


class LastBidHasStrain(Precondition):
    def __init__(self, position, strain):
        self.position = position
        self.strain = strain

    def fits(self, history, call):
        last_call = history.view_for(self.position).last_call
        return last_call and last_call.strain == self.strain


class LastBidWas(Precondition):
    def __init__(self, position, call_name):
        self.position = position
        self.call_name = call_name

    def fits(self, history, call):
        last_call = history.view_for(self.position).last_call
        return last_call and last_call.name == self.call_name


class RaiseOfPartnersLastSuit(Precondition):
    def fits(self, history, call):
        partner_last_call = history.partner.last_call
        if not partner_last_call or partner_last_call.strain not in suit.SUITS:
            return False
        return call.strain == partner_last_call.strain and history.partner.min_length(partner_last_call.strain) >= 3


class UnbidSuit(Precondition):
    def fits(self, history, call):
        if call.strain not in suit.SUITS:
            return False
        return history.is_unbid_suit(call.strain)


class Jump(Precondition):
    def __init__(self, exact_size=None):
        self.exact_size = exact_size

    def _jump_size(self, last_call, call):
        if call.strain <= last_call.strain:
            # If the new suit is less than the last bid one, than we need to change more than one level for it to be a jump.
            return call.level() - last_call.level() - 1
        # Otherwise any bid not at the current level is a jump.
        return call.level() - last_call.level()

    def fits(self, history, call):
        if call.is_pass():
            return False
        if call.is_double() or call.is_redouble():
            call = history.call_history.last_contract()

        last_call = self._last_call(history)
        if not last_call or not last_call.is_contract():  # If we don't have a previous bid to compare to, this can't be a jump.
            return False
        jump_size = self._jump_size(last_call, call)
        if self.exact_size is None:
            return jump_size != 0
        return self.exact_size == jump_size

    def _last_call(self, history):
        raise NotImplementedError


class JumpFromLastContract(Jump):
    def _last_call(self, history):
        return history.call_history.last_contract()


class JumpFromMyLastBid(Jump):
    def _last_call(self, history):
        return history.me.last_call


class JumpFromPartnerLastBid(Jump):
    def _last_call(self, history):
        return history.partner.last_call


class NotJumpFromLastContract(JumpFromLastContract):
    def __init__(self):
        JumpFromLastContract.__init__(self, exact_size=0)


class NotJumpFromMyLastBid(JumpFromMyLastBid):
    def __init__(self):
        JumpFromMyLastBid.__init__(self, exact_size=0)


class NotJumpFromPartnerLastBid(JumpFromPartnerLastBid):
    def __init__(self):
        JumpFromPartnerLastBid.__init__(self, exact_size=0)


class Rule(object):
    # FIXME: Consider splitting call_preconditions out from preconditions
    # for preconditions which only operate on the call?
    preconditions = []
    category = None # Intra-bid priority
    requires_planning = False

    call_name = None # call_name = '1C' -> preconditons = [CallName('1C')]
    call_names = None # call_names = ['1C', '1D'] -> preconditons = [CallNames('1C', '1D')]

    constraints = {}
    shared_constraints = []
    annotations = []
    conditional_priorities = []
    priority = None

    def __init__(self):
        assert self.priority or self.constraints, "" + self.name() + " is missing priority"
        assert not self.conditional_priorities or not self.constraints
        # conditional_priorities only works with a single call_name.
        assert not self.conditional_priorities or self.call_name

    def name(self):
        return self.__class__.__name__

    def __repr__(self):
        return "%s()" % self.name()

    def fits_preconditions(self, history, call):
        for precondition in self.preconditions:
            if not precondition.fits(history, call):
                return False
        return True

    def _possible_calls_over(self, history):
        # If this Rule has explicit call restrictions, we only need to consider those.
        # FIXME: We should probably standardize this on some sort of call_preconditions instead.        
        if self.call_name:
            return [Call.from_string(self.call_name)]
        elif self.call_names:
            return map(Call.from_string, self.call_names)
        elif self.constraints:
            return map(Call.from_string, self.constraints.keys())
        # Otherwise we need to run all possible calls through the preconditions.
        return CallExplorer().possible_calls_over(history.call_history)

    def calls_over(self, history):
        for call in self._possible_calls_over(history):
            if self.fits_preconditions(history, call):
                yield call

    def possible_priorities_and_conditions_for_call(self, call):
        # conditional_priorities only work for a single call_name
        for condition, priority in self.conditional_priorities:
            yield priority, condition

        _, priority = self._per_call_constraints_and_priority(call)
        assert priority
        yield priority, NO_CONSTRAINTS

    @memoized
    def priority_for_call_and_hand(self, solver, history, call, hand):
        if not is_possible(solver, self.constraints_expr_for_call(history, call)):
            return None

        for condition, priority in self.conditional_priorities:
            if is_possible(solver, condition):
                return priority

        _, priority = self._per_call_constraints_and_priority(call)
        if priority:
            return priority

        return self.priority

    def _exprs_from_constraints(self, constraints, history, call):
        if not constraints:
            return [NO_CONSTRAINTS]

        if isinstance(constraints, Constraint):
            return [constraints.expr(history, call)]

        if isinstance(constraints, z3.ExprRef):
            return [constraints]

        return chain.from_iterable([self._exprs_from_constraints(constraint, history, call) for constraint in constraints])

    # constraints accepts various forms including:
    # constraints = { '1H': hearts > 5 }
    # constraints = { '1H': (hearts > 5, priority) }

    # FIXME: Should we split this into two methods? on for priority and one for constraints?
    def _per_call_constraints_and_priority(self, call):
        constraints_tuple = self.constraints.get(call.name)
        if not constraints_tuple:
            return None, self.priority

        try:
            if isinstance(list(constraints_tuple)[-1], enum.EnumValue):
                assert len(constraints_tuple) == 2
                return constraints_tuple
        except TypeError:
            return constraints_tuple, self.priority

    def constraints_expr_for_call(self, history, call):
        exprs = []
        per_call_constraints, _ = self._per_call_constraints_and_priority(call)
        if per_call_constraints:
            exprs.extend(self._exprs_from_constraints(per_call_constraints, history, call))
        exprs.extend(self._exprs_from_constraints(self.shared_constraints, history, call))
        return z3.And(exprs)


opening_priorities = enum.Enum(
    "StrongTwoClubs",
    "NoTrumpOpening",
    "LongestMajor",
    "HigherMajor",
    "LowerMajor",
    "LongestMinor",
    "HigherMinor",
    "LowerMinor",
)


class Opening(Rule):
    annotations = [annotations.Opening]
    preconditions = [NoOpening()]


class OneClubOpening(Opening):
    call_name = '1C'
    shared_constraints = [rule_of_twenty, clubs >= 3]
    conditional_priorities = [
        (z3.Or(clubs > diamonds, z3.And(clubs == 3, diamonds == 3)), opening_priorities.LongestMinor),
    ]
    priority = opening_priorities.LowerMinor


class OneDiamondOpening(Opening):
    call_name = '1D'
    shared_constraints = [rule_of_twenty, diamonds >= 3]
    conditional_priorities = [
        (diamonds > clubs, opening_priorities.LongestMinor),
    ]
    priority = opening_priorities.HigherMinor


class OneHeartOpening(Opening):
    call_name = '1H'
    shared_constraints = [rule_of_twenty, hearts >= 5]
    conditional_priorities = [
        (hearts > spades, opening_priorities.LongestMajor),
    ]
    priority = opening_priorities.LowerMajor


class OneSpadeOpening(Opening):
    call_name = '1S'
    shared_constraints = [rule_of_twenty, spades >= 5]
    conditional_priorities = [
        (spades > hearts, opening_priorities.LongestMajor),
    ]
    priority = opening_priorities.HigherMajor


class NoTrumpOpening(Opening):
    annotations = Opening.annotations + [annotations.NoTrumpSystemsOn]
    constraints = {
        '1N': z3.And(points >= 15, points <= 17, balanced),
        '2N': z3.And(points >= 20, points <= 21, balanced)
    }
    priority = opening_priorities.NoTrumpOpening


# class OneNoTrumpOpening(Opening):
#     call_name = '1N'
#     shared_constraints = 


# class TwoNoTrumpOpening(Opening):
#     annotations = Opening.annotations + [annotations.NoTrumpSystemsOn]
#     call_name = '2N'
#     shared_constraints = [points >= 20, points <= 21, balanced]
#     priority = opening_priorities.NoTrumpOpening


class StrongTwoClubs(Opening):
    call_name = '2C'
    shared_constraints = points >= 22  # FIXME: Should support "or 9+ winners"
    priority = opening_priorities.StrongTwoClubs


response_priorities = enum.Enum(
    "MajorLimitRaise",
    "MajorMinimumRaise",
    "LongestNewMajor",
    "OneSpadeWithFiveResponse",
    "OneHeartWithFiveResponse",
    "OneDiamondResponse",
    "OneHeartWithFourResponse",
    "OneSpadeWithFourResponse",
    "TwoHeartNewSuitResponse",
    "TwoSpadeNewSuitResponse",
    "TwoClubNewSuitResponse",
    "TwoDiamondNewSuitResponse",
    "OneNotrumpResponse",
)


class Response(Rule):
    preconditions = [LastBidHasAnnotation(positions.Partner, annotations.Opening)]


class OneDiamondResponse(Response):
    call_name = '1D'
    shared_constraints = [points >= 6, diamonds >= 4]
    priority = response_priorities.OneDiamondResponse


class OneHeartResponse(Response):
    call_name = '1H'
    shared_constraints = [points >= 6, hearts >= 4]
    conditional_priorities = [
        (z3.And(hearts >= 5, hearts > spades), response_priorities.LongestNewMajor),
        (hearts >= 5, response_priorities.OneHeartWithFiveResponse),
    ]
    priority = response_priorities.OneHeartWithFourResponse


class OneSpadeResponse(Response):
    call_name = '1S'
    shared_constraints = [points >= 6, spades >= 4]
    conditional_priorities = [
        (spades >= 5, response_priorities.OneSpadeWithFiveResponse)
    ]
    priority = response_priorities.OneSpadeWithFourResponse


class OneNotrumpResponse(Response):
    call_name = '1N'
    shared_constraints = points >= 6
    priority = response_priorities.OneNotrumpResponse



class Constraint(object):
    def expr(self, history, call):
        pass


class Z3(Constraint):
    def __init__(self, expr):
        self._expr = expr

    def expr(self, history, call):
        return self._expr


class MinimumCombinedLength(Constraint):
    def __init__(self, min_count):
        self.min_count = min_count

    def expr(self, history, call):
        suit = call.strain
        partner_promised_length = history.partner.min_length(suit)
        implied_length = max(self.min_count - partner_promised_length, 0)
        return expr_for_suit(suit) >= implied_length


<<<<<<< HEAD
class MinLength(Constraint):
    def __init__(self, min_length):
        self.min_length = min_length
=======
class RaiseResponse(Response):
    preconditions = Response.preconditions + [RaiseOfPartnersLastSuit()]

>>>>>>> 8b31ce2c

    def expr(self, history, call):
        return expr_for_suit(call.strain) >= self.min_length


class RaiseResponse(Response):
    preconditions = Response.preconditions + [RaiseOfPartnersLastSuit(), LastBidHasAnnotation(positions.Partner, annotations.Opening)]


class MajorMinimumRaise(RaiseResponse):
    call_names = ['2H', '2S']
    shared_constraints = [MinimumCombinedLength(8), points >= 6]
    priority = response_priorities.MajorMinimumRaise


class MajorLimitRaise(RaiseResponse):
    call_names = ['3H', '3S']
    shared_constraints = [MinimumCombinedLength(8), points >= 10]
    priority = response_priorities.MajorLimitRaise


# We should bid longer suits when possible, up the line for 4 cards.
# we don't currently bid 2D over 2C when we have longer diamonds.

class NewSuitAtTheTwoLevel(Response):
    preconditions = Response.preconditions + [UnbidSuit(), NotJumpFromLastContract()]
    constraints = {
        '2C' : (clubs >= 4, response_priorities.TwoClubNewSuitResponse),
        '2D' : (diamonds >= 4, response_priorities.TwoDiamondNewSuitResponse),
        '2H' : (hearts >= 5, response_priorities.TwoHeartNewSuitResponse),
        '2S' : (spades >= 5, response_priorities.TwoSpadeNewSuitResponse),
    }
    shared_constraints = points >= 10


nt_response_priorities = enum.Enum(
    "NoTrumpJumpRaise",
    "NoTrumpMinimumRaise",
    "JacobyTransferToLongerMajor",
    "JacobyTransferToSpadesWithGameForcingValues",
    "JacobyTransferToHeartsWithGameForcingValues",
    "JacobyTransferToHearts",
    "JacobyTransferToSpades",
    "Stayman",
    "ClubBust",
)


class NoTrumpResponse(Response):
    category = categories.NoTrump
    preconditions = Response.preconditions + [
        LastBidHasAnnotation(positions.Partner, annotations.Opening),
        LastBidHasAnnotation(positions.Partner, annotations.NoTrumpSystemsOn),
    ]


class BasicStayman(NoTrumpResponse):
    annotations = Response.annotations + [annotations.Artificial, annotations.Stayman]
    priority = nt_response_priorities.Stayman
    shared_constraints = [points >= 8, z3.Or(hearts >= 4, spades >= 4)]


class Stayman(BasicStayman):
    call_name = '2C'


class StolenStayman(BasicStayman):
    call_name = 'X'
    preconditions = BasicStayman.preconditions + [LastBidWas(positions.RHO, '2C')]


class TransferTo(object):
    def __init__(self, suit):
        self.suit = suit


class JacobyTransfer(NoTrumpResponse):
    annotations = NoTrumpResponse.annotations + [annotations.Artificial, TransferTo(suit.HEARTS)]


class JacobyTransferToHearts(JacobyTransfer):
    call_name = '2D'
    shared_constraints = hearts >= 5
    conditional_priorities = [
        (hearts > spades, nt_response_priorities.JacobyTransferToLongerMajor),
        (z3.And(hearts == spades, points >= 10), nt_response_priorities.JacobyTransferToHeartsWithGameForcingValues),
    ]
    priority = nt_response_priorities.JacobyTransferToHearts


class JacobyTransferToSpades(JacobyTransfer):
    call_name = '2H'
    shared_constraints = spades >= 5
    conditional_priorities = [
        (spades > hearts, nt_response_priorities.JacobyTransferToLongerMajor),
        (z3.And(hearts == spades, points >= 10), nt_response_priorities.JacobyTransferToSpadesWithGameForcingValues),
    ]
    priority = nt_response_priorities.JacobyTransferToSpades


# FIXME: We don't support multiple call names...
# class AcceptTransfer(Rule):
#     category = categories.Relay
#     preconditions = Rule.preconditions + [
#         LastBidHasAnnotationOfClass(positions.Partner, TransferTo),
#         NotJumpFromPartnerLastBid(),
#     ]


stayman_response_priorities = enum.Enum(
    "HeartStaymanResponse",
    "SpadeStaymanResponse",
    "DiamondStaymanResponse",
    "PassStaymanResponse",
)


class StaymanResponse(Rule):
    preconditions = Rule.preconditions + [LastBidHasAnnotation(positions.Partner, annotations.Stayman)]
<<<<<<< HEAD
    constraints = {
        '2D': (NO_CONSTRAINTS, stayman_response_priorities.DiamondStaymanResponse),
        '2H': (Z3(hearts >= 4), stayman_response_priorities.HeartStaymanResponse),
        '2S': (Z3(spades >= 4), stayman_response_priorities.SpadeStaymanResponse)
    }
=======


class PassStaymanResponse(StaymanResponse):
    call_name = 'P'
    priority = stayman_response_priorities.PassStaymanResponse
    z3_constraint = z3.BoolVal(True)
    annotations = StaymanResponse.annotations + [annotations.Artificial]


class DiamondStaymanResponse(StaymanResponse):
    call_name = '2D'
    priority = stayman_response_priorities.DiamondStaymanResponse
    z3_constraint = z3.BoolVal(True)
    annotations = StaymanResponse.annotations + [annotations.Artificial]


class HeartStaymanResponse(StaymanResponse):
    call_name = '2H'
    z3_constraint = hearts >= 4
    priority = stayman_response_priorities.HeartStaymanResponse


class StolenHeartStaymanResponse(StaymanResponse):
    call_name = 'X'
    z3_constraint = hearts >= 4
    preconditions = StaymanResponse.preconditions + [LastBidWas(positions.RHO, '2H')]
    priority = stayman_response_priorities.HeartStaymanResponse


class SpadeStaymanResponse(StaymanResponse):
    call_name = '2S'
    z3_constraint = spades >= 4
    priority = stayman_response_priorities.SpadeStaymanResponse
>>>>>>> 8b31ce2c


class StolenSpadeStaymanResponse(StaymanResponse):
    call_name = 'X'
    z3_constraint = spades >= 4
    preconditions = StaymanResponse.preconditions + [LastBidWas(positions.RHO, '2S')]
    priority = stayman_response_priorities.SpadeStaymanResponse


overcall_priorities = enum.Enum(
    # FIXME: This needs the prefer the longer suit pattern.
    "DirectOvercall",
)

class DirectOvercall(Rule):
    preconditions = Rule.preconditions + [LastBidHasAnnotation(positions.RHO, annotations.Opening)]
    priority = overcall_priorities.DirectOvercall


class OneLevelOvercall(DirectOvercall):
    call_names = ['1D', '1H', '1S']
    shared_constraints = [MinLength(5), points >= 8]


feature_asking_priorites = enum.Enum(
    "Gerber",
    "GerberResponse",
)


class Gerber(Rule):
    category = categories.FeatureAsking
    requires_planning = True
    shared_constraints = NO_CONSTRAINTS
    annotations = [annotations.Gerber]
    priority = feature_asking_priorites.Gerber


class GerberForAces(Gerber):
    call_name = '4C'
    preconditions = Gerber.preconditions + [
        LastBidHasStrain(positions.Partner, suit.NOTRUMP),
        InvertedPrecondition(LastBidHasAnnotation(positions.Partner, annotations.Artificial))
    ]


class GerberForKings(Gerber):
    call_name = '5C'
    preconditions = Gerber.preconditions + [
        LastBidHasAnnotation(positions.Me, annotations.Gerber)
    ]

class ResponseToGerberForAces(Rule):
    category = categories.Relay
    preconditions = Rule.preconditions + [LastBidHasAnnotation(positions.Partner, annotations.Gerber)]
    annotations = [annotations.Artificial]
    priority = feature_asking_priorites.GerberResponse


class ZeroOrFourAcesResponseToGerber(ResponseToGerberForAces):
    call_name = '4D'
    z3_constraint = z3.Or(number_of_aces == 0, number_of_aces == 4)


class OneAceResponseToGerber(ResponseToGerberForAces):
    call_name = '4H'
    z3_constraint = number_of_aces == 1


class TwoAcesResponseToGerber(ResponseToGerberForAces):
    call_name = '4S'
    z3_constraint = number_of_aces == 2


class ThreeAcesResponseToGerber(ResponseToGerberForAces):
    call_name = '4H'
    z3_constraint = number_of_aces == 3


class PartialOrdering(object):
    def __init__(self):
        self._values_greater_than = {}

    def make_less_than(self, lesser, greater):
        greater_values = self._values_greater_than.get(greater, set()).union(set([greater]))
        self._values_greater_than.setdefault(lesser, set()).update(greater_values)

    def less_than(self, left, right):
        # FIXME: enum.py should be asserting when comparing different types
        # but it seems to be silently succeeding in python 2.7.
        if left.enumtype != right.enumtype:
            return right.enumtype in self._values_greater_than.get(left.enumtype, set())
        # Our enums are written highest to lowest, so we use > for less_than. :)
        return left > right


# FIXME: This is wrong as soon as we try to support more than one system.
def _get_subclasses(base_class):
    subclasses = base_class.__subclasses__()
    for subclass in list(subclasses):
        subclasses.extend(_get_subclasses(subclass))
    return subclasses

def _concrete_rule_classes():
    return filter(lambda rule: not rule.__subclasses__(), _get_subclasses(Rule))


class StandardAmericanYellowCard(object):
    # Rule ordering does not matter.  We could have python crawl the files to generate this list instead.
    rules = [rule() for rule in _concrete_rule_classes()]
    priority_ordering = PartialOrdering()

    priority_ordering.make_less_than(response_priorities, nt_response_priorities)


# The dream:
# history.my.solver
# annotations.Opening in history.rho.annotations
# annotations.Opening in history.rho.last_call.annotations
# history.partner.min_length(suit)
# history.partner.max_length(suit)
# history.partner.min_hcp()
# history.partner.max_hcp()


class PositionView(object):
    def __init__(self, history, position):
        self.history = history
        self.position = position

    @property
    def annotations(self):
        return self.history.annotations_for_position(self.position)

    # FIXME: We could hang annotations off of the Call object, but currently
    # Call is from the old system.
    @property
    def annotations_for_last_call(self):
        return self.history.annotations_for_last_call(self.position)

    @property
    def last_call(self):
        return self.history.call_history.last_call_by(self.history._offset_from_dealer(self.position))

    def min_length(self, suit):
        return self.history.min_length_for_position(self.position, suit)


def is_certain(solver, expr):
    solver.push()
    solver.add(z3.Not(expr))
    result = solver.check() == z3.unsat
    solver.pop()
    return result


def is_possible(solver, expr):
    solver.push()
    solver.add(expr)
    result = solver.check() == z3.sat
    solver.pop()
    return result


# This class is immutable.
class History(object):
    def __init__(self, previous_history=None):
        self.call_history = CallHistory()
        self._annotation_history = []
        self._constraint_history = []
        self._previous_history = previous_history

    @property
    def annotations(self):
        return chain.from_iterable(self._annotation_history)

    def extend_with(self, call, annotations, constraints):
        history = History(self)
        history.call_history = copy.copy(self.call_history)
        history.call_history.calls.append(call)
        history._annotation_history = self._annotation_history + [annotations]
        history._constraint_history = self._constraint_history + [constraints]
        return history

    def _offset_from_dealer(self, position):
        return (len(self.call_history) - 1 - position.index) % 4

    def _project_for_position(self, items, position):
        end = -1 - position.index
        start = (len(items) + end) % 4
        return items[start::4]

    def _position_in_previous_history(self, position):
        return positions[(position.index - 1) % 4]


    @memoized
    def solver_for_position(self, position):
        if not self._previous_history:
            solver = z3.SolverFor('QF_LIA')
            solver.add(axioms)
            return solver
        position_in_previous_history = self._position_in_previous_history(position)
        solver_in_previous_history = self._previous_history.solver_for_position.take(position_in_previous_history)
        if position_in_previous_history != positions.Me:
            return solver_in_previous_history
        solver = solver_in_previous_history
        solver.add(self._constraint_history[-1])
        return solver

    def annotations_for_position(self, position):
        return chain.from_iterable(self._project_for_position(self._annotation_history, position))

    def annotations_for_last_call(self, position):
        projection = self._project_for_position(self._annotation_history, position)
        if not projection:
            return []
        return projection[-1]

    @memoized
    def min_length_for_position(self, position, suit):
        solver = self.solver_for_position(position)
        suit_expr = expr_for_suit(suit)
        # FIXME: This would be faster as a binary search.
        for length in range(0, 13):
            if is_possible(solver, suit_expr == length):
                return length
        return 0

    @memoized
    def is_unbid_suit(self, suit):
        suit_expr = expr_for_suit(suit)
        for position in positions:
            solver = self.solver_for_position(position)
            if not is_possible(solver, suit_expr < 3):
                return False
        return True

    @property
    def rho(self):
        return PositionView(self, positions.RHO)

    @property
    def me(self):
        return PositionView(self, positions.Me)

    @property
    def partner(self):
        return PositionView(self, positions.Partner)

    @property
    def lho(self):
        return PositionView(self, positions.LHO)

    def view_for(self, position):
        return PositionView(self, position)


class PossibleCalls(object):
    def __init__(self, ordering):
        self.ordering = ordering
        self._calls_and_priorities = []

    def add_call_with_priority(self, call, priority):
        self._calls_and_priorities.append([call, priority])

    def _is_dominated(self, priority, maximal_calls_and_priorities):
        # First check to see if any existing call is larger than this one.
        for max_call, max_priority in maximal_calls_and_priorities:
            if self.ordering.less_than(priority, max_priority):
                return True
        return False

    def calls_of_maximal_priority(self):
        maximal_calls_and_priorities = []
        for call, priority in self._calls_and_priorities:
            if self._is_dominated(priority, maximal_calls_and_priorities):
                continue
            maximal_calls_and_priorities = filter(lambda (max_call, max_priority): not self.ordering.less_than(max_priority, priority), maximal_calls_and_priorities)
            maximal_calls_and_priorities.append([call, priority])
        return [call for call, _ in maximal_calls_and_priorities]


class Bidder(object):
    def __init__(self):
        # Assuming SAYC for all sides.
        self.system = StandardAmericanYellowCard

    def find_call_for(self, hand, call_history):
        history = Interpreter().create_history(call_history)
        # Select highest-intra-bid-priority (category) rules for all possible bids
        rule_selector = RuleSelector(self.system, history)
        # Compute inter-bid priorities (priority) for each using the hand.
        possible_calls = rule_selector.possible_calls_for_hand(hand)
        # The resulting priorities are only partially ordered, so have to be walked in a tree.
        maximal_calls = possible_calls.calls_of_maximal_priority()
        # Currently we have no tie-breaking priorities (no planner), so we just select the first call we found.
        maximal_calls = filter(lambda call: not rule_selector.rule_for_call(call).requires_planning, maximal_calls)
        if not maximal_calls:
            # If we failed to find any rule able to bid, this is an error.
            return None
        return maximal_calls[0]


class RuleSelector(object):
    def __init__(self, system, history):
        self.system = system
        self.history = history

    @property
    @memoized
    def _call_to_rule(self):
        result = {}
        for rule in self.system.rules:
<<<<<<< HEAD
            for call in rule.calls_over(self.history):
                exisiting_rule = self._call_to_rule_cache.get(call)
                if not exisiting_rule or rule.category > exisiting_rule.category:
                    self._call_to_rule_cache[call] = rule
        return self._call_to_rule_cache

    def rule_for_call(self, call_to_lookup):
        return self._call_to_rule_map().get(call_to_lookup)
=======
            call = rule.create_call(self.history)
            if call:
                existing_rule = result.get(call)
                if not existing_rule or rule.category > existing_rule.category:
                    result[call] = rule
        return result
>>>>>>> 8b31ce2c

    def rule_for_call(self, call):
        return self._call_to_rule.get(call)

    @memoized
    def constraints_for_call(self, call):
        # Example:
        # (z3.Or(clubs > diamonds, clubs == diamonds == 3) AND !(ROT AND hearts >= 5) AND !(ROT AND spades >= 5))
        # OR
        # (!z3.Or(clubs > diamonds, clubs == diamonds == 3) AND !(ROT AND diamonds >=3) AND !(ROT AND hearts >= 5) AND !(ROT AND spades >= 5))

        situations = []
        used_rule = self.rule_for_call(call)
        for priority, condition in used_rule.possible_priorities_and_conditions_for_call(call):
            situational_constraints = [condition]
            for unmade_call, unmade_rule in self._call_to_rule.iteritems():
                for unmade_priority, unmade_condition in unmade_rule.possible_priorities_and_conditions_for_call(unmade_call):
                    if unmade_priority < priority: # FIXME: < means > for priority compares.
                        situational_constraints.append(z3.Not(z3.And(unmade_condition, unmade_rule.constraints_expr_for_call(self.history, unmade_call))))
            situations.append(z3.And(situational_constraints))
        return z3.And(used_rule.constraints_expr_for_call(self.history, call), z3.Or(situations))

    def possible_calls_for_hand(self, hand):
        possible_calls = PossibleCalls(self.system.priority_ordering)
        solver = solver_pool.solver_for_hand(hand)
        for call in CallExplorer().possible_calls_over(self.history.call_history):
            rule = self.rule_for_call(call)
            if not rule:
                continue
            priority = rule.priority_for_call_and_hand(solver, self.history, call, hand)
            if not priority:
                continue
            possible_calls.add_call_with_priority(call, priority)
        return possible_calls


class Interpreter(object):
    def __init__(self):
        # Assuming SAYC for all sides.
        self.system = StandardAmericanYellowCard

    def create_history(self, call_history):
        history = History()
        viewer = call_history.position_to_call()

        for partial_history in call_history.ascending_partial_histories(step=1):
            selector = RuleSelector(self.system, history)

            call = partial_history.last_call()
            rule = selector.rule_for_call(call)
            # We can interpret bids we know how to make.
            constraints = NO_CONSTRAINTS
            annotations = []
            if rule:
                annotations = rule.annotations
                constraints = selector.constraints_for_call(call)
                # FIXME: We should validate the new constraints before saving them in the knowledge.
            history = history.extend_with(call, annotations, constraints)

        return history
<|MERGE_RESOLUTION|>--- conflicted
+++ resolved
@@ -558,14 +558,6 @@
         pass
 
 
-class Z3(Constraint):
-    def __init__(self, expr):
-        self._expr = expr
-
-    def expr(self, history, call):
-        return self._expr
-
-
 class MinimumCombinedLength(Constraint):
     def __init__(self, min_count):
         self.min_count = min_count
@@ -577,15 +569,9 @@
         return expr_for_suit(suit) >= implied_length
 
 
-<<<<<<< HEAD
 class MinLength(Constraint):
     def __init__(self, min_length):
         self.min_length = min_length
-=======
-class RaiseResponse(Response):
-    preconditions = Response.preconditions + [RaiseOfPartnersLastSuit()]
-
->>>>>>> 8b31ce2c
 
     def expr(self, history, call):
         return expr_for_suit(call.strain) >= self.min_length
@@ -705,52 +691,33 @@
 
 class StaymanResponse(Rule):
     preconditions = Rule.preconditions + [LastBidHasAnnotation(positions.Partner, annotations.Stayman)]
-<<<<<<< HEAD
+
+
+class NaturalStaymanResponse(StaymanResponse):
     constraints = {
-        '2D': (NO_CONSTRAINTS, stayman_response_priorities.DiamondStaymanResponse),
-        '2H': (Z3(hearts >= 4), stayman_response_priorities.HeartStaymanResponse),
-        '2S': (Z3(spades >= 4), stayman_response_priorities.SpadeStaymanResponse)
+        '2H': (hearts >= 4, stayman_response_priorities.HeartStaymanResponse),
+        '2S': (spades >= 4, stayman_response_priorities.SpadeStaymanResponse),
+        'P': (NO_CONSTRAINTS, stayman_response_priorities.PassStaymanResponse),
     }
-=======
-
-
-class PassStaymanResponse(StaymanResponse):
-    call_name = 'P'
-    priority = stayman_response_priorities.PassStaymanResponse
-    z3_constraint = z3.BoolVal(True)
-    annotations = StaymanResponse.annotations + [annotations.Artificial]
 
 
 class DiamondStaymanResponse(StaymanResponse):
     call_name = '2D'
     priority = stayman_response_priorities.DiamondStaymanResponse
-    z3_constraint = z3.BoolVal(True)
+    shared_constraints = NO_CONSTRAINTS
     annotations = StaymanResponse.annotations + [annotations.Artificial]
-
-
-class HeartStaymanResponse(StaymanResponse):
-    call_name = '2H'
-    z3_constraint = hearts >= 4
-    priority = stayman_response_priorities.HeartStaymanResponse
 
 
 class StolenHeartStaymanResponse(StaymanResponse):
     call_name = 'X'
-    z3_constraint = hearts >= 4
+    shared_constraints = hearts >= 4
     preconditions = StaymanResponse.preconditions + [LastBidWas(positions.RHO, '2H')]
     priority = stayman_response_priorities.HeartStaymanResponse
 
 
-class SpadeStaymanResponse(StaymanResponse):
-    call_name = '2S'
-    z3_constraint = spades >= 4
-    priority = stayman_response_priorities.SpadeStaymanResponse
->>>>>>> 8b31ce2c
-
-
 class StolenSpadeStaymanResponse(StaymanResponse):
     call_name = 'X'
-    z3_constraint = spades >= 4
+    shared_constraints = spades >= 4
     preconditions = StaymanResponse.preconditions + [LastBidWas(positions.RHO, '2S')]
     priority = stayman_response_priorities.SpadeStaymanResponse
 
@@ -798,31 +765,18 @@
         LastBidHasAnnotation(positions.Me, annotations.Gerber)
     ]
 
+
 class ResponseToGerberForAces(Rule):
     category = categories.Relay
     preconditions = Rule.preconditions + [LastBidHasAnnotation(positions.Partner, annotations.Gerber)]
+    constraints = {
+        '4D': z3.Or(number_of_aces == 0, number_of_aces == 4),
+        '4H': number_of_aces == 1,
+        '4S': number_of_aces == 2,
+        '4N': number_of_aces == 3,
+    }
+    priority = feature_asking_priorites.GerberResponse
     annotations = [annotations.Artificial]
-    priority = feature_asking_priorites.GerberResponse
-
-
-class ZeroOrFourAcesResponseToGerber(ResponseToGerberForAces):
-    call_name = '4D'
-    z3_constraint = z3.Or(number_of_aces == 0, number_of_aces == 4)
-
-
-class OneAceResponseToGerber(ResponseToGerberForAces):
-    call_name = '4H'
-    z3_constraint = number_of_aces == 1
-
-
-class TwoAcesResponseToGerber(ResponseToGerberForAces):
-    call_name = '4S'
-    z3_constraint = number_of_aces == 2
-
-
-class ThreeAcesResponseToGerber(ResponseToGerberForAces):
-    call_name = '4H'
-    z3_constraint = number_of_aces == 3
 
 
 class PartialOrdering(object):
@@ -1060,23 +1014,11 @@
     def _call_to_rule(self):
         result = {}
         for rule in self.system.rules:
-<<<<<<< HEAD
             for call in rule.calls_over(self.history):
-                exisiting_rule = self._call_to_rule_cache.get(call)
-                if not exisiting_rule or rule.category > exisiting_rule.category:
-                    self._call_to_rule_cache[call] = rule
-        return self._call_to_rule_cache
-
-    def rule_for_call(self, call_to_lookup):
-        return self._call_to_rule_map().get(call_to_lookup)
-=======
-            call = rule.create_call(self.history)
-            if call:
                 existing_rule = result.get(call)
                 if not existing_rule or rule.category > existing_rule.category:
                     result[call] = rule
         return result
->>>>>>> 8b31ce2c
 
     def rule_for_call(self, call):
         return self._call_to_rule.get(call)
