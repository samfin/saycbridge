--- conflicted
+++ resolved
@@ -64,11 +64,7 @@
     else:
         _print_usage_and_exit()
 
-<<<<<<< HEAD
-    history_string = args.pop(0) if len(args) >= 1 else ""
-=======
     history_string = " ".join(args) if args else ""
->>>>>>> 69b3af5f
     hand = Hand.from_cdhs_string(hand_string)
     print hand.pretty_one_line()
     call_history = CallHistory.from_string(history_string)
