# Copyright (c) 2013 The SAYCBridge Authors. All rights reserved.
# Use of this source code is governed by a BSD-style license that can be
# found in the LICENSE file.

from core.call import Call
from core.callexplorer import CallExplorer
from itertools import chain
from third_party import enum
from third_party.memoized import memoized
from z3b.constraints import *
from z3b.model import *
from z3b.orderings import PartialOrdering
from z3b.preconditions import *


categories = enum.Enum(
    "Relay",
    "Gadget",
    "NoTrumpSystem",
    "Default",
    "Natural",
    "LawOfTotalTricks",
)

# This is a public interface from RuleGenerators to the rest of the system.
# This class knows nothing about the DSL.
class Rule(object):
    def __init__(self, rule_description):
        self.rule_description = rule_description

    def requires_planning(self, history):
        return self.rule_description.requires_planning

    def annotations(self, history):
        return self.rule_description.annotations

    @property
    def name(self):
        return self.rule_description.name

    def __str__(self):
        return self.name

    def __repr__(self):
        return "Rule(%s)" % repr(self.rule_description)

    # FIXME: This exists for compatiblity with KBB's Rule interface and is used by bidder_handler.py
    def explanation_for_bid(self, call):
        return None

    # FIXME: This exists for compatiblity with KBB's Rule interface and is used by bidder_handler.py
    def sayc_page_for_bid(self, call):
        return None

    def _fits_preconditions(self, history, call, expected_call=None):
        for precondition in self.rule_description.preconditions:
            if not precondition.fits(history, call):
                if call == expected_call and expected_call in self.rule_description.known_calls():
                    print " %s failed: %s" % (self, precondition)
                return False
        return True

    def _possible_calls_over(self, history):
        # If the RuleDescription applies to an a priori known set of calls, we only need to consider those.
        # FIXME: We could standardize this on some sort of call_preconditions instead?
        known_calls = self.rule_description.known_calls()
        if known_calls:
            return history.legal_calls.intersection(known_calls)
        # Otherwise we ask it about each legal call (which is slow).
        return history.legal_calls

    def calls_over(self, history, expected_call=None):
        for call in self._possible_calls_over(history):
            if self._fits_preconditions(history, call, expected_call):
                yield self.rule_description.category, call

    def meaning_of(self, history, call):
        exprs = self.rule_description.constraint_exprs_for_call(history, call)
        for condition, priority in self.rule_description.conditional_priorities:
            condition_exprs = self.rule_description.exprs_from_constraints(condition, history, call)
            yield priority, z3.And(exprs + condition_exprs)

        _, priority = self.rule_description.per_call_constraints_and_priority(call)
        assert priority
        yield priority, z3.And(exprs)


# The rules of SAYC are all described in terms of RuleDescription.
# These classes exist to support the DSL and make it easy to concisely express
# the conventions of SAYC.
class RuleDescription(object):
    # FIXME: Consider splitting call_preconditions out from preconditions
    # for preconditions which only operate on the call?
    preconditions = []
    category = categories.Default # Intra-bid priority
    requires_planning = False

    call_name = None # call_name = '1C' -> preconditons = [CallName('1C')]
    call_names = None # call_names = ['1C', '1D'] -> preconditons = [CallNames('1C', '1D')]

    constraints = {}
    shared_constraints = []
    annotations = []
    conditional_priorities = []
    priority = None

    def __init__(self):
        assert self.priority or self.constraints, "" + self.name + " is missing priority"
        # Rules have to apply some constraints to the hand.
        assert self.constraints or self.shared_constraints, "" + self.name + " is missing constraints"
        # conditional_priorities doesn't work with self.constraints
        assert not self.conditional_priorities or not self.constraints
        assert not self.conditional_priorities or self.call_name or self.call_names

    @property
    def name(self):
        return self.__class__.__name__

    def __repr__(self):
        return "%s()" % self.name

    def _known_call_names(self):
        if self.call_name:
            return [self.call_name]
        elif self.call_names:
            return self.call_names
        elif self.constraints:
            return self.constraints.keys()
        return []

    @memoized
    def known_calls(self):
        return map(Call.from_string, self._known_call_names())

    # constraints accepts various forms including:
    # constraints = { '1H': hearts > 5 }
    # constraints = { '1H': (hearts > 5, priority) }

    # FIXME: Should we split this into two methods? on for priority and one for constraints?
    def per_call_constraints_and_priority(self, call):
        constraints_tuple = self.constraints.get(call.name)
        if constraints_tuple:
            try:
                if isinstance(list(constraints_tuple)[-1], enum.EnumValue):
                    assert len(constraints_tuple) == 2
                    return constraints_tuple
            except TypeError:
                pass
        assert self.priority, "" + self.name + " is missing priority"
        return constraints_tuple, self.priority

    def exprs_from_constraints(self, constraints, history, call):
        if not constraints:
            return [NO_CONSTRAINTS]

        if isinstance(constraints, Constraint):
            return [constraints.expr(history, call)]

        if isinstance(constraints, z3.ExprRef):
            return [constraints]

        return chain.from_iterable([self.exprs_from_constraints(constraint, history, call) for constraint in constraints])

    def constraint_exprs_for_call(self, history, call):
        exprs = []
        per_call_constraints, _ = self.per_call_constraints_and_priority(call)
        if per_call_constraints:
            exprs.extend(self.exprs_from_constraints(per_call_constraints, history, call))
        exprs.extend(self.exprs_from_constraints(self.shared_constraints, history, call))
        return exprs


relay_priorities = enum.Enum(
    "Relay",
)


natural_priorities = enum.Enum(
    "SevenLevelNaturalNT",
    "SevenLevelNaturalMajor",
    "SevenLevelNaturalMinor",

    "SixLevelNaturalNT",
    "SixLevelNaturalMajor",
    "SixLevelNaturalMinor",

    "FourLevelNaturalMajor",
    "ThreeLevelNaturalNT", # FIXME: Where does 3N go?
    "FiveLevelNaturalMinor",

    "FourLevelNaturalNT", # Should 4N be higher priority than 5N?
    "FiveLevelNaturalNT",

    "FiveLevelNaturalMajor",

    "FourLevelNaturalMinor",

    "ThreeLevelNaturalMajor",
    "ThreeLevelNaturalMinor",

    "TwoLevelNaturalMajor",
    "TwoLevelNaturalMinor",
    "TwoLevelNaturalNT",

    "OneLevelNaturalNT",
)


class Natural(RuleDescription):
    # FIXME: This should have a SomeoneOpened() precondition.
    category = categories.Natural


class SuitedToPlay(Natural):
    preconditions = Natural.preconditions + [
        MinimumCombinedPointsPrecondition(12),
        PartnerHasAtLeastLengthInSuit(1)
    ]
    constraints = {
        '2C': (MinimumCombinedPoints(19), natural_priorities.TwoLevelNaturalMinor),
        '2D': (MinimumCombinedPoints(19), natural_priorities.TwoLevelNaturalMinor),
        '2H': (MinimumCombinedPoints(19), natural_priorities.TwoLevelNaturalMajor),
        '2S': (MinimumCombinedPoints(19), natural_priorities.TwoLevelNaturalMajor),

        '3C': (MinimumCombinedPoints(22), natural_priorities.ThreeLevelNaturalMinor),
        '3D': (MinimumCombinedPoints(22), natural_priorities.ThreeLevelNaturalMinor),
        '3H': (MinimumCombinedPoints(22), natural_priorities.ThreeLevelNaturalMajor),
        '3S': (MinimumCombinedPoints(22), natural_priorities.ThreeLevelNaturalMajor),

        '4C': (MinimumCombinedPoints(25), natural_priorities.FourLevelNaturalMinor),
        '4D': (MinimumCombinedPoints(25), natural_priorities.FourLevelNaturalMinor),
        '4H': (MinimumCombinedPoints(25), natural_priorities.FourLevelNaturalMajor),
        '4S': (MinimumCombinedPoints(25), natural_priorities.FourLevelNaturalMajor),

        '5C': (MinimumCombinedPoints(28), natural_priorities.FiveLevelNaturalMinor),
        '5D': (MinimumCombinedPoints(28), natural_priorities.FiveLevelNaturalMinor),
        '5H': (MinimumCombinedPoints(28), natural_priorities.FiveLevelNaturalMajor),
        '5S': (MinimumCombinedPoints(28), natural_priorities.FiveLevelNaturalMajor),

        '6C': (MinimumCombinedPoints(33), natural_priorities.SixLevelNaturalMinor),
        '6D': (MinimumCombinedPoints(33), natural_priorities.SixLevelNaturalMinor),
        '6H': (MinimumCombinedPoints(33), natural_priorities.SixLevelNaturalMajor),
        '6S': (MinimumCombinedPoints(33), natural_priorities.SixLevelNaturalMajor),

        '7C': (MinimumCombinedPoints(37), natural_priorities.SevenLevelNaturalMinor),
        '7D': (MinimumCombinedPoints(37), natural_priorities.SevenLevelNaturalMinor),
        '7H': (MinimumCombinedPoints(37), natural_priorities.SevenLevelNaturalMajor),
        '7S': (MinimumCombinedPoints(37), natural_priorities.SevenLevelNaturalMajor),
    }
    shared_constraints = [MinimumCombinedLength(8)]


class NotrumpToPlay(Natural):
    constraints = {
        '1N': [MinimumCombinedPoints(19), natural_priorities.OneLevelNaturalNT],
        '2N': [MinimumCombinedPoints(22), natural_priorities.TwoLevelNaturalNT],
        '3N': [MinimumCombinedPoints(25), natural_priorities.ThreeLevelNaturalNT],
        '4N': [MinimumCombinedPoints(28), natural_priorities.FourLevelNaturalNT],
        '5N': [MinimumCombinedPoints(31), natural_priorities.FiveLevelNaturalNT],
        '6N': [MinimumCombinedPoints(34), natural_priorities.SixLevelNaturalNT],
        '7N': [MinimumCombinedPoints(37), natural_priorities.SevenLevelNaturalNT],
    }


opening_priorities = enum.Enum(
    "StrongTwoClubs",
    "NoTrumpOpening",
    "LongestMajor",
    "HigherMajor",
    "LowerMajor",
    "LongestMinor",
    "HigherMinor",
    "LowerMinor",
)


class Opening(RuleDescription):
    annotations = [annotations.Opening]
    preconditions = [NoOpening()]



class OneClubOpening(Opening):
    call_name = '1C'
    shared_constraints = [OpeningRuleConstraint(), clubs >= 3]
    conditional_priorities = [
        (z3.Or(clubs > diamonds, z3.And(clubs == 3, diamonds == 3)), opening_priorities.LongestMinor),
    ]
    priority = opening_priorities.LowerMinor


class OneDiamondOpening(Opening):
    call_name = '1D'
    shared_constraints = [OpeningRuleConstraint(), diamonds >= 3]
    conditional_priorities = [
        (diamonds > clubs, opening_priorities.LongestMinor),
    ]
    priority = opening_priorities.HigherMinor


class OneHeartOpening(Opening):
    call_name = '1H'
    shared_constraints = [OpeningRuleConstraint(), hearts >= 5]
    conditional_priorities = [
        (hearts > spades, opening_priorities.LongestMajor),
    ]
    priority = opening_priorities.LowerMajor


class OneSpadeOpening(Opening):
    call_name = '1S'
    shared_constraints = [OpeningRuleConstraint(), spades >= 5]
    conditional_priorities = [
        (spades > hearts, opening_priorities.LongestMajor),
    ]
    priority = opening_priorities.HigherMajor


class NoTrumpOpening(Opening):
    annotations = Opening.annotations + [annotations.NoTrumpSystemsOn]
    constraints = {
        '1N': z3.And(points >= 15, points <= 17, balanced),
        '2N': z3.And(points >= 20, points <= 21, balanced)
    }
    priority = opening_priorities.NoTrumpOpening


# class OneNoTrumpOpening(Opening):
#     call_name = '1N'
#     shared_constraints =


# class TwoNoTrumpOpening(Opening):
#     annotations = Opening.annotations + [annotations.NoTrumpSystemsOn]
#     call_name = '2N'
#     shared_constraints = [points >= 20, points <= 21, balanced]
#     priority = opening_priorities.NoTrumpOpening


class StrongTwoClubs(Opening):
    call_name = '2C'
    shared_constraints = points >= 22  # FIXME: Should support "or 9+ winners"
    priority = opening_priorities.StrongTwoClubs


response_priorities = enum.Enum(
<<<<<<< HEAD
    "NegativeDouble",
    "Jacoby2NTRaise",
=======
    "Jacoby2N",
>>>>>>> cf4c32ca
    "JumpShiftResponseToOpen",
    "NegativeDouble",
    "MajorJumpToGame",
    "MajorLimitRaise",
    "MajorMinimumRaise",
    "LongestNewMajor",
    "OneSpadeWithFiveResponse",
    "OneHeartWithFiveResponse",
    "OneDiamondResponse",
    "OneHeartWithFourResponse",
    "OneSpadeWithFourResponse",
    "TwoHeartNewSuitResponse",
    "TwoSpadeNewSuitResponse",
    "TwoClubNewSuitResponse",
    "TwoDiamondNewSuitResponse",
    "MinorLimitRaise",
    "TwoNotrumpLimitResponse",
    "MinorMinimumRaise",
    "OneNotrumpResponse",
)


class Response(RuleDescription):
    preconditions = [LastBidHasAnnotation(positions.Partner, annotations.Opening)]


class ResponseToOneLevelSuitedOpen(Response):
    preconditions = Response.preconditions + [
        LastBidHasLevel(positions.Partner, 1),
        InvertedPrecondition(LastBidHasStrain(positions.Partner, suit.NOTRUMP))
    ]


class OneDiamondResponse(ResponseToOneLevelSuitedOpen):
    call_name = '1D'
    shared_constraints = [points >= 6, diamonds >= 4]
    priority = response_priorities.OneDiamondResponse


class OneHeartResponse(ResponseToOneLevelSuitedOpen):
    call_name = '1H'
    shared_constraints = [points >= 6, hearts >= 4]
    conditional_priorities = [
        (z3.And(hearts >= 5, hearts > spades), response_priorities.LongestNewMajor),
        (hearts >= 5, response_priorities.OneHeartWithFiveResponse),
    ]
    priority = response_priorities.OneHeartWithFourResponse


class OneSpadeResponse(ResponseToOneLevelSuitedOpen):
    call_name = '1S'
    shared_constraints = [points >= 6, spades >= 4]
    conditional_priorities = [
        (spades >= 5, response_priorities.OneSpadeWithFiveResponse)
    ]
    priority = response_priorities.OneSpadeWithFourResponse


class OneNotrumpResponse(ResponseToOneLevelSuitedOpen):
    call_name = '1N'
    shared_constraints = points >= 6
    priority = response_priorities.OneNotrumpResponse


class RaiseResponse(ResponseToOneLevelSuitedOpen):
    preconditions = ResponseToOneLevelSuitedOpen.preconditions + [RaiseOfPartnersLastSuit(), LastBidHasAnnotation(positions.Partner, annotations.Opening)]


class MajorMinimumRaise(RaiseResponse):
    call_names = ['2H', '2S']
    shared_constraints = [MinimumCombinedLength(8), MinimumCombinedPoints(18)]
    priority = response_priorities.MajorMinimumRaise


class MajorLimitRaise(RaiseResponse):
    call_names = ['3H', '3S']
    shared_constraints = [MinimumCombinedLength(8), MinimumCombinedPoints(22)]
    priority = response_priorities.MajorLimitRaise


class MajorJumpToGame(RaiseResponse):
    call_names = ['4H', '4S']
    shared_constraints = [MinimumCombinedLength(10), points < 10]
    priority = response_priorities.MajorJumpToGame


class MinorMinimumRaise(RaiseResponse):
    call_names = ['2C', '2D']
    shared_constraints = [MinimumCombinedLength(8), MinimumCombinedPoints(18)]
    priority = response_priorities.MinorMinimumRaise


class MinorLimitRaise(RaiseResponse):
    call_names = ['3C', '3D']
    shared_constraints = [MinimumCombinedLength(8), MinimumCombinedPoints(22)]
    priority = response_priorities.MinorLimitRaise


class TwoNotrumpLimitResponse(ResponseToOneLevelSuitedOpen):
    preconditions = ResponseToOneLevelSuitedOpen.preconditions + [LastBidHasStrain(positions.Partner, [suit.CLUBS, suit.DIAMONDS])]
    call_name = '2N'
    shared_constraints = [balanced, MinimumCombinedPoints(22)]
    priority = response_priorities.TwoNotrumpLimitResponse


class Jacoby2NTRaise(ResponseToOneLevelSuitedOpen):
    call_name = '2N'
    preconditions = Response.preconditions + [LastBidHasStrain(positions.Partner, [suit.HEARTS, suit.SPADES]), NoCompetition()]
    shared_constraints = [MinLengthPartnerLastSuit(4), points >= 13]
    priority = response_priorities.Jacoby2NTRaise

# We should bid longer suits when possible, up the line for 4 cards.
# we don't currently bid 2D over 2C when we have longer diamonds.

class NewSuitAtTheTwoLevel(ResponseToOneLevelSuitedOpen):
    preconditions = ResponseToOneLevelSuitedOpen.preconditions + [UnbidSuit(), NotJumpFromLastContract()]
    constraints = {
        '2C' : (clubs >= 4, response_priorities.TwoClubNewSuitResponse),
        '2D' : (diamonds >= 4, response_priorities.TwoDiamondNewSuitResponse),
        '2H' : (hearts >= 5, response_priorities.TwoHeartNewSuitResponse),
        '2S' : (spades >= 5, response_priorities.TwoSpadeNewSuitResponse),
    }
    shared_constraints = MinimumCombinedPoints(22)


class ResponseToMajorOpen(ResponseToOneLevelSuitedOpen):
    preconditions = ResponseToOneLevelSuitedOpen.preconditions + [
        LastBidHasStrain(positions.Partner, suit.MAJORS),
        InvertedPrecondition(LastBidHasAnnotation(positions.Partner, annotations.Artificial))
    ]


class Jacoby2N(ResponseToMajorOpen):
    preconditions = ResponseToMajorOpen.preconditions + [LastBidWas(positions.RHO, 'P')]
    call_name = '2N'
    shared_constraints = [points >= 14, SupportForPartnerLastBid(4)]
    priority = response_priorities.Jacoby2N
    annotations = [annotations.Jacoby2N, annotations.Artificial]


jacoby_2n_response_priorities = enum.Enum(
    # Currently favoring features over slam interest.  Unclear if that's correct?
    "SolidSuit",
    "Singleton",
    "Slam",
    "Notrump",
    "MinimumGame",
)


class ResponseToJacoby2N(RuleDescription):
    # Bids above 4NT are either natural or covered by other conventions.
    preconditions = RuleDescription.preconditions + [LastBidHasAnnotation(positions.Partner, annotations.Jacoby2N)]
    category = categories.Gadget


class SingletonResponseToJacoby2N(ResponseToJacoby2N):
    preconditions = ResponseToJacoby2N.preconditions + [InvertedPrecondition(RebidSameSuit())]
    call_names = ['3C', '3D', '3H', '3S']
    shared_constraints = [MaxLength(1)]
    annotations = RuleDescription.annotations + [annotations.Artificial]
    priority = jacoby_2n_response_priorities.Singleton


class SolidSuitResponseToJacoby2N(ResponseToJacoby2N):
    preconditions = ResponseToJacoby2N.preconditions + [InvertedPrecondition(RebidSameSuit())]
    call_names = ['4C', '4D', '4H', '4S']
    shared_constraints = [MinLength(5), ThreeOfTheTopFive()]
    priority = jacoby_2n_response_priorities.SolidSuit


class SlamResponseToJacoby2N(ResponseToJacoby2N):
    preconditions = ResponseToJacoby2N.preconditions + [RebidSameSuit()]
    call_names = ['3C', '3D', '3H', '3S']
    shared_constraints = [points >= 18]
    priority = jacoby_2n_response_priorities.Slam


class MinimumResponseToJacoby2N(ResponseToJacoby2N):
    preconditions = ResponseToJacoby2N.preconditions + [RebidSameSuit()]
    call_names = ['4C', '4D', '4H', '4S']
    shared_constraints = NO_CONSTRAINTS
    priority = jacoby_2n_response_priorities.MinimumGame


class NotrumpResponseToJacoby2N(ResponseToJacoby2N):
    call_names = ['3N']
    shared_constraints = [points > 15] # It's really 15-17
    priority = jacoby_2n_response_priorities.Notrump


class JumpShift(object):
    preconditions = [UnbidSuit(), JumpFromLastContract(exact_size=1)]


class JumpShiftResponseToOpen(ResponseToOneLevelSuitedOpen):
    preconditions = ResponseToOneLevelSuitedOpen.preconditions + JumpShift.preconditions
    # Jumpshifts must be below game and are off in competition so
    # 1S P 3H is the highest available response jumpshift.
    call_names = ['2D', '2H', '2S', '3C', '3D', '3H']
    # FIXME: Shouldn't this be MinHighCardPoints?
    shared_constraints = [points >= 19, MinLength(5)]
    priority = response_priorities.JumpShiftResponseToOpen


class NegativeDouble(ResponseToOneLevelSuitedOpen):
    call_name = 'X'
    preconditions = ResponseToOneLevelSuitedOpen.preconditions + [
        LastBidHasSuit(positions.RHO),
        MaxLevel(2),
    ]
    priority = response_priorities.NegativeDouble
    annotations = [annotations.NegativeDouble, annotations.Artificial]


class NegativeDoubleOfOneDiamondOverOneClub(NegativeDouble):
    preconditions = NegativeDouble.preconditions + [
        LastBidWas(positions.RHO, '1D'),
        LastBidWas(positions.Partner, '1C'),
    ]
    shared_constraints = [points >= 6, hearts >= 4, spades >= 4]


class NegativeDoubleOfOneHeartOverOneClub(NegativeDouble):
    preconditions = NegativeDouble.preconditions + [
        LastBidWas(positions.RHO, '1H'),
        LastBidWas(positions.Partner, '1C'),
    ]
    shared_constraints = [points >= 6, spades == 4]


class NegativeDoubleOfOneSpadeOverOneClub(NegativeDouble):
    preconditions = NegativeDouble.preconditions + [
        LastBidWas(positions.RHO, '1S'),
        LastBidWas(positions.Partner, '1C'),
    ]
    shared_constraints = [points >= 6, diamonds >= 3, hearts >= 4]


class NegativeDoubleOfTwoDiamondsOverOneClub(NegativeDouble):
    preconditions = NegativeDouble.preconditions + [
        LastBidWas(positions.RHO, '2D'),
        LastBidWas(positions.Partner, '1C'),
    ]
    shared_constraints = [points >= 8, hearts >= 4, spades >= 4]


class NegativeDoubleOfTwoHeartsOverOneClub(NegativeDouble):
    preconditions = NegativeDouble.preconditions + [
        LastBidWas(positions.RHO, '2H'),
        LastBidWas(positions.Partner, '1C'),
    ]
    shared_constraints = [points >= 8, diamonds >= 3, spades >= 4]


class NegativeDoubleOfTwoSpadesOverOneClub(NegativeDouble):
    preconditions = NegativeDouble.preconditions + [
        LastBidWas(positions.RHO, '2S'),
        LastBidWas(positions.Partner, '1C'),
    ]
    shared_constraints = [points >= 8, diamonds >= 3, hearts >= 4]


class NegativeDoubleOfOneHeartOverOneDiamond(NegativeDouble):
    preconditions = NegativeDouble.preconditions + [
        LastBidWas(positions.RHO, '1H'),
        LastBidWas(positions.Partner, '1D'),
    ]
    shared_constraints = [points >= 6, spades == 4]


class NegativeDoubleOfOneSpadeOverOneDiamond(NegativeDouble):
    preconditions = NegativeDouble.preconditions + [
        LastBidWas(positions.RHO, '1S'),
        LastBidWas(positions.Partner, '1D'),
    ]
    shared_constraints = [points >= 6, clubs >= 3, hearts >= 4]


class NegativeDoubleOfTwoClubsOverOneDiamond(NegativeDouble):
    preconditions = NegativeDouble.preconditions + [
        LastBidWas(positions.RHO, '2C'),
        LastBidWas(positions.Partner, '1D'),
    ]
    shared_constraints = [points >= 8, hearts >= 4, spades >= 4]


class NegativeDoubleOfTwoHeartsOverOneDiamond(NegativeDouble):
    preconditions = NegativeDouble.preconditions + [
        LastBidWas(positions.RHO, '2H'),
        LastBidWas(positions.Partner, '1D'),
    ]
    shared_constraints = [points >= 8, clubs >= 3, spades >= 4]


class NegativeDoubleOfTwoSpadesOverOneDiamond(NegativeDouble):
    preconditions = NegativeDouble.preconditions + [
        LastBidWas(positions.RHO, '2S'),
        LastBidWas(positions.Partner, '1D'),
    ]
    shared_constraints = [points >= 8, clubs >= 3, hearts >= 4]


class NegativeDoubleOfOneSpadeOverOneHeart(NegativeDouble):
    preconditions = NegativeDouble.preconditions + [
        LastBidWas(positions.RHO, '1S'),
        LastBidWas(positions.Partner, '1H'),
    ]
    shared_constraints = [points >= 6, clubs >= 3, diamonds >= 3]


class NegativeDoubleOfTwoClubsOverOneHeart(NegativeDouble):
    preconditions = NegativeDouble.preconditions + [
        LastBidWas(positions.RHO, '2C'),
        LastBidWas(positions.Partner, '1H'),
    ]
    shared_constraints = [points >= 8, diamonds >= 3, spades >= 4]


class NegativeDoubleOfTwoDiamondsOverOneHeart(NegativeDouble):
    preconditions = NegativeDouble.preconditions + [
        LastBidWas(positions.RHO, '2D'),
        LastBidWas(positions.Partner, '1H'),
    ]
    shared_constraints = [points >= 8, clubs >= 3, spades >= 4]


class NegativeDoubleOfTwoSpadesOverOneHeart(NegativeDouble):
    preconditions = NegativeDouble.preconditions + [
        LastBidWas(positions.RHO, '2S'),
        LastBidWas(positions.Partner, '1H'),
    ]
    shared_constraints = [points >= 8, clubs >= 3, diamonds >= 3]


class NegativeDoubleOfTwoClubsOverOneSpade(NegativeDouble):
    preconditions = NegativeDouble.preconditions + [
        LastBidWas(positions.RHO, '2C'),
        LastBidWas(positions.Partner, '1S'),
    ]
    shared_constraints = [points >= 8, diamonds >= 3, hearts >= 4]


class NegativeDoubleOfTwoDiamondsOverOneSpades(NegativeDouble):
    preconditions = NegativeDouble.preconditions + [
        LastBidWas(positions.RHO, '2D'),
        LastBidWas(positions.Partner, '1S'),
    ]
    shared_constraints = [points >= 8, clubs >= 3, hearts >= 4]


class NegativeDoubleOfTwoHeartsOverOneSpade(NegativeDouble):
    preconditions = NegativeDouble.preconditions + [
        LastBidWas(positions.RHO, '2H'),
        LastBidWas(positions.Partner, '1S'),
    ]
    shared_constraints = [points >= 8, clubs >= 3, diamonds >= 3]


two_clubs_response_priorities = enum.Enum(
    "SuitResponse",
    "NoBiddableSuit",
    "WaitingResponse",
)


class ResponseToStrongTwoClubs(Response):
    preconditions = Response.preconditions + [LastBidWas(positions.Partner, '2C')]


class WaitingResponseToStrongTwoClubs(ResponseToStrongTwoClubs):
    call_name = '2D'
    shared_constraints = NO_CONSTRAINTS
    annotations = [annotations.Artificial]
    priority = two_clubs_response_priorities.WaitingResponse


class SuitResponseToStrongTwoClubs(ResponseToStrongTwoClubs):
    call_names = ['2H', '2S', '3C', '3D']
    shared_constraints = [MinLength(5), TwoOfTheTopThree(), points >= 8]
    # FIXME: These should have ordered conditional priorites, no?
    priority = two_clubs_response_priorities.SuitResponse


class NotrumpResponseToStrongTwoClubs(ResponseToStrongTwoClubs):
    call_name = '2N'
    shared_constraints = points >= 8
    priority = two_clubs_response_priorities.NoBiddableSuit


opener_rebid_priorities = enum.Enum(
    "SupportMajorMax",
    "SupportMajorLimit",
    "SupportMajorMin",
    "JumpShiftByOpener",
    # FIXME: 1S P 2D looks like this will will prefer 3C over 2S!
    "NewSuitClubs",
    "NewSuitDiamonds",
    "NewSuitHearts",
    "NewSuitSpades",
    "SupportMinorMin",
    "UnforcedRebidOriginalSuit",
    "RebidOneNotrump",
    "ForcedRebidOriginalSuit",
)


forced_rebid_priorities = enum.Enum(
    "ForcedRebidOriginalSuit",
)

class OpenerRebid(RuleDescription):
    preconditions = [LastBidHasAnnotation(positions.Me, annotations.Opening)]


class RebidAfterOneLevelOpen(OpenerRebid):
    preconditions = OpenerRebid.preconditions + [LastBidHasLevel(positions.Me, 1)]


class RebidOneNotrumpByOpener(RebidAfterOneLevelOpen):
    preconditions = RebidAfterOneLevelOpen.preconditions + [InvertedPrecondition(LastBidWas(positions.Partner, 'P'))]
    call_name = '1N'
    priority = opener_rebid_priorities.RebidOneNotrump
    shared_constraints = NO_CONSTRAINTS


class NewOneLevelMajorByOpener(RebidAfterOneLevelOpen):
    preconditions = RebidAfterOneLevelOpen.preconditions + [UnbidSuit()]
    constraints = {
        '1H': (NO_CONSTRAINTS, opener_rebid_priorities.NewSuitHearts),
        '1S': (NO_CONSTRAINTS, opener_rebid_priorities.NewSuitSpades),
    }
    shared_constraints = [MinLength(4)]


class NewSuitByOpener(RebidAfterOneLevelOpen):
    preconditions = RebidAfterOneLevelOpen.preconditions + [
        # FIXME: MyLastBidWasOneOfASuit(),
        SuitLowerThanMyLastSuit(),
        NotJumpFromLastContract(),
        UnbidSuit(),
    ]
    constraints = {
        '2C': (NO_CONSTRAINTS, opener_rebid_priorities.NewSuitClubs),
        '2D': (NO_CONSTRAINTS, opener_rebid_priorities.NewSuitDiamonds),
        '2H': (NO_CONSTRAINTS, opener_rebid_priorities.NewSuitHearts),
        # 2S would necessarily be a reverse, or a jump shift, and is not covered by this rule.

        '3C': (MinimumCombinedPoints(25), opener_rebid_priorities.NewSuitClubs),
        '3D': (MinimumCombinedPoints(25), opener_rebid_priorities.NewSuitDiamonds),
        '3H': (MinimumCombinedPoints(25), opener_rebid_priorities.NewSuitHearts),
        # 3S would necessarily be a reverse, or a jump shift, and is not covered by this rule.
    }
    shared_constraints = [MinLength(4)]


class SupportPartnerSuit(OpenerRebid):
    preconditions = OpenerRebid.preconditions + [
        InvertedPrecondition(RebidSameSuit()),
        RaiseOfPartnersLastSuit(),
    ]


class SupportPartnerMajorSuit(SupportPartnerSuit):
    preconditions = SupportPartnerSuit.preconditions
    constraints = {
        '2H': (NO_CONSTRAINTS, opener_rebid_priorities.SupportMajorMin),
        '2S': (NO_CONSTRAINTS, opener_rebid_priorities.SupportMajorMin),

        '3H': (MinimumCombinedPoints(22), opener_rebid_priorities.SupportMajorLimit),
        '3S': (MinimumCombinedPoints(22), opener_rebid_priorities.SupportMajorLimit),

        '4H': (MinimumCombinedPoints(25), opener_rebid_priorities.SupportMajorMax),
        '4S': (MinimumCombinedPoints(25), opener_rebid_priorities.SupportMajorMax),
    }
    shared_constraints = [MinimumCombinedLength(8)]


class RebidOriginalSuitByOpener(RebidAfterOneLevelOpen):
    preconditions = RebidAfterOneLevelOpen.preconditions + [
        LastBidHasLevel(positions.Me, 1),
        RebidSameSuit(),
        NotJumpFromLastContract(),
    ]


class UnforcedRebidOriginalSuitByOpener(RebidOriginalSuitByOpener):
    preconditions = RebidOriginalSuitByOpener.preconditions + [InvertedPrecondition(ForcedToBid())]
    call_names = ['2C', '2D', '2H', '2S']
    shared_constraints = [MinLength(6)]
    priority = opener_rebid_priorities.UnforcedRebidOriginalSuit


class ForcedRebidOriginalSuitByOpener(RebidOriginalSuitByOpener):
    preconditions = RebidOriginalSuitByOpener.preconditions + [ForcedToBid()]
    call_names = ['2C', '2D', '2H', '2S']
    conditional_priorities = [
        (MinLength(6), opener_rebid_priorities.UnforcedRebidOriginalSuit),
    ]
    shared_constraints = [MinLength(5)]
    priority = forced_rebid_priorities.ForcedRebidOriginalSuit


class JumpShiftByOpener(RebidAfterOneLevelOpen):
    preconditions = RebidAfterOneLevelOpen.preconditions + JumpShift.preconditions
    # The lowest possible jumpshift is 1C P 1D P 2H.
    # The highest possible jumpshift is 1S P 2H P 4D
    call_names = ['2H', '2S', '3C', '3D', '3H', '3S', '4C', '4D']
    # FIXME: The book mentions that opener jumpshifts don't always promise 4, especially for 1C P MAJOR P 3D
    shared_constraints = (points >= 19, MinLength(4))
    priority = opener_rebid_priorities.JumpShiftByOpener


two_clubs_opener_rebid_priorities = enum.Enum(
    "SuitedJumpRebid",
    "SuitedRebid",
)


class OpenerRebidAfterStrongTwoClubs(OpenerRebid):
    preconditions = OpenerRebid.preconditions + [LastBidWas(positions.Me, '2C')]


class OpenerSuitedRebidAfterStrongTwoClubs(OpenerRebidAfterStrongTwoClubs):
    preconditions = OpenerRebidAfterStrongTwoClubs.preconditions + [UnbidSuit(), NotJumpFromLastContract()]
    # This maxes out at 4C -> 2C P 3D P 4C
    # If the opponents are competing we're just gonna double them anyway.
    call_names = ['2H', '2S', '3C', '3D', '3H', '3S', '4C']
    # FIXME: This should either have NoMajorFit(), or have priorities separated
    # so that we prefer to support our partner's major before bidding our own new minor.
    shared_constraints = [MinLength(5)]
    priority = two_clubs_opener_rebid_priorities.SuitedRebid


class OpenerSuitedJumpRebidAfterStrongTwoClubs(OpenerRebidAfterStrongTwoClubs):
    preconditions = OpenerRebidAfterStrongTwoClubs.preconditions + [UnbidSuit(), JumpFromLastContract(exact_size=1)]
    # This maxes out at 4C -> 2C P 3D P 5C, but I'm not sure we need to cover that case?
    # If we have self-supporting suit why jump all the way to 5C?  Why not Blackwood in preparation for slam?
    call_names = ['3H', '3S', '4C', '4D', '4H', '4S', '5C']
    shared_constraints = [MinLength(7), TwoOfTheTopThree()]
    priority = two_clubs_opener_rebid_priorities.SuitedJumpRebid


# FIXME: We should add an OpenerRebid of 3N over 2C P 2N P to show a minimum 22-24 HCP
# instead of jumping to 5N which just wastes bidding space.
# This is not covered in the book or the SAYC pdf.


# class ResponderRebid(RuleDescription):
#     preconditions = RuleDescription.preconditions + [
#         # FIXME: Specifically these only apply when 2 bids ago partner opened.
#         Opened(positions.Partner),
#         HaveBid(),
#         IsSuitedProtocol()
#     ]


# class SecondNegative(ResponderRebid):
#     preconditions = ResponderRebid.preconditions + [
#         LastBidWas(positions.Me, '2D'),
#         InvertedPrecondition(ForcedToBid()), # Does not apply over 2C,2D,2N
#     ]
#     call_name = '3C'
#     shared_constraints = NO_CONSTRAINTS
#     annotations = [annotations.Artificial]



nt_response_priorities = enum.Enum(
    "LongMajorSlamInvitation",
    "NoTrumpJumpRaise",
    "NoTrumpMinimumRaise",
    "JacobyTransferToLongerMajor",
    "JacobyTransferToSpadesWithGameForcingValues",
    "JacobyTransferToHeartsWithGameForcingValues",
    "JacobyTransferToHearts",
    "JacobyTransferToSpades",
    "Stayman",
    "LongMinorGameInvitation",
    "TwoSpadesRelay",
    "GarbageStayman",
)


class NoTrumpResponse(Response):
    category = categories.NoTrumpSystem
    preconditions = Response.preconditions + [
        LastBidHasAnnotation(positions.Partner, annotations.Opening),
        LastBidHasAnnotation(positions.Partner, annotations.NoTrumpSystemsOn),
    ]


class BasicStayman(NoTrumpResponse):
    annotations = Response.annotations + [annotations.Artificial, annotations.Stayman]
    priority = nt_response_priorities.Stayman
    shared_constraints = [z3.Or(hearts >= 4, spades >= 4)]


class Stayman(BasicStayman):
    preconditions = BasicStayman.preconditions + [NotJumpFromPartnerLastBid()]
    constraints = {
        '2C': ConstraintOr(MinimumCombinedPoints(23), three_suited_short_clubs),
        '3C': MinimumCombinedPoints(25),
    }


class StolenTwoClubStayman(BasicStayman):
    preconditions = BasicStayman.preconditions + [LastBidWas(positions.RHO, '2C')]
    constraints = { 'X': MinimumCombinedPoints(23) }


class StolenThreeClubStayman(BasicStayman):
    preconditions = BasicStayman.preconditions + [LastBidWas(positions.RHO, '3C')]
    constraints = { 'X': MinimumCombinedPoints(25) }


class NoTrumpTransferResponse(NoTrumpResponse):
    annotations = NoTrumpResponse.annotations + [annotations.Artificial, annotations.Transfer]


class JacobyTransferToHearts(NoTrumpTransferResponse):
    call_name = '2D'
    shared_constraints = hearts >= 5
    conditional_priorities = [
        (hearts > spades, nt_response_priorities.JacobyTransferToLongerMajor),
        (z3.And(hearts == spades, points >= 10), nt_response_priorities.JacobyTransferToHeartsWithGameForcingValues),
    ]
    priority = nt_response_priorities.JacobyTransferToHearts


class JacobyTransferToSpades(NoTrumpTransferResponse):
    call_name = '2H'
    shared_constraints = spades >= 5
    conditional_priorities = [
        (spades > hearts, nt_response_priorities.JacobyTransferToLongerMajor),
        (z3.And(hearts == spades, points >= 10), nt_response_priorities.JacobyTransferToSpadesWithGameForcingValues),
    ]
    priority = nt_response_priorities.JacobyTransferToSpades


class TwoSpadesRelay(NoTrumpTransferResponse):
    constraints = {
        '2S': diamonds >= 6 or clubs >= 6,
    }
    priority = nt_response_priorities.TwoSpadesRelay


class AcceptTransferToHearts(RuleDescription):
    category = categories.Relay
    preconditions = RuleDescription.preconditions + [
        LastBidHasAnnotation(positions.Partner, annotations.Transfer),
        LastBidHasStrain(positions.Partner, suit.DIAMONDS),
        Strain(suit.HEARTS),
        NotJumpFromPartnerLastBid(),
    ]
    shared_constraints = NO_CONSTRAINTS
    priority = relay_priorities.Relay


class AcceptTransferToSpades(RuleDescription):
    category = categories.Relay
    preconditions = RuleDescription.preconditions + [
        LastBidHasAnnotation(positions.Partner, annotations.Transfer),
        LastBidHasStrain(positions.Partner, suit.HEARTS),
        Strain(suit.SPADES),
        NotJumpFromPartnerLastBid(),
    ]
    shared_constraints = NO_CONSTRAINTS
    priority = relay_priorities.Relay


stayman_response_priorities = enum.Enum(
    "HeartStaymanResponse",
    "SpadeStaymanResponse",
    "DiamondStaymanResponse",
    "PassStaymanResponse",
)


class StaymanResponse(RuleDescription):
    preconditions = RuleDescription.preconditions + [LastBidHasAnnotation(positions.Partner, annotations.Stayman)]
    category = categories.NoTrumpSystem


class NaturalStaymanResponse(StaymanResponse):
    preconditions = StaymanResponse.preconditions + [NotJumpFromPartnerLastBid()]
    constraints = {
        '2H': (hearts >= 4, stayman_response_priorities.HeartStaymanResponse),
        '2S': (spades >= 4, stayman_response_priorities.SpadeStaymanResponse),
        '3H': (hearts >= 4, stayman_response_priorities.HeartStaymanResponse),
        '3S': (spades >= 4, stayman_response_priorities.SpadeStaymanResponse),
    }


class PassStaymanResponse(StaymanResponse):
    call_name = 'P'
    shared_constraints = NO_CONSTRAINTS
    priority = stayman_response_priorities.PassStaymanResponse


class DiamondStaymanResponse(StaymanResponse):
    preconditions = StaymanResponse.preconditions + [NotJumpFromPartnerLastBid()]
    call_names = ['2D', '3D']
    shared_constraints = NO_CONSTRAINTS
    priority = stayman_response_priorities.DiamondStaymanResponse
    annotations = StaymanResponse.annotations + [annotations.Artificial]


# FIXME: Need "Stolen" variants for 3-level.
class StolenHeartStaymanResponse(StaymanResponse):
    constraints = { 'X': hearts >= 4 }
    preconditions = StaymanResponse.preconditions + [LastBidWas(positions.RHO, '2H')]
    priority = stayman_response_priorities.HeartStaymanResponse


class StolenSpadeStaymanResponse(StaymanResponse):
    constraints = { 'X': spades >= 4 }
    preconditions = StaymanResponse.preconditions + [LastBidWas(positions.RHO, '2S')]
    priority = stayman_response_priorities.SpadeStaymanResponse


class OneNoTrumpResponse(NoTrumpResponse):
    preconditions = NoTrumpResponse.preconditions + [LastBidWas(positions.Partner, '1N')]


class LongMinorGameInvitation(OneNoTrumpResponse):
    call_names = ['3C', '3D']
    shared_constraints = [MinLength(6), TwoOfTheTopThree(), points >= 5]
    # FIXME: Should use the longer suit preference pattern.
    priority = nt_response_priorities.LongMinorGameInvitation


class LongMajorSlamInvitation(OneNoTrumpResponse):
    call_names = ['3H', '3S']
    shared_constraints = [MinLength(6), TwoOfTheTopThree(), points >= 14]
    # FIXME: Should use the longer suit preference pattern.
    priority = nt_response_priorities.LongMajorSlamInvitation


stayman_rebid_priorities = enum.Enum(
    "GarbagePassStaymanRebid",
)


class StaymanRebid(RuleDescription):
    preconditions = RuleDescription.preconditions + [LastBidHasAnnotation(positions.Me, annotations.Stayman)]
    category = categories.NoTrumpSystem


class GarbagePassStaymanRebid(StaymanRebid):
    call_name = 'P'
    shared_constraints = [points <= 7]
    priority = stayman_rebid_priorities.GarbagePassStaymanRebid


overcall_priorities = enum.Enum(
    "TakeoutDouble",
    "DirectOvercallLongestMajor",
    "DirectOvercallMajor",
    "DirectOvercallMinor",
    "FourLevelPremptive",
    "ThreeLevelPremptive",
    "TwoLevelPremptive",
)


class DirectOvercall(RuleDescription):
    preconditions = RuleDescription.preconditions + [LastBidHasAnnotation(positions.RHO, annotations.Opening)]


class OneLevelDiamondOvercall(DirectOvercall):
    call_name = '1D'
    shared_constraints = [MinLength(5), points >= 8]
    priority = overcall_priorities.DirectOvercallMinor


class OneLevelHeartOvercall(DirectOvercall):
    call_name = '1H'
    shared_constraints = [MinLength(5), points >= 8]
    conditional_priorities = [
        (hearts > spades, overcall_priorities.DirectOvercallLongestMajor),
    ]
    priority = overcall_priorities.DirectOvercallMajor


class OneLevelSpadeOvercall(DirectOvercall):
    call_name = '1S'
    shared_constraints = [MinLength(5), points >= 8]
    conditional_priorities = [
        (spades >= hearts, overcall_priorities.DirectOvercallLongestMajor),
    ]
    priority = overcall_priorities.DirectOvercallMajor


class TakeoutDouble(RuleDescription):
    call_name = 'X'
    preconditions = [
        LastBidHasSuit(),
        HasNotBid(positions.Partner),
        # LastBidWasNaturalSuit(),
        # LastBidWasBelowGame(),
        MinUnbidSuitCount(2),
    ]
    annotations = [ annotations.TakeoutDouble ]
    shared_constraints = [ SupportForUnbidSuits() ]
    priority = overcall_priorities.TakeoutDouble


class OneLevelTakeoutDouble(TakeoutDouble):
    preconditions = TakeoutDouble.preconditions + [MaxLevel(1)]
    shared_constraints = TakeoutDouble.shared_constraints + [ points >= 11 ]


preempt_priorities = enum.Enum(
    "FourLevelPremptive",
    "ThreeLevelPremptive",
    "TwoLevelPremptive",
)


class TwoLevelPremptiveOpen(Opening):
    call_names = ['2D', '2H', '2S']
    shared_constraints = [MinLength(6), ThreeOfTheTopFive(), points >= 5]
    priority = preempt_priorities.TwoLevelPremptive


class ThreeLevelPremptiveOpen(Opening):
    call_names = ['3C', '3D', '3H', '3S']
    shared_constraints = [MinLength(7), ThreeOfTheTopFive(), points >= 5]
    priority = preempt_priorities.ThreeLevelPremptive


class FourLevelPremptiveOpen(Opening):
    call_names = ['4C', '4D', '4H', '4S']
    shared_constraints = [MinLength(8), ThreeOfTheTopFive(), points >= 5]
    priority = preempt_priorities.FourLevelPremptive


# FIXME: Should we use conditional priorities instead of upper bounding the points?
class TwoLevelPremptiveOvercall(DirectOvercall):
    preconditions = DirectOvercall.preconditions + [JumpFromLastContract()]
    call_names = ['2C', '2D', '2H', '2S']
    shared_constraints = [MinLength(6), ThreeOfTheTopFive(), points >= 5]
    priority = overcall_priorities.TwoLevelPremptive


class ThreeLevelPremptiveOvercall(DirectOvercall):
    preconditions = DirectOvercall.preconditions + [JumpFromLastContract()]
    call_names = ['3C', '3D', '3H', '3S']
    shared_constraints = [MinLength(7), ThreeOfTheTopFive(), points >= 5]
    priority = overcall_priorities.ThreeLevelPremptive


class FourLevelPremptiveOvercall(DirectOvercall):
    preconditions = DirectOvercall.preconditions + [JumpFromLastContract()]
    call_names = ['4C', '4D', '4H', '4S']
    shared_constraints = [MinLength(8), ThreeOfTheTopFive(), points >= 5]
    priority = overcall_priorities.FourLevelPremptive


the_law_priorities = enum.Enum(
    "FourLevelLaw",
    "ThreeLevelLaw",
    "TwoLevelLaw",
)


class LawOfTotalTricks(RuleDescription):
    preconditions = [
        InvertedPrecondition(Opened(positions.Me)),
        RaiseOfPartnersLastSuit()
    ]
    shared_constraints = [LengthSatisfiesLawOfTotalTricks()]
    category = categories.LawOfTotalTricks


class TwoLevelLaw(LawOfTotalTricks):
    call_names = ['2C', '2D', '2H', '2S']
    priority = the_law_priorities.TwoLevelLaw


class ThreeLevelLaw(LawOfTotalTricks):
    call_names = ['3C', '3D', '3H', '3S']
    priority = the_law_priorities.ThreeLevelLaw


class FourLevelLaw(LawOfTotalTricks):
    call_names = ['4C', '4D', '4H', '4S']
    priority = the_law_priorities.FourLevelLaw


feature_asking_priorites = enum.Enum(
    "Gerber",
    "Blackwood",
)


class Gerber(RuleDescription):
    category = categories.Gadget
    requires_planning = True
    shared_constraints = NO_CONSTRAINTS
    annotations = [annotations.Gerber]
    priority = feature_asking_priorites.Gerber


class GerberForAces(Gerber):
    call_name = '4C'
    preconditions = Gerber.preconditions + [
        LastBidHasStrain(positions.Partner, suit.NOTRUMP),
        InvertedPrecondition(LastBidHasAnnotation(positions.Partner, annotations.Artificial))
    ]


class GerberForKings(Gerber):
    call_name = '5C'
    preconditions = Gerber.preconditions + [
        LastBidHasAnnotation(positions.Me, annotations.Gerber)
    ]


class ResponseToGerber(RuleDescription):
    category = categories.Relay
    preconditions = RuleDescription.preconditions + [
        LastBidHasAnnotation(positions.Partner, annotations.Gerber),
        NotJumpFromPartnerLastBid(),
    ]
    constraints = {
        '4D': z3.Or(number_of_aces == 0, number_of_aces == 4),
        '4H': number_of_aces == 1,
        '4S': number_of_aces == 2,
        '4N': number_of_aces == 3,
        '5D': z3.Or(number_of_kings == 0, number_of_kings == 4),
        '5H': number_of_kings == 1,
        '5S': number_of_kings == 2,
        '5N': number_of_kings == 3,
    }
    priority = feature_asking_priorites.Gerber
    annotations = [annotations.Artificial]


# Blackwood is done, just needs JumpOrHaveFit() and some testing.
# class Blackwood(RuleDescription):
#     category = categories.Gadget
#     requires_planning = True
#     shared_constraints = NO_CONSTRAINTS
#     annotations = [annotations.Blackwood]
#     priority = feature_asking_priorites.Blackwood


# class BlackwoodForAces(Blackwood):
#     call_name = '4N'
#     preconditions = Blackwood.preconditions + [
#         InvertedPrecondition(LastBidHasStrain(positions.Partner, suit.NOTRUMP)),
#         InvertedPrecondition(LastBidHasAnnotation(positions.Partner, annotations.Artificial)),
#         JumpOrHaveFit()
#     ]


# class BlackwoodForKings(Blackwood):
#     call_name = '5N'
#     preconditions = Blackwood.preconditions + [
#         LastBidHasAnnotation(positions.Me, annotations.Blackwood)
#     ]


# class ResponseToBlackwood(RuleDescription):
#     category = categories.Relay
#     preconditions = RuleDescription.preconditions + [
#         LastBidHasAnnotation(positions.Partner, annotations.Blackwood),
#         NotJumpFromPartnerLastBid(),
#     ]
#     constraints = {
#         '4C': z3.Or(number_of_aces == 0, number_of_aces == 4),
#         '4D': number_of_aces == 1,
#         '4H': number_of_aces == 2,
#         '4S': number_of_aces == 3,
#         '5C': z3.Or(number_of_kings == 0, number_of_kings == 4),
#         '5D': number_of_kings == 1,
#         '5H': number_of_kings == 2,
#         '5S': number_of_kings == 3,
#     }
#     priority = feature_asking_priorites.Blackwood
#     annotations = [annotations.Artificial]


# FIXME: This is wrong as soon as we try to support more than one system.
def _get_subclasses(base_class):
    subclasses = base_class.__subclasses__()
    for subclass in list(subclasses):
        subclasses.extend(_get_subclasses(subclass))
    return subclasses

def _concrete_rule_description_classes():
    return filter(lambda cls: not cls.__subclasses__(), _get_subclasses(RuleDescription))


class StandardAmericanYellowCard(object):
    # Rule ordering does not matter.  We could have python crawl the files to generate this list instead.
    rules = [Rule(description_class()) for description_class in _concrete_rule_description_classes()]
    priority_ordering = PartialOrdering()

    priority_ordering.make_less_than(preempt_priorities, opening_priorities)
    priority_ordering.make_less_than(response_priorities, nt_response_priorities)
    priority_ordering.make_less_than(response_priorities, two_clubs_response_priorities)
    priority_ordering.make_less_than(response_priorities, jacoby_2n_response_priorities)
    priority_ordering.make_less_than(natural_priorities, overcall_priorities)
    priority_ordering.make_less_than(natural_priorities, response_priorities)
    priority_ordering.make_less_than(natural_priorities, opener_rebid_priorities)
    priority_ordering.make_less_than(natural_priorities, nt_response_priorities)
    priority_ordering.make_less_than(natural_priorities, stayman_response_priorities)
<<<<<<< HEAD
    priority_ordering.make_less_than(natural_priorities, stayman_rebid_priorities)
=======
    priority_ordering.make_less_than(natural_priorities, two_clubs_opener_rebid_priorities)
>>>>>>> cf4c32ca
    priority_ordering.make_less_than(forced_rebid_priorities, natural_priorities)
    priority_ordering.make_less_than(the_law_priorities, natural_priorities)<|MERGE_RESOLUTION|>--- conflicted
+++ resolved
@@ -344,12 +344,8 @@
 
 
 response_priorities = enum.Enum(
-<<<<<<< HEAD
     "NegativeDouble",
-    "Jacoby2NTRaise",
-=======
     "Jacoby2N",
->>>>>>> cf4c32ca
     "JumpShiftResponseToOpen",
     "NegativeDouble",
     "MajorJumpToGame",
@@ -454,13 +450,6 @@
     shared_constraints = [balanced, MinimumCombinedPoints(22)]
     priority = response_priorities.TwoNotrumpLimitResponse
 
-
-class Jacoby2NTRaise(ResponseToOneLevelSuitedOpen):
-    call_name = '2N'
-    preconditions = Response.preconditions + [LastBidHasStrain(positions.Partner, [suit.HEARTS, suit.SPADES]), NoCompetition()]
-    shared_constraints = [MinLengthPartnerLastSuit(4), points >= 13]
-    priority = response_priorities.Jacoby2NTRaise
-
 # We should bid longer suits when possible, up the line for 4 cards.
 # we don't currently bid 2D over 2C when we have longer diamonds.
 
@@ -1360,10 +1349,7 @@
     priority_ordering.make_less_than(natural_priorities, opener_rebid_priorities)
     priority_ordering.make_less_than(natural_priorities, nt_response_priorities)
     priority_ordering.make_less_than(natural_priorities, stayman_response_priorities)
-<<<<<<< HEAD
     priority_ordering.make_less_than(natural_priorities, stayman_rebid_priorities)
-=======
     priority_ordering.make_less_than(natural_priorities, two_clubs_opener_rebid_priorities)
->>>>>>> cf4c32ca
     priority_ordering.make_less_than(forced_rebid_priorities, natural_priorities)
     priority_ordering.make_less_than(the_law_priorities, natural_priorities)