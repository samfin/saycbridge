# Copyright (c) 2013 The SAYCBridge Authors. All rights reserved.
# Use of this source code is governed by a BSD-style license that can be
# found in the LICENSE file.

from core.call import Call
from core.callexplorer import CallExplorer
from itertools import chain
from third_party import enum
from third_party.memoized import memoized
from z3b.constraints import *
from z3b.model import *
from z3b.orderings import PartialOrdering
from z3b.preconditions import *


categories = enum.Enum(
    "Relay",
    "Gadget",
    "NoTrumpSystem",
    "Default",
    "Natural",
)

# This is a public interface from RuleGenerators to the rest of the system.
# This class knows nothing about the DSL.
class Rule(object):
    def __init__(self, rule_description):
        self.rule_description = rule_description

    def requires_planning(self, history):
        return self.rule_description.requires_planning

    def annotations(self, history):
        return self.rule_description.annotations

    @property
    def name(self):
        return self.rule_description.name

    def __repr__(self):
        return "Rule(%s)" % repr(self.rule_description)

    # FIXME: This exists for compatiblity with KBB's Rule interface and is used by bidder_handler.py
    def explanation_for_bid(self, call):
        return None

    # FIXME: This exists for compatiblity with KBB's Rule interface and is used by bidder_handler.py
    def sayc_page_for_bid(self, call):
        return None

    def _fits_preconditions(self, history, call, expected_call=None):
        for precondition in self.rule_description.preconditions:
            if not precondition.fits(history, call):
                if call == expected_call and expected_call in self.rule_description.known_calls():
                    print "WARNING: %s might be bid by %s but failed precondition: %s" % (expected_call, self, precondition)
                return False
        return True

    def _possible_calls_over(self, history):
        # If the RuleDescription applies to an a priori known set of calls, we only need to consider those.
        # FIXME: We could standardize this on some sort of call_preconditions instead?
        known_calls = self.rule_description.known_calls()
        if known_calls:
            return history.legal_calls.intersection(known_calls)
        # Otherwise we ask it about each legal call (which is slow).
        return history.legal_calls

    def calls_over(self, history, expected_call=None):
        for call in self._possible_calls_over(history):
            if self._fits_preconditions(history, call, expected_call):
                yield self.rule_description.category, call

    def meaning_of(self, history, call):
        exprs = self.rule_description.constraint_exprs_for_call(history, call)
        for condition, priority in self.rule_description.conditional_priorities:
            condition_exprs = self.rule_description.exprs_from_constraints(condition, history, call)
            yield priority, z3.And(exprs + condition_exprs)

        _, priority = self.rule_description.per_call_constraints_and_priority(call)
        assert priority
        yield priority, z3.And(exprs)


# The rules of SAYC are all described in terms of RuleDescription.
# These classes exist to support the DSL and make it easy to concisely express
# the conventions of SAYC.
class RuleDescription(object):
    # FIXME: Consider splitting call_preconditions out from preconditions
    # for preconditions which only operate on the call?
    preconditions = []
    category = categories.Default # Intra-bid priority
    requires_planning = False

    call_name = None # call_name = '1C' -> preconditons = [CallName('1C')]
    call_names = None # call_names = ['1C', '1D'] -> preconditons = [CallNames('1C', '1D')]

    constraints = {}
    shared_constraints = []
    annotations = []
    conditional_priorities = []
    priority = None

    def __init__(self):
        assert self.priority or self.constraints, "" + self.name + " is missing priority"
        # Rules have to apply some constraints to the hand.
        assert self.constraints or self.shared_constraints, "" + self.name + " is missing constraints"
        # conditional_priorities doesn't work with self.constraints
        assert not self.conditional_priorities or not self.constraints
        assert not self.conditional_priorities or self.call_name or self.call_names

    @property
    def name(self):
        return self.__class__.__name__

    def __repr__(self):
        return "%s()" % self.name

    def _known_call_names(self):
        if self.call_name:
            return [self.call_name]
        elif self.call_names:
            return self.call_names
        elif self.constraints:
            return self.constraints.keys()
        return []

    @memoized
    def known_calls(self):
        return map(Call.from_string, self._known_call_names())

    # constraints accepts various forms including:
    # constraints = { '1H': hearts > 5 }
    # constraints = { '1H': (hearts > 5, priority) }

    # FIXME: Should we split this into two methods? on for priority and one for constraints?
    def per_call_constraints_and_priority(self, call):
        constraints_tuple = self.constraints.get(call.name)
        if constraints_tuple:
            try:
                if isinstance(list(constraints_tuple)[-1], enum.EnumValue):
                    assert len(constraints_tuple) == 2
                    return constraints_tuple
            except TypeError:
                pass
        assert self.priority, "" + self.name + " is missing priority"
        return constraints_tuple, self.priority

    def exprs_from_constraints(self, constraints, history, call):
        if not constraints:
            return [NO_CONSTRAINTS]

        if isinstance(constraints, Constraint):
            return [constraints.expr(history, call)]

        if isinstance(constraints, z3.ExprRef):
            return [constraints]

        return chain.from_iterable([self.exprs_from_constraints(constraint, history, call) for constraint in constraints])

    def constraint_exprs_for_call(self, history, call):
        exprs = []
        per_call_constraints, _ = self.per_call_constraints_and_priority(call)
        if per_call_constraints:
            exprs.extend(self.exprs_from_constraints(per_call_constraints, history, call))
        exprs.extend(self.exprs_from_constraints(self.shared_constraints, history, call))
        return exprs


relay_priorities = enum.Enum(
    "Relay",
)


natural_priorities = enum.Enum(
    "SevenLevelNaturalNT",
    "SevenLevelNaturalMajor",
    "SevenLevelNaturalMinor",

    "SixLevelNaturalNT",
    "SixLevelNaturalMajor",
    "SixLevelNaturalMinor",

    "FourLevelNaturalMajor",
    "ThreeLevelNaturalNT", # FIXME: Where does 3N go?
    "FiveLevelNaturalMinor",

    "FourLevelNaturalNT", # Should 4N be higher priority than 5N?
    "FiveLevelNaturalNT",

    "FiveLevelNaturalMajor",

    "FourLevelNaturalMinor",

    "ThreeLevelNaturalMajor",
    "ThreeLevelNaturalMinor",

    "TwoLevelNaturalMajor",
    "TwoLevelNaturalMinor",
    "TwoLevelNaturalNT",

    "OneLevelNaturalNT",
)


class Natural(RuleDescription):
    # FIXME: This should have a SomeoneOpened() precondition.
    category = categories.Natural


class SuitedToPlay(Natural):
    preconditions = Natural.preconditions + [
        MinimumCombinedPointsPrecondition(12),
        PartnerHasAtLeastLengthInSuit(1)
    ]
    constraints = {
        '2C': (MinimumCombinedPoints(19), natural_priorities.TwoLevelNaturalMinor),
        '2D': (MinimumCombinedPoints(19), natural_priorities.TwoLevelNaturalMinor),
        '2H': (MinimumCombinedPoints(19), natural_priorities.TwoLevelNaturalMajor),
        '2S': (MinimumCombinedPoints(19), natural_priorities.TwoLevelNaturalMajor),

        '3C': (MinimumCombinedPoints(22), natural_priorities.ThreeLevelNaturalMinor),
        '3D': (MinimumCombinedPoints(22), natural_priorities.ThreeLevelNaturalMinor),
        '3H': (MinimumCombinedPoints(22), natural_priorities.ThreeLevelNaturalMajor),
        '3S': (MinimumCombinedPoints(22), natural_priorities.ThreeLevelNaturalMajor),

        '4C': (MinimumCombinedPoints(25), natural_priorities.FourLevelNaturalMinor),
        '4D': (MinimumCombinedPoints(25), natural_priorities.FourLevelNaturalMinor),
        '4H': (MinimumCombinedPoints(25), natural_priorities.FourLevelNaturalMajor),
        '4S': (MinimumCombinedPoints(25), natural_priorities.FourLevelNaturalMajor),

        '5C': (MinimumCombinedPoints(28), natural_priorities.FiveLevelNaturalMinor),
        '5D': (MinimumCombinedPoints(28), natural_priorities.FiveLevelNaturalMinor),
        '5H': (MinimumCombinedPoints(28), natural_priorities.FiveLevelNaturalMajor),
        '5S': (MinimumCombinedPoints(28), natural_priorities.FiveLevelNaturalMajor),

        '6C': (MinimumCombinedPoints(33), natural_priorities.SixLevelNaturalMinor),
        '6D': (MinimumCombinedPoints(33), natural_priorities.SixLevelNaturalMinor),
        '6H': (MinimumCombinedPoints(33), natural_priorities.SixLevelNaturalMajor),
        '6S': (MinimumCombinedPoints(33), natural_priorities.SixLevelNaturalMajor),

        '7C': (MinimumCombinedPoints(37), natural_priorities.SevenLevelNaturalMinor),
        '7D': (MinimumCombinedPoints(37), natural_priorities.SevenLevelNaturalMinor),
        '7H': (MinimumCombinedPoints(37), natural_priorities.SevenLevelNaturalMajor),
        '7S': (MinimumCombinedPoints(37), natural_priorities.SevenLevelNaturalMajor),
    }
    shared_constraints = [MinimumCombinedLength(8)]


class NotrumpToPlay(Natural):
    constraints = {
        '1N': [MinimumCombinedPoints(19), natural_priorities.OneLevelNaturalNT],
        '2N': [MinimumCombinedPoints(22), natural_priorities.TwoLevelNaturalNT],
        '3N': [MinimumCombinedPoints(25), natural_priorities.ThreeLevelNaturalNT],
        '4N': [MinimumCombinedPoints(28), natural_priorities.FourLevelNaturalNT],
        '5N': [MinimumCombinedPoints(31), natural_priorities.FiveLevelNaturalNT],
        '6N': [MinimumCombinedPoints(34), natural_priorities.SixLevelNaturalNT],
        '7N': [MinimumCombinedPoints(37), natural_priorities.SevenLevelNaturalNT],
    }


opening_priorities = enum.Enum(
    "StrongTwoClubs",
    "NoTrumpOpening",
    "LongestMajor",
    "HigherMajor",
    "LowerMajor",
    "LongestMinor",
    "HigherMinor",
    "LowerMinor",
)


class Opening(RuleDescription):
    annotations = [annotations.Opening]
    preconditions = [NoOpening()]



class OneClubOpening(Opening):
    call_name = '1C'
    shared_constraints = [OpeningRuleConstraint(), clubs >= 3]
    conditional_priorities = [
        (z3.Or(clubs > diamonds, z3.And(clubs == 3, diamonds == 3)), opening_priorities.LongestMinor),
    ]
    priority = opening_priorities.LowerMinor


class OneDiamondOpening(Opening):
    call_name = '1D'
    shared_constraints = [OpeningRuleConstraint(), diamonds >= 3]
    conditional_priorities = [
        (diamonds > clubs, opening_priorities.LongestMinor),
    ]
    priority = opening_priorities.HigherMinor


class OneHeartOpening(Opening):
    call_name = '1H'
    shared_constraints = [OpeningRuleConstraint(), hearts >= 5]
    conditional_priorities = [
        (hearts > spades, opening_priorities.LongestMajor),
    ]
    priority = opening_priorities.LowerMajor


class OneSpadeOpening(Opening):
    call_name = '1S'
    shared_constraints = [OpeningRuleConstraint(), spades >= 5]
    conditional_priorities = [
        (spades > hearts, opening_priorities.LongestMajor),
    ]
    priority = opening_priorities.HigherMajor


class NoTrumpOpening(Opening):
    annotations = Opening.annotations + [annotations.NoTrumpSystemsOn]
    constraints = {
        '1N': z3.And(points >= 15, points <= 17, balanced),
        '2N': z3.And(points >= 20, points <= 21, balanced)
    }
    priority = opening_priorities.NoTrumpOpening


# class OneNoTrumpOpening(Opening):
#     call_name = '1N'
#     shared_constraints =


# class TwoNoTrumpOpening(Opening):
#     annotations = Opening.annotations + [annotations.NoTrumpSystemsOn]
#     call_name = '2N'
#     shared_constraints = [points >= 20, points <= 21, balanced]
#     priority = opening_priorities.NoTrumpOpening


class StrongTwoClubs(Opening):
    call_name = '2C'
    shared_constraints = points >= 22  # FIXME: Should support "or 9+ winners"
    priority = opening_priorities.StrongTwoClubs


response_priorities = enum.Enum(
<<<<<<< HEAD
    "Jacoby2NTRaise",
=======
    "NegativeDouble",
>>>>>>> 254ada94
    "JumpShiftResponseToOpen",
    "MajorJumpToGame",
    "MajorLimitRaise",
    "MajorMinimumRaise",
    "LongestNewMajor",
    "OneSpadeWithFiveResponse",
    "OneHeartWithFiveResponse",
    "OneDiamondResponse",
    "OneHeartWithFourResponse",
    "OneSpadeWithFourResponse",
    "TwoHeartNewSuitResponse",
    "TwoSpadeNewSuitResponse",
    "TwoClubNewSuitResponse",
    "TwoDiamondNewSuitResponse",
    "MinorLimitRaise",
    "TwoNotrumpLimitResponse",
    "MinorMinimumRaise",
    "OneNotrumpResponse",
)


class Response(RuleDescription):
    preconditions = [LastBidHasAnnotation(positions.Partner, annotations.Opening)]


class ResponseToOneLevelSuitedOpen(Response):
    preconditions = Response.preconditions + [
        LastBidHasLevel(positions.Partner, 1),
        InvertedPrecondition(LastBidHasStrain(positions.Partner, suit.NOTRUMP))
    ]


class OneDiamondResponse(ResponseToOneLevelSuitedOpen):
    call_name = '1D'
    shared_constraints = [points >= 6, diamonds >= 4]
    priority = response_priorities.OneDiamondResponse


class OneHeartResponse(ResponseToOneLevelSuitedOpen):
    call_name = '1H'
    shared_constraints = [points >= 6, hearts >= 4]
    conditional_priorities = [
        (z3.And(hearts >= 5, hearts > spades), response_priorities.LongestNewMajor),
        (hearts >= 5, response_priorities.OneHeartWithFiveResponse),
    ]
    priority = response_priorities.OneHeartWithFourResponse


class OneSpadeResponse(ResponseToOneLevelSuitedOpen):
    call_name = '1S'
    shared_constraints = [points >= 6, spades >= 4]
    conditional_priorities = [
        (spades >= 5, response_priorities.OneSpadeWithFiveResponse)
    ]
    priority = response_priorities.OneSpadeWithFourResponse


class OneNotrumpResponse(ResponseToOneLevelSuitedOpen):
    call_name = '1N'
    shared_constraints = points >= 6
    priority = response_priorities.OneNotrumpResponse


class RaiseResponse(ResponseToOneLevelSuitedOpen):
    preconditions = ResponseToOneLevelSuitedOpen.preconditions + [RaiseOfPartnersLastSuit(), LastBidHasAnnotation(positions.Partner, annotations.Opening)]


class MajorMinimumRaise(RaiseResponse):
    call_names = ['2H', '2S']
    shared_constraints = [MinimumCombinedLength(8), MinimumCombinedPoints(18)]
    priority = response_priorities.MajorMinimumRaise


class MajorLimitRaise(RaiseResponse):
    call_names = ['3H', '3S']
    shared_constraints = [MinimumCombinedLength(8), MinimumCombinedPoints(22)]
    priority = response_priorities.MajorLimitRaise


class MajorJumpToGame(RaiseResponse):
    call_names = ['4H', '4S']
    shared_constraints = [MinimumCombinedLength(10), points < 10]
    priority = response_priorities.MajorJumpToGame


class MinorMinimumRaise(RaiseResponse):
    call_names = ['2C', '2D']
    shared_constraints = [MinimumCombinedLength(8), MinimumCombinedPoints(18)]
    priority = response_priorities.MinorMinimumRaise


class MinorLimitRaise(RaiseResponse):
    call_names = ['3C', '3D']
    shared_constraints = [MinimumCombinedLength(8), MinimumCombinedPoints(22)]
    priority = response_priorities.MinorLimitRaise


class TwoNotrumpLimitResponse(ResponseToOneLevelSuitedOpen):
    preconditions = ResponseToOneLevelSuitedOpen.preconditions + [LastBidHasStrain(positions.Partner, [suit.CLUBS, suit.DIAMONDS])]
    call_name = '2N'
    shared_constraints = [balanced, MinimumCombinedPoints(22)]
    priority = response_priorities.TwoNotrumpLimitResponse


class Jacoby2NTRaise(Response):
    call_name = '2N'
    preconditions = Response.preconditions + [LastBidHasStrain(positions.Partner, [suit.HEARTS, suit.SPADES]), LastBidHasLevel(positions.Partner, 1)]
    shared_constraints = [MinLengthPartnerLastSuit(4), points >= 13]
    priority = response_priorities.Jacoby2NTRaise

# We should bid longer suits when possible, up the line for 4 cards.
# we don't currently bid 2D over 2C when we have longer diamonds.

class NewSuitAtTheTwoLevel(ResponseToOneLevelSuitedOpen):
    preconditions = ResponseToOneLevelSuitedOpen.preconditions + [UnbidSuit(), NotJumpFromLastContract()]
    constraints = {
        '2C' : (clubs >= 4, response_priorities.TwoClubNewSuitResponse),
        '2D' : (diamonds >= 4, response_priorities.TwoDiamondNewSuitResponse),
        '2H' : (hearts >= 5, response_priorities.TwoHeartNewSuitResponse),
        '2S' : (spades >= 5, response_priorities.TwoSpadeNewSuitResponse),
    }
    shared_constraints = MinimumCombinedPoints(22)


class JumpShift(object):
    preconditions = [UnbidSuit(), JumpFromLastContract(exact_size=1)]


class JumpShiftResponseToOpen(ResponseToOneLevelSuitedOpen):
    preconditions = ResponseToOneLevelSuitedOpen.preconditions + JumpShift.preconditions
    # Jumpshifts must be below game and are off in competition so
    # 1S P 3H is the highest available response jumpshift.
    call_names = ['2D', '2H', '2S', '3C', '3D', '3H']
    # FIXME: Shouldn't this be MinHighCardPoints?
    shared_constraints = [points >= 19, MinLength(5)]
    priority = response_priorities.JumpShiftResponseToOpen


class NegativeDouble(ResponseToOneLevelSuitedOpen):
    call_name = 'X'
    preconditions = ResponseToOneLevelSuitedOpen.preconditions + [
        LastBidWasSuit(positions.RHO),
        MaxLevel(2),
    ]
    priority = response_priorities.NegativeDouble
    annotations = [annotations.NegativeDouble]


class NegativeDoubleOfOneDiamondOverOneClub(NegativeDouble):
    preconditions = NegativeDouble.preconditions + [
        LastBidWas(positions.RHO, '1D'),
        LastBidWas(positions.Partner, '1C'),
    ]
    shared_constraints = [points >= 6, hearts >= 4, spades >= 4]


class NegativeDoubleOfOneHeartOverOneClub(NegativeDouble):
    preconditions = NegativeDouble.preconditions + [
        LastBidWas(positions.RHO, '1H'),
        LastBidWas(positions.Partner, '1C'),
    ]
    shared_constraints = [points >= 6, spades == 4]


class NegativeDoubleOfOneSpadeOverOneClub(NegativeDouble):
    preconditions = NegativeDouble.preconditions + [
        LastBidWas(positions.RHO, '1S'),
        LastBidWas(positions.Partner, '1C'),
    ]
    shared_constraints = [points >= 6, diamonds >= 3, hearts >= 4]


class NegativeDoubleOfTwoDiamondsOverOneClub(NegativeDouble):
    preconditions = NegativeDouble.preconditions + [
        LastBidWas(positions.RHO, '2D'),
        LastBidWas(positions.Partner, '1C'),
    ]
    shared_constraints = [points >= 8, hearts >= 4, spades >= 4]


class NegativeDoubleOfTwoHeartsOverOneClub(NegativeDouble):
    preconditions = NegativeDouble.preconditions + [
        LastBidWas(positions.RHO, '2H'),
        LastBidWas(positions.Partner, '1C'),
    ]
    shared_constraints = [points >= 8, diamonds >= 3, spades >= 4]


class NegativeDoubleOfTwoSpadesOverOneClub(NegativeDouble):
    preconditions = NegativeDouble.preconditions + [
        LastBidWas(positions.RHO, '2S'),
        LastBidWas(positions.Partner, '1C'),
    ]
    shared_constraints = [points >= 8, diamonds >= 3, hearts >= 4]


class NegativeDoubleOfOneHeartOverOneDiamond(NegativeDouble):
    preconditions = NegativeDouble.preconditions + [
        LastBidWas(positions.RHO, '1H'),
        LastBidWas(positions.Partner, '1D'),
    ]
    shared_constraints = [points >= 6, spades == 4]


class NegativeDoubleOfOneSpadeOverOneDiamond(NegativeDouble):
    preconditions = NegativeDouble.preconditions + [
        LastBidWas(positions.RHO, '1S'),
        LastBidWas(positions.Partner, '1D'),
    ]
    shared_constraints = [points >= 6, clubs >= 3, hearts >= 4]


class NegativeDoubleOfTwoClubsOverOneDiamond(NegativeDouble):
    preconditions = NegativeDouble.preconditions + [
        LastBidWas(positions.RHO, '2C'),
        LastBidWas(positions.Partner, '1D'),
    ]
    shared_constraints = [points >= 8, hearts >= 4, spades >= 4]


class NegativeDoubleOfTwoHeartsOverOneDiamond(NegativeDouble):
    preconditions = NegativeDouble.preconditions + [
        LastBidWas(positions.RHO, '2H'),
        LastBidWas(positions.Partner, '1D'),
    ]
    shared_constraints = [points >= 8, clubs >= 3, spades >= 4]


class NegativeDoubleOfTwoSpadesOverOneDiamond(NegativeDouble):
    preconditions = NegativeDouble.preconditions + [
        LastBidWas(positions.RHO, '2S'),
        LastBidWas(positions.Partner, '1D'),
    ]
    shared_constraints = [points >= 8, clubs >= 3, hearts >= 4]


class NegativeDoubleOfOneSpadeOverOneHeart(NegativeDouble):
    preconditions = NegativeDouble.preconditions + [
        LastBidWas(positions.RHO, '1S'),
        LastBidWas(positions.Partner, '1H'),
    ]
    shared_constraints = [points >= 6, clubs >= 3, diamonds >= 3]


class NegativeDoubleOfTwoClubsOverOneHeart(NegativeDouble):
    preconditions = NegativeDouble.preconditions + [
        LastBidWas(positions.RHO, '2C'),
        LastBidWas(positions.Partner, '1H'),
    ]
    shared_constraints = [points >= 8, diamonds >= 3, spades >= 4]


class NegativeDoubleOfTwoDiamondsOverOneHeart(NegativeDouble):
    preconditions = NegativeDouble.preconditions + [
        LastBidWas(positions.RHO, '2D'),
        LastBidWas(positions.Partner, '1H'),
    ]
    shared_constraints = [points >= 8, clubs >= 3, spades >= 4]


class NegativeDoubleOfTwoSpadesOverOneHeart(NegativeDouble):
    preconditions = NegativeDouble.preconditions + [
        LastBidWas(positions.RHO, '2S'),
        LastBidWas(positions.Partner, '1H'),
    ]
    shared_constraints = [points >= 8, clubs >= 3, diamonds >= 3]


class NegativeDoubleOfTwoClubsOverOneSpade(NegativeDouble):
    preconditions = NegativeDouble.preconditions + [
        LastBidWas(positions.RHO, '2C'),
        LastBidWas(positions.Partner, '1S'),
    ]
    shared_constraints = [points >= 8, diamonds >= 3, hearts >= 4]


class NegativeDoubleOfTwoDiamondsOverOneSpades(NegativeDouble):
    preconditions = NegativeDouble.preconditions + [
        LastBidWas(positions.RHO, '2D'),
        LastBidWas(positions.Partner, '1S'),
    ]
    shared_constraints = [points >= 8, clubs >= 3, hearts >= 4]


class NegativeDoubleOfTwoHeartsOverOneSpade(NegativeDouble):
    preconditions = NegativeDouble.preconditions + [
        LastBidWas(positions.RHO, '2H'),
        LastBidWas(positions.Partner, '1S'),
    ]
    shared_constraints = [points >= 8, clubs >= 3, diamonds >= 3]


two_clubs_response_priorities = enum.Enum(
    "SuitResponse",
    "NoBiddableSuit",
    "WaitingResponse",
)


class ResponseToStrongTwoClubs(Response):
    preconditions = Response.preconditions + [LastBidWas(positions.Partner, '2C')]


class WaitingResponseToStrongTwoClubs(ResponseToStrongTwoClubs):
    call_name = '2D'
    shared_constraints = NO_CONSTRAINTS
    annotations = [annotations.Artificial]
    priority = two_clubs_response_priorities.WaitingResponse


class SuitResponseToStrongTwoClubs(ResponseToStrongTwoClubs):
    call_names = ['2H', '2S', '3C', '3D']
    shared_constraints = [MinLength(5), TwoOfTheTopThree(), points >= 8]
    # FIXME: These should have ordered conditional priorites, no?
    priority = two_clubs_response_priorities.SuitResponse


class NotrumpResponseToStrongTwoClubs(ResponseToStrongTwoClubs):
    call_name = '2N'
    shared_constraints = points >= 8
    priority = two_clubs_response_priorities.NoBiddableSuit


opener_rebid_priorities = enum.Enum(
    "SupportMajorMax",
    "SupportMajorLimit",
    "SupportMajorMin",
    "JumpShiftByOpener",
    # FIXME: 1S P 2D looks like this will will prefer 3C over 2S!
    "NewSuitClubs",
    "NewSuitDiamonds",
    "NewSuitHearts",
    "NewSuitSpades",
    "SupportMinorMin",
    "UnforcedRebidOriginalSuit",
    "RebidOneNotrump",
    "ForcedRebidOriginalSuit",
)


forced_rebid_priorities = enum.Enum(
    "ForcedRebidOriginalSuit",
)

class OpenerRebid(RuleDescription):
    preconditions = [LastBidHasAnnotation(positions.Me, annotations.Opening)]


class RebidAfterOneLevelOpen(OpenerRebid):
    preconditions = OpenerRebid.preconditions + [LastBidHasLevel(positions.Me, 1)]


class RebidOneNotrumpByOpener(RebidAfterOneLevelOpen):
    preconditions = RebidAfterOneLevelOpen.preconditions + [InvertedPrecondition(LastBidWas(positions.Partner, 'P'))]
    call_name = '1N'
    priority = opener_rebid_priorities.RebidOneNotrump
    shared_constraints = NO_CONSTRAINTS


class NewOneLevelMajorByOpener(RebidAfterOneLevelOpen):
    preconditions = RebidAfterOneLevelOpen.preconditions + [UnbidSuit()]
    constraints = {
        '1H': (NO_CONSTRAINTS, opener_rebid_priorities.NewSuitHearts),
        '1S': (NO_CONSTRAINTS, opener_rebid_priorities.NewSuitSpades),
    }
    shared_constraints = [MinLength(4)]


class NewSuitByOpener(RebidAfterOneLevelOpen):
    preconditions = RebidAfterOneLevelOpen.preconditions + [
        # FIXME: MyLastBidWasOneOfASuit(),
        SuitLowerThanMyLastSuit(),
        NotJumpFromLastContract(),
        UnbidSuit(),
    ]
    constraints = {
        '2C': (NO_CONSTRAINTS, opener_rebid_priorities.NewSuitClubs),
        '2D': (NO_CONSTRAINTS, opener_rebid_priorities.NewSuitDiamonds),
        '2H': (NO_CONSTRAINTS, opener_rebid_priorities.NewSuitHearts),
        # 2S would necessarily be a reverse, or a jump shift, and is not covered by this rule.

        '3C': (MinimumCombinedPoints(25), opener_rebid_priorities.NewSuitClubs),
        '3D': (MinimumCombinedPoints(25), opener_rebid_priorities.NewSuitDiamonds),
        '3H': (MinimumCombinedPoints(25), opener_rebid_priorities.NewSuitHearts),
        # 3S would necessarily be a reverse, or a jump shift, and is not covered by this rule.
    }
    shared_constraints = [MinLength(4)]


class SupportPartnerSuit(OpenerRebid):
    preconditions = OpenerRebid.preconditions + [
        InvertedPrecondition(RebidSameSuit()),
        RaiseOfPartnersLastSuit(),
    ]


class SupportPartnerMajorSuit(SupportPartnerSuit):
    preconditions = SupportPartnerSuit.preconditions
    constraints = {
        '2H': (NO_CONSTRAINTS, opener_rebid_priorities.SupportMajorMin),
        '2S': (NO_CONSTRAINTS, opener_rebid_priorities.SupportMajorMin),

        '3H': (MinimumCombinedPoints(22), opener_rebid_priorities.SupportMajorLimit),
        '3S': (MinimumCombinedPoints(22), opener_rebid_priorities.SupportMajorLimit),

        '4H': (MinimumCombinedPoints(25), opener_rebid_priorities.SupportMajorMax),
        '4S': (MinimumCombinedPoints(25), opener_rebid_priorities.SupportMajorMax),
    }
    shared_constraints = [MinimumCombinedLength(8)]


class MinimumSupportPartnerMinorSuit(SupportPartnerSuit):
    preconditions = SupportPartnerSuit.preconditions
    constraints = {
        # 2C will never show support because partner cannot respond 1C
        '2D': (NO_CONSTRAINTS, opener_rebid_priorities.SupportMinorMin),

        '3C': (MinimumCombinedPoints(22), opener_rebid_priorities.SupportMinorMin),
        '3D': (MinimumCombinedPoints(22), opener_rebid_priorities.SupportMinorMin),
    }
    shared_constraints = [MinimumCombinedLength(8)]


class RebidOriginalSuitByOpener(RebidAfterOneLevelOpen):
    preconditions = RebidAfterOneLevelOpen.preconditions + [
        LastBidHasLevel(positions.Me, 1),
        RebidSameSuit(),
        NotJumpFromLastContract(),
    ]


class UnforcedRebidOriginalSuitByOpener(RebidOriginalSuitByOpener):
    preconditions = RebidOriginalSuitByOpener.preconditions + [InvertedPrecondition(ForcedToBid())]
    call_names = ['2C', '2D', '2H', '2S']
    shared_constraints = [MinLength(6)]
    priority = opener_rebid_priorities.UnforcedRebidOriginalSuit


class ForcedRebidOriginalSuitByOpener(RebidOriginalSuitByOpener):
    preconditions = RebidOriginalSuitByOpener.preconditions + [ForcedToBid()]
    call_names = ['2C', '2D', '2H', '2S']
    conditional_priorities = [
        (MinLength(6), opener_rebid_priorities.UnforcedRebidOriginalSuit),
    ]
    shared_constraints = [MinLength(5)]
    priority = forced_rebid_priorities.ForcedRebidOriginalSuit


class JumpShiftByOpener(RebidAfterOneLevelOpen):
    preconditions = RebidAfterOneLevelOpen.preconditions + JumpShift.preconditions
    # The lowest possible jumpshift is 1C P 1D P 2H.
    # The highest possible jumpshift is 1S P 2H P 4D
    call_names = ['2H', '2S', '3C', '3D', '3H', '3S', '4C', '4D']
    # FIXME: The book mentions that opener jumpshifts don't always promise 4, especially for 1C P MAJOR P 3D
    shared_constraints = (points >= 19, MinLength(4))
    priority = opener_rebid_priorities.JumpShiftByOpener


two_clubs_opener_rebid_priorities = enum.Enum(
    "SuitedJumpRebid",
    "SuitedRebid",
)


class OpenerRebidAfterStrongTwoClubs(OpenerRebid):
    preconditions = OpenerRebid.preconditions + [LastBidWas(positions.Me, '2C')]


class OpenerSuitedRebidAfterStrongTwoClubs(OpenerRebidAfterStrongTwoClubs):
    preconditions = OpenerRebidAfterStrongTwoClubs.preconditions + [UnbidSuit(), NotJumpFromLastContract()]
    # This maxes out at 4C -> 2C P 3D P 4C
    # If the opponents are competing we're just gonna double them anyway.
    call_names = ['2H', '2S', '3C', '3D', '3H', '3S', '4C']
    # FIXME: This should either have NoMajorFit(), or have priorities separated
    # so that we prefer to support our partner's major before bidding our own new minor.
    shared_constraints = [MinLength(5)]
    priority = two_clubs_opener_rebid_priorities.SuitedRebid


class OpenerSuitedJumpRebidAfterStrongTwoClubs(OpenerRebidAfterStrongTwoClubs):
    preconditions = OpenerRebidAfterStrongTwoClubs.preconditions + [UnbidSuit(), JumpFromLastContract(exact_size=1)]
    # This maxes out at 4C -> 2C P 3D P 5C, but I'm not sure we need to cover that case?
    # If we have self-supporting suit why jump all the way to 5C?  Why not Blackwood in preparation for slam?
    call_names = ['3H', '3S', '4C', '4D', '4H', '4S', '5C']
    shared_constraints = [MinLength(7), TwoOfTheTopThree()]
    priority = two_clubs_opener_rebid_priorities.SuitedJumpRebid


# FIXME: We should add an OpenerRebid of 3N over 2C P 2N P to show a minimum 22-24 HCP
# instead of jumping to 5N which just wastes bidding space.
# This is not covered in the book or the SAYC pdf.


# class ResponderRebid(RuleDescription):
#     preconditions = RuleDescription.preconditions + [
#         # FIXME: Specifically these only apply when 2 bids ago partner opened.
#         Opened(positions.Partner),
#         HaveBid(),
#         IsSuitedProtocol()
#     ]


# class SecondNegative(ResponderRebid):
#     preconditions = ResponderRebid.preconditions + [
#         LastBidWas(positions.Me, '2D'),
#         InvertedPrecondition(ForcedToBid()), # Does not apply over 2C,2D,2N
#     ]
#     call_name = '3C'
#     shared_constraints = NO_CONSTRAINTS
#     annotations = [annotations.Artificial]



nt_response_priorities = enum.Enum(
    "LongMajorSlamInvitation",
    "NoTrumpJumpRaise",
    "NoTrumpMinimumRaise",
    "JacobyTransferToLongerMajor",
    "JacobyTransferToSpadesWithGameForcingValues",
    "JacobyTransferToHeartsWithGameForcingValues",
    "JacobyTransferToHearts",
    "JacobyTransferToSpades",
    "Stayman",
    "LongMinorGameInvitation",
    "TwoSpadesRelay",
    "GarbageStayman",
)


class NoTrumpResponse(Response):
    category = categories.NoTrumpSystem
    preconditions = Response.preconditions + [
        LastBidHasAnnotation(positions.Partner, annotations.Opening),
        LastBidHasAnnotation(positions.Partner, annotations.NoTrumpSystemsOn),
    ]


class BasicStayman(NoTrumpResponse):
    annotations = Response.annotations + [annotations.Artificial, annotations.Stayman]
    priority = nt_response_priorities.Stayman
    shared_constraints = [z3.Or(hearts >= 4, spades >= 4)]


class Stayman(BasicStayman):
    preconditions = BasicStayman.preconditions + [NotJumpFromPartnerLastBid()]
    constraints = {
        '2C': ConstraintOr(MinimumCombinedPoints(23), ThreeSuitedHand(suit.CLUBS)),
        '3C': MinimumCombinedPoints(25),
    }


class StolenTwoClubStayman(BasicStayman):
    preconditions = BasicStayman.preconditions + [LastBidWas(positions.RHO, '2C')]
    constraints = { 'X': MinimumCombinedPoints(23) }


class StolenThreeClubStayman(BasicStayman):
    preconditions = BasicStayman.preconditions + [LastBidWas(positions.RHO, '3C')]
    constraints = { 'X': MinimumCombinedPoints(25) }


class NoTrumpTransferResponse(NoTrumpResponse):
    annotations = NoTrumpResponse.annotations + [annotations.Artificial, annotations.Transfer]


class JacobyTransferToHearts(NoTrumpTransferResponse):
    call_name = '2D'
    shared_constraints = hearts >= 5
    conditional_priorities = [
        (hearts > spades, nt_response_priorities.JacobyTransferToLongerMajor),
        (z3.And(hearts == spades, points >= 10), nt_response_priorities.JacobyTransferToHeartsWithGameForcingValues),
    ]
    priority = nt_response_priorities.JacobyTransferToHearts


class JacobyTransferToSpades(NoTrumpTransferResponse):
    call_name = '2H'
    shared_constraints = spades >= 5
    conditional_priorities = [
        (spades > hearts, nt_response_priorities.JacobyTransferToLongerMajor),
        (z3.And(hearts == spades, points >= 10), nt_response_priorities.JacobyTransferToSpadesWithGameForcingValues),
    ]
    priority = nt_response_priorities.JacobyTransferToSpades


class TwoSpadesRelay(NoTrumpTransferResponse):
    constraints = {
        '2S': diamonds >= 6 or clubs >= 6,
    }
    priority = nt_response_priorities.TwoSpadesRelay


class AcceptTransferToHearts(RuleDescription):
    category = categories.Relay
    preconditions = RuleDescription.preconditions + [
        LastBidHasAnnotation(positions.Partner, annotations.Transfer),
        LastBidHasStrain(positions.Partner, suit.DIAMONDS),
        Strain(suit.HEARTS),
        NotJumpFromPartnerLastBid(),
    ]
    shared_constraints = NO_CONSTRAINTS
    priority = relay_priorities.Relay


class AcceptTransferToSpades(RuleDescription):
    category = categories.Relay
    preconditions = RuleDescription.preconditions + [
        LastBidHasAnnotation(positions.Partner, annotations.Transfer),
        LastBidHasStrain(positions.Partner, suit.HEARTS),
        Strain(suit.SPADES),
        NotJumpFromPartnerLastBid(),
    ]
    shared_constraints = NO_CONSTRAINTS
    priority = relay_priorities.Relay


stayman_response_priorities = enum.Enum(
    "HeartStaymanResponse",
    "SpadeStaymanResponse",
    "DiamondStaymanResponse",
    "PassStaymanResponse",
)


class StaymanResponse(RuleDescription):
    preconditions = RuleDescription.preconditions + [LastBidHasAnnotation(positions.Partner, annotations.Stayman)]
    category = categories.NoTrumpSystem


class NaturalStaymanResponse(StaymanResponse):
    preconditions = StaymanResponse.preconditions + [NotJumpFromPartnerLastBid()]
    constraints = {
        '2H': (hearts >= 4, stayman_response_priorities.HeartStaymanResponse),
        '2S': (spades >= 4, stayman_response_priorities.SpadeStaymanResponse),
        '3H': (hearts >= 4, stayman_response_priorities.HeartStaymanResponse),
        '3S': (spades >= 4, stayman_response_priorities.SpadeStaymanResponse),
    }


class PassStaymanResponse(StaymanResponse):
    call_name = 'P'
    shared_constraints = NO_CONSTRAINTS
    priority = stayman_response_priorities.PassStaymanResponse


class DiamondStaymanResponse(StaymanResponse):
    preconditions = StaymanResponse.preconditions + [NotJumpFromPartnerLastBid()]
    call_names = ['2D', '3D']
    shared_constraints = NO_CONSTRAINTS
    priority = stayman_response_priorities.DiamondStaymanResponse
    annotations = StaymanResponse.annotations + [annotations.Artificial]


# FIXME: Need "Stolen" variants for 3-level.
class StolenHeartStaymanResponse(StaymanResponse):
    constraints = { 'X': hearts >= 4 }
    preconditions = StaymanResponse.preconditions + [LastBidWas(positions.RHO, '2H')]
    priority = stayman_response_priorities.HeartStaymanResponse


class StolenSpadeStaymanResponse(StaymanResponse):
    constraints = { 'X': spades >= 4 }
    preconditions = StaymanResponse.preconditions + [LastBidWas(positions.RHO, '2S')]
    priority = stayman_response_priorities.SpadeStaymanResponse


class OneNoTrumpResponse(NoTrumpResponse):
    preconditions = NoTrumpResponse.preconditions + [LastBidWas(positions.Partner, '1N')]


class LongMinorGameInvitation(OneNoTrumpResponse):
    call_names = ['3C', '3D']
    shared_constraints = [MinLength(6), TwoOfTheTopThree(), points >= 5]
    # FIXME: Should use the longer suit preference pattern.
    priority = nt_response_priorities.LongMinorGameInvitation


class LongMajorSlamInvitation(OneNoTrumpResponse):
    call_names = ['3H', '3S']
    shared_constraints = [MinLength(6), TwoOfTheTopThree(), points >= 14]
    # FIXME: Should use the longer suit preference pattern.
    priority = nt_response_priorities.LongMajorSlamInvitation


stayman_rebid_priorities = enum.Enum(
    "GarbagePassStaymanRebid",
)


class StaymanRebid(RuleDescription):
    preconditions = RuleDescription.preconditions + [LastBidHasAnnotation(positions.Me, annotations.Stayman)]
    category = categories.NoTrumpSystem


class GarbagePassStaymanRebid(StaymanRebid):
    call_name = 'P'
    shared_constraints = [MaximumPoints(7)]
    priority = stayman_rebid_priorities.GarbagePassStaymanRebid


overcall_priorities = enum.Enum(
    "DirectOvercallLongestMajor",
    "DirectOvercallMajor",
    "DirectOvercallMinor",
    "FourLevelPremptive",
    "ThreeLevelPremptive",
    "TwoLevelPremptive",
)


class DirectOvercall(RuleDescription):
    preconditions = RuleDescription.preconditions + [LastBidHasAnnotation(positions.RHO, annotations.Opening)]


class OneLevelDiamondOvercall(DirectOvercall):
    call_name = '1D'
    shared_constraints = [MinLength(5), points >= 8]
    priority = overcall_priorities.DirectOvercallMinor


class OneLevelHeartOvercall(DirectOvercall):
    call_name = '1H'
    shared_constraints = [MinLength(5), points >= 8]
    conditional_priorities = [
        (hearts > spades, overcall_priorities.DirectOvercallLongestMajor),
    ]
    priority = overcall_priorities.DirectOvercallMajor


class OneLevelSpadeOvercall(DirectOvercall):
    call_name = '1S'
    shared_constraints = [MinLength(5), points >= 8]
    conditional_priorities = [
        (spades >= hearts, overcall_priorities.DirectOvercallLongestMajor),
    ]
    priority = overcall_priorities.DirectOvercallMajor


preempt_priorities = enum.Enum(
    "FourLevelPremptive",
    "ThreeLevelPremptive",
    "TwoLevelPremptive",
)


class TwoLevelPremptiveOpen(Opening):
    call_names = ['2D', '2H', '2S']
    shared_constraints = [MinLength(6), ThreeOfTheTopFive(), points >= 5]
    priority = preempt_priorities.TwoLevelPremptive


class ThreeLevelPremptiveOpen(Opening):
    call_names = ['3C', '3D', '3H', '3S']
    shared_constraints = [MinLength(7), ThreeOfTheTopFive(), points >= 5]
    priority = preempt_priorities.ThreeLevelPremptive


class FourLevelPremptiveOpen(Opening):
    call_names = ['4C', '4D', '4H', '4S']
    shared_constraints = [MinLength(8), ThreeOfTheTopFive(), points >= 5]
    priority = preempt_priorities.FourLevelPremptive


# FIXME: Should we use conditional priorities instead of upper bounding the points?
class TwoLevelPremptiveOvercall(DirectOvercall):
    preconditions = DirectOvercall.preconditions + [JumpFromLastContract()]
    call_names = ['2C', '2D', '2H', '2S']
    shared_constraints = [MinLength(6), ThreeOfTheTopFive(), points >= 5]
    priority = overcall_priorities.TwoLevelPremptive


class ThreeLevelPremptiveOvercall(DirectOvercall):
    preconditions = DirectOvercall.preconditions + [JumpFromLastContract()]
    call_names = ['3C', '3D', '3H', '3S']
    shared_constraints = [MinLength(7), ThreeOfTheTopFive(), points >= 5]
    priority = overcall_priorities.ThreeLevelPremptive


class FourLevelPremptiveOvercall(DirectOvercall):
    preconditions = DirectOvercall.preconditions + [JumpFromLastContract()]
    call_names = ['4C', '4D', '4H', '4S']
    shared_constraints = [MinLength(8), ThreeOfTheTopFive(), points >= 5]
    priority = overcall_priorities.FourLevelPremptive


feature_asking_priorites = enum.Enum(
    "Gerber",
    "Blackwood",
)


class Gerber(RuleDescription):
    category = categories.Gadget
    requires_planning = True
    shared_constraints = NO_CONSTRAINTS
    annotations = [annotations.Gerber]
    priority = feature_asking_priorites.Gerber


class GerberForAces(Gerber):
    call_name = '4C'
    preconditions = Gerber.preconditions + [
        LastBidHasStrain(positions.Partner, suit.NOTRUMP),
        InvertedPrecondition(LastBidHasAnnotation(positions.Partner, annotations.Artificial))
    ]


class GerberForKings(Gerber):
    call_name = '5C'
    preconditions = Gerber.preconditions + [
        LastBidHasAnnotation(positions.Me, annotations.Gerber)
    ]


class ResponseToGerber(RuleDescription):
    category = categories.Relay
    preconditions = RuleDescription.preconditions + [
        LastBidHasAnnotation(positions.Partner, annotations.Gerber),
        NotJumpFromPartnerLastBid(),
    ]
    constraints = {
        '4D': z3.Or(number_of_aces == 0, number_of_aces == 4),
        '4H': number_of_aces == 1,
        '4S': number_of_aces == 2,
        '4N': number_of_aces == 3,
        '5D': z3.Or(number_of_kings == 0, number_of_kings == 4),
        '5H': number_of_kings == 1,
        '5S': number_of_kings == 2,
        '5N': number_of_kings == 3,
    }
    priority = feature_asking_priorites.Gerber
    annotations = [annotations.Artificial]


# Blackwood is done, just needs JumpOrHaveFit() and some testing.
# class Blackwood(RuleDescription):
#     category = categories.Gadget
#     requires_planning = True
#     shared_constraints = NO_CONSTRAINTS
#     annotations = [annotations.Blackwood]
#     priority = feature_asking_priorites.Blackwood


# class BlackwoodForAces(Blackwood):
#     call_name = '4N'
#     preconditions = Blackwood.preconditions + [
#         InvertedPrecondition(LastBidHasStrain(positions.Partner, suit.NOTRUMP)),
#         InvertedPrecondition(LastBidHasAnnotation(positions.Partner, annotations.Artificial)),
#         JumpOrHaveFit()
#     ]


# class BlackwoodForKings(Blackwood):
#     call_name = '5N'
#     preconditions = Blackwood.preconditions + [
#         LastBidHasAnnotation(positions.Me, annotations.Blackwood)
#     ]


# class ResponseToBlackwood(RuleDescription):
#     category = categories.Relay
#     preconditions = RuleDescription.preconditions + [
#         LastBidHasAnnotation(positions.Partner, annotations.Blackwood),
#         NotJumpFromPartnerLastBid(),
#     ]
#     constraints = {
#         '4C': z3.Or(number_of_aces == 0, number_of_aces == 4),
#         '4D': number_of_aces == 1,
#         '4H': number_of_aces == 2,
#         '4S': number_of_aces == 3,
#         '5C': z3.Or(number_of_kings == 0, number_of_kings == 4),
#         '5D': number_of_kings == 1,
#         '5H': number_of_kings == 2,
#         '5S': number_of_kings == 3,
#     }
#     priority = feature_asking_priorites.Blackwood
#     annotations = [annotations.Artificial]


# FIXME: This is wrong as soon as we try to support more than one system.
def _get_subclasses(base_class):
    subclasses = base_class.__subclasses__()
    for subclass in list(subclasses):
        subclasses.extend(_get_subclasses(subclass))
    return subclasses

def _concrete_rule_description_classes():
    return filter(lambda cls: not cls.__subclasses__(), _get_subclasses(RuleDescription))


class StandardAmericanYellowCard(object):
    # Rule ordering does not matter.  We could have python crawl the files to generate this list instead.
    rules = [Rule(description_class()) for description_class in _concrete_rule_description_classes()]
    priority_ordering = PartialOrdering()

    priority_ordering.make_less_than(response_priorities, nt_response_priorities)
    priority_ordering.make_less_than(preempt_priorities, opening_priorities)
    priority_ordering.make_less_than(response_priorities, two_clubs_response_priorities)
    priority_ordering.make_less_than(natural_priorities, response_priorities)
    priority_ordering.make_less_than(natural_priorities, opener_rebid_priorities)
    priority_ordering.make_less_than(natural_priorities, nt_response_priorities)
    priority_ordering.make_less_than(natural_priorities, stayman_response_priorities)
    priority_ordering.make_less_than(natural_priorities, stayman_rebid_priorities)
    priority_ordering.make_less_than(forced_rebid_priorities, natural_priorities)
    priority_ordering.make_less_than(natural_priorities, two_clubs_opener_rebid_priorities)<|MERGE_RESOLUTION|>--- conflicted
+++ resolved
@@ -340,11 +340,8 @@
 
 
 response_priorities = enum.Enum(
-<<<<<<< HEAD
+    "NegativeDouble",
     "Jacoby2NTRaise",
-=======
-    "NegativeDouble",
->>>>>>> 254ada94
     "JumpShiftResponseToOpen",
     "MajorJumpToGame",
     "MajorLimitRaise",
@@ -449,9 +446,9 @@
     priority = response_priorities.TwoNotrumpLimitResponse
 
 
-class Jacoby2NTRaise(Response):
+class Jacoby2NTRaise(ResponseToOneLevelSuitedOpen):
     call_name = '2N'
-    preconditions = Response.preconditions + [LastBidHasStrain(positions.Partner, [suit.HEARTS, suit.SPADES]), LastBidHasLevel(positions.Partner, 1)]
+    preconditions = Response.preconditions + [LastBidHasStrain(positions.Partner, [suit.HEARTS, suit.SPADES]), NoCompetition()]
     shared_constraints = [MinLengthPartnerLastSuit(4), points >= 13]
     priority = response_priorities.Jacoby2NTRaise
 
@@ -756,18 +753,6 @@
     shared_constraints = [MinimumCombinedLength(8)]
 
 
-class MinimumSupportPartnerMinorSuit(SupportPartnerSuit):
-    preconditions = SupportPartnerSuit.preconditions
-    constraints = {
-        # 2C will never show support because partner cannot respond 1C
-        '2D': (NO_CONSTRAINTS, opener_rebid_priorities.SupportMinorMin),
-
-        '3C': (MinimumCombinedPoints(22), opener_rebid_priorities.SupportMinorMin),
-        '3D': (MinimumCombinedPoints(22), opener_rebid_priorities.SupportMinorMin),
-    }
-    shared_constraints = [MinimumCombinedLength(8)]
-
-
 class RebidOriginalSuitByOpener(RebidAfterOneLevelOpen):
     preconditions = RebidAfterOneLevelOpen.preconditions + [
         LastBidHasLevel(positions.Me, 1),
@@ -891,7 +876,7 @@
 class Stayman(BasicStayman):
     preconditions = BasicStayman.preconditions + [NotJumpFromPartnerLastBid()]
     constraints = {
-        '2C': ConstraintOr(MinimumCombinedPoints(23), ThreeSuitedHand(suit.CLUBS)),
+        '2C': ConstraintOr(MinimumCombinedPoints(23), three_suited_short_clubs),
         '3C': MinimumCombinedPoints(25),
     }
 
@@ -1041,7 +1026,7 @@
 
 class GarbagePassStaymanRebid(StaymanRebid):
     call_name = 'P'
-    shared_constraints = [MaximumPoints(7)]
+    shared_constraints = [points <= 7]
     priority = stayman_rebid_priorities.GarbagePassStaymanRebid
 
 
