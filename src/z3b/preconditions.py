--- conflicted
+++ resolved
@@ -14,11 +14,8 @@
     "Gerber",
     "Transfer",
     "NegativeDouble",
-<<<<<<< HEAD
     "Jacoby2N",
-=======
     "TakeoutDouble",
->>>>>>> 7a1ad15f
 )
 
 
