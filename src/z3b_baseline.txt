test_3c_stayman:
Pass 3 of 3 hands

test_doubles:
FAIL: None (expected P) for T98.KQ4.863.Q875 (hcp: 7 lp: 7 sp: 7), history: 1N X P
FAIL: None (expected 2S) for J7.872.53.QJ9874 (hcp: 4 lp: 6 sp: 5), history: 1N X P
FAIL: None (expected 2C) for JT9872.87.86.JT9 (hcp: 2 lp: 4 sp: 4), history: 1N X P
FAIL: None (expected 2H) for 7643.5.Q9843.432 (hcp: 2 lp: 3 sp: 5), history: 1N X P
FAIL: None (expected X) for KJ98.AQJ7.3.Q875 (hcp: 13 lp: 13 sp: 16), history: 1H
FAIL: 1S (expected X) for KJ76.KQ72..J9874 (hcp: 10 lp: 11 sp: 15), history: 1H
FAIL: None (expected P) for AK92.AQ87.JT8.92 (hcp: 14 lp: 14 sp: 15), history: 1H
FAIL: None (expected P) for A92.K62.QJ965.A7 (hcp: 14 lp: 15 sp: 15), history: 1H
FAIL: None (expected X) for 3.A6.KJ983.Q8754 (hcp: 10 lp: 12 sp: 14), history: 1C P 1D
FAIL: None (expected 2S) for A87.AK96.8.AK875 (hcp: 18 lp: 19 sp: 21), history: 1H X P 1S P
FAIL: 1S (expected X) for A87.AK96.8.AK875 (hcp: 18 lp: 19 sp: 21), history: 1H (subtest of 1H X P 1S P)
FAIL: 7N (expected 2S) for A87.AK96.8.AK875 (hcp: 18 lp: 19 sp: 21), history: 1H X P 1N P
FAIL: None (expected 2S) for A87.AK96.8.AK875 (hcp: 18 lp: 19 sp: 21), history: 1H X P 2C P
FAIL: None (expected 2S) for A87.AK96.8.AK875 (hcp: 18 lp: 19 sp: 21), history: 1H X P 2D P
FAIL: None (expected 2S) for A87.AK96.8.AK875 (hcp: 18 lp: 19 sp: 21), history: 1H X 2C P 2H
FAIL: None (expected 2S) for A87.AK96.8.AK875 (hcp: 18 lp: 19 sp: 21), history: 1H X 2D P P
FAIL: 1N (expected X) for KJ7.AJ6.KJ7.AQ86 (hcp: 19 lp: 19 sp: 19), history: 1C
FAIL: 1N (expected X) for KJ7.AJ6.KJ7.AQ86 (hcp: 19 lp: 19 sp: 19), history: 1D
FAIL: 1N (expected X) for KJ7.AJ6.KJ7.AQ86 (hcp: 19 lp: 19 sp: 19), history: 1H
FAIL: 1N (expected X) for KJ7.AJ6.KJ7.AQ86 (hcp: 19 lp: 19 sp: 19), history: 1S
FAIL: None (expected 2C) for T874.876.86.J843 (hcp: 1 lp: 1 sp: 2), history: 1S X P
FAIL: None (expected 3H) for J7.AJ64.KJ76.986 (hcp: 10 lp: 10 sp: 10), history: 1S X P
FAIL: None (expected 1N) for J86.QJ2.K74.QT65 (hcp: 9 lp: 9 sp: 9), history: 1S X P
FAIL: None (expected 2D) for K87.76.AJT8.AQ43 (hcp: 14 lp: 14 sp: 15), history: 1D X P
FAIL: None (expected 2N) for J873.AJ64.K76.Q8 (hcp: 11 lp: 11 sp: 10), history: 1D X P
FAIL: None (expected 3N) for QJ83.AQ64.K76.Q8 (hcp: 14 lp: 14 sp: 13), history: 1D X P
FAIL: None (expected 4S) for Q86.J32.K7.AQT65 (hcp: 12 lp: 13 sp: 13), history: 1D X P
FAIL: None (expected 3S) for T874.876.6.AK863 (hcp: 7 lp: 8 sp: 10), history: 1D X 1H
FAIL: None (expected 1S) for A73.7642.K7.Q986 (hcp: 9 lp: 9 sp: 10), history: 1D X 1H
FAIL: None (expected 2S) for A73.7642.K7.KJ86 (hcp: 11 lp: 11 sp: 12), history: 1D X 1H
FAIL: 1S (expected XX) for A87.KJ765.6.KJ76 (hcp: 12 lp: 13 sp: 15), history: 1H X
FAIL: 1N (expected 3D) for Q3.KQT632.32.J86 (hcp: 8 lp: 10 sp: 8), history: 1H X
FAIL: 2H (expected 2N) for K743.QJ96.Q865.5 (hcp: 8 lp: 8 sp: 11), history: 1H X
FAIL: 2H (expected 3H) for Q864.A653.T987.5 (hcp: 6 lp: 6 sp: 9), history: 1H X
FAIL: None (expected X) for 74.876.AKJ987.63 (hcp: 8 lp: 10 sp: 10), history: 1N P 2H
FAIL: None (expected X) for AKQ83.95.97.Q986 (hcp: 11 lp: 12 sp: 13), history: 1N P 2C
FAIL: None (expected X) for T986542..A7.6532 (hcp: 4 lp: 7 sp: 10), history: 1H P 3H P 4N P 5D
FAIL: None (expected P) for T986542..A7.6532 (hcp: 4 lp: 7 sp: 10), history: 1H P 3H (subtest of 1H P 3H P 4N P 5D)
Pass 5 of 43 hands

test_escape_route_stayman:
Pass 12 of 12 hands

test_fourth_suit_forcing:
FAIL: 3N (expected 2D) for QT72.742.A8.AK97 (hcp: 13 lp: 13 sp: 14), history: 1H P 1S P 2C P
FAIL: 3N (expected 3S) for T73.K9.A8.KQJ732 (hcp: 13 lp: 15 sp: 15), history: 1D P 1S P 2C P 2H P 3C P
FAIL: 3N (expected 2H) for T73.K9.A8.KQJ732 (hcp: 13 lp: 15 sp: 15), history: 1D P 1S P 2C P (subtest of 1D P 1S P 2C P 2H P 3C P)
FAIL: 3N (expected 3S) for T73.K9.A8.KQJ732 (hcp: 13 lp: 15 sp: 15), history: 1D P 1S P 2C P 2H P 3D P
FAIL: 7N (expected 4S) for T73.K9.A8.KQJ732 (hcp: 13 lp: 15 sp: 15), history: 1D P 1S P 2C P 2H P 2S P
FAIL: 7N (expected 3S) for KT2.Q8.732.AJT75 (hcp: 10 lp: 11 sp: 9), history: 1D P 1S P 2C P 2H P 2S P
FAIL: 2N (expected 2H) for KT2.Q8.732.AJT75 (hcp: 10 lp: 11 sp: 9), history: 1D P 1S P 2C P (subtest of 1D P 1S P 2C P 2H P 2S P)
FAIL: None (expected 4C) for KT2.Q8.732.AJT75 (hcp: 10 lp: 11 sp: 9), history: 1D P 1S P 2C P 2H P 3C P
FAIL: 7N (expected 4S) for J73.K97.Q8.AQJ72 (hcp: 13 lp: 14 sp: 12), history: 1D P 1S P 2C P 2H P 2S P
FAIL: 3N (expected 2H) for J73.K97.Q8.AQJ72 (hcp: 13 lp: 14 sp: 12), history: 1D P 1S P 2C P (subtest of 1D P 1S P 2C P 2H P 2S P)
FAIL: 3N (expected 4C) for J73.K97.Q8.AQJ72 (hcp: 13 lp: 14 sp: 12), history: 1D P 1S P 2C P 2H P 3C P
FAIL: 3N (expected 4D) for J73.K97.Q8.AQJ72 (hcp: 13 lp: 14 sp: 12), history: 1D P 1S P 2C P 2H P 3D P
FAIL: 3N (expected 2S) for K92.A983.AK2.732 (hcp: 14 lp: 14 sp: 14), history: 1C P 1D P 1H P
FAIL: None (expected 2H) for AK83.83.KQ974.82 (hcp: 12 lp: 13 sp: 14), history: 1H P 1S P 2C P 2D P
FAIL: 3N (expected 4H) for QT72.742.A8.AK97 (hcp: 13 lp: 13 sp: 14), history: 1H P 1S P 2C P 2D P 2H P
FAIL: None (expected 3C) for AQJ754.K7.QJ72.6 (hcp: 13 lp: 15 sp: 17), history: 1C P 1D P 1H P 2S P
FAIL: None (expected 3N) for A643.JT7.QJ64.AQ (hcp: 14 lp: 14 sp: 13), history: 1C P 1D P 1H P 2S P
FAIL: None (expected 2N) for K732.84.KJ6.AQ72 (hcp: 13 lp: 13 sp: 14), history: 1C P 1D P 1S P 2H P
FAIL: 3N (expected 2H) for AJT6.AK972.92.K5 (hcp: 15 lp: 16 sp: 17), history: 1C P 1D P 1S P (subtest of 1C P 1D P 1S P 2H P 2N P)
FAIL: None (expected 2D) for J5.Q2.K874.QJ943 (hcp: 9 lp: 10 sp: 8), history: 1D P 1S P 2C P
Pass 17 of 37 hands

test_game_forcing_rebid_by_opener:
FAIL: 3S (expected 4S) for KQ9.AJ98.A4.A987 (hcp: 18 lp: 18 sp: 19), history: 1D P 1S P
FAIL: 1N (expected 1S) for KQ.AJT.K87.A9876 (hcp: 17 lp: 18 sp: 16), history:  (subtest of 1S P 2H P)
FAIL: 2H (expected 4H) for K5.AJ9.AKJ984.A9 (hcp: 20 lp: 22 sp: 22), history: 1H P 1N P
FAIL: 3C (expected 2N) for K765.AK87.KQ.A98 (hcp: 19 lp: 19 sp: 18), history: 1D P 1H P
FAIL: 2D (expected 3N) for K4.AKQJ94.87.A96 (hcp: 17 lp: 19 sp: 19), history: 1D P 1H P
Pass 7 of 12 hands

test_game_forcing_resonse_to_one_of_a_major:
FAIL: 3H (expected 2D) for 42.KJ653.KJ5.KJ7 (hcp: 12 lp: 13 sp: 13), history: 1H P
Pass 2 of 3 hands

test_game_forcing_response_to_one_of_a_minor:
FAIL: 1D (expected 2N) for Q73.KJ65.KJ3.K75 (hcp: 13 lp: 13 sp: 13), history: 1C P
Pass 5 of 6 hands

test_interference_over_one_nt:
FAIL: None (expected P) for 987654.632.5.543 (hcp: 0 lp: 2 sp: 3), history: 1N X XX P 2C P
FAIL: None (expected XX) for 987654.632.5.543 (hcp: 0 lp: 2 sp: 3), history: 1N X (subtest of 1N X XX P 2C P)
FAIL: None (expected 2D) for 982.T75432.86.32 (hcp: 0 lp: 2 sp: 2), history: 1N X XX P 2C P
FAIL: 2S (expected XX) for 982.T75432.86.32 (hcp: 0 lp: 2 sp: 2), history: 1N X (subtest of 1N X XX P 2C P)
FAIL: 2D (expected P) for KT82.AKT8.Q8.A62 (hcp: 16 lp: 16 sp: 15), history: 1N P 2C X
FAIL: 2D (expected XX) for AKT82.AKT.Q8.862 (hcp: 16 lp: 17 sp: 15), history: 1N P 2C X
FAIL: 2S (expected XX) for AQT.KJ8.AK987.43 (hcp: 17 lp: 18 sp: 18), history: 1N P 2H X
FAIL: 2S (expected 3S) for AKT.AKJT.87.QT76 (hcp: 17 lp: 17 sp: 18), history: 1N P 2H X
FAIL: 2S (expected P) for KJ87.AKT8.AT8.62 (hcp: 15 lp: 15 sp: 16), history: 1N P 2H X
FAIL: None (expected 3H) for AQT9.KJ87.Q86.A2 (hcp: 16 lp: 16 sp: 17), history: 1N P 2D 2S
Pass 20 of 30 hands

test_invitational_rebid_by_opener:
FAIL: 3S (expected 4S) for .AKT42.Q63.AK754 (hcp: 16 lp: 18 sp: 21), history: 1S P 2S P
FAIL: 3S (expected 2N) for K3.AJ6.K64.KQ542 (hcp: 16 lp: 17 sp: 17), history: 1S P 2S P
FAIL: 1N (expected 1S) for K3.AJ6.K64.KQ542 (hcp: 16 lp: 17 sp: 17), history:  (subtest of 1S P 2S P)
FAIL: 3S (expected 2N) for A2.KQ5.KJ7.KJ432 (hcp: 17 lp: 18 sp: 18), history: 1S P 2S P
FAIL: 1N (expected 1S) for A2.KQ5.KJ7.KJ432 (hcp: 17 lp: 18 sp: 18), history:  (subtest of 1S P 2S P)
FAIL: 3H (expected 2N) for K98.A97.AQ765.A9 (hcp: 17 lp: 18 sp: 18), history: 1H P 2H P
FAIL: 1N (expected 1H) for K98.A97.AQ765.A9 (hcp: 17 lp: 18 sp: 18), history:  (subtest of 1H P 2H P)
FAIL: 3H (expected 3D) for K9.A976.AQ765.A9 (hcp: 17 lp: 18 sp: 19), history: 1H P 2H P
FAIL: 1N (expected 2H) for K7.AJ843.KQ74.A9 (hcp: 17 lp: 18 sp: 19), history: 1D P 1S P
FAIL: 2S (expected 3S) for KQ87.AJT4.9.A987 (hcp: 14 lp: 14 sp: 17), history: 1D P 1S P
FAIL: 2N (expected 2S) for KQJ87.3.74.AQT98 (hcp: 12 lp: 14 sp: 16), history: 1S P 2H P
FAIL: 3S (expected 3C) for KJ86.K4.A8.KQ632 (hcp: 16 lp: 17 sp: 18), history: 1S P 2S P
Pass 10 of 22 hands

test_invitational_response_to_one_of_a_major:
Pass 4 of 4 hands

test_invitational_response_to_one_of_a_minor:
FAIL: 2N (expected 1N) for QJ5.J753.KT8.A42 (hcp: 11 lp: 11 sp: 11), history: 1D P
FAIL: 2C (expected 2D) for A643.KJ63.J7.J53 (hcp: 10 lp: 10 sp: 10), history: 1D P
Pass 4 of 6 hands

test_invitational_stayman:
FAIL: 3N (expected 3S) for T9.AJ.K652.QT732 (hcp: 10 lp: 11 sp: 11), history: 1N P 2C P 2D P
FAIL: 2H (expected 2C) for T9.AJ.K652.QT732 (hcp: 10 lp: 11 sp: 11), history: 1N P (subtest of 1N P 2C P 2D P)
FAIL: 2N (expected 2H) for 832.A.QJ652.JT73 (hcp: 8 lp: 9 sp: 11), history: 1N P 2C P 2D P
FAIL: 2D (expected 2C) for 832.A.QJ652.JT73 (hcp: 8 lp: 9 sp: 11), history: 1N P (subtest of 1N P 2C P 2D P)
FAIL: 3N (expected 3H) for 82.A7.QJ652.KT73 (hcp: 10 lp: 11 sp: 12), history: 1N P 2C P 2D P
FAIL: 2D (expected 2C) for 82.A7.QJ652.KT73 (hcp: 10 lp: 11 sp: 12), history: 1N P (subtest of 1N P 2C P 2D P)
Pass 2 of 8 hands

test_invitational_two_nt_over_one_nt:
FAIL: 2N (expected P) for 952.QT87.A86.Q52 (hcp: 8 lp: 8 sp: 8), history: 1N P
Pass 2 of 3 hands

test_jacoby_transfers:
FAIL: None (expected P) for J83.T.QT8432.Q65 (hcp: 5 lp: 7 sp: 8), history: 1N P 2D P 2H P
FAIL: None (expected P) for 983.7.T843.KQ765 (hcp: 5 lp: 6 sp: 8), history: 1N P 2H P 2S P
FAIL: None (expected P) for 83.8.KT843.97652 (hcp: 3 lp: 5 sp: 7), history: 1N P 2D P 2H P
FAIL: 2N (expected 2S) for 9.32.KJ832.QJ765 (hcp: 7 lp: 9 sp: 11), history: 1N P 2D P 2H P
FAIL: 3N (expected 4H) for A.32.KJ832.QT765 (hcp: 10 lp: 12 sp: 14), history: 1N P 2H P 2S P
FAIL: 3H (expected 4H) for 97.A2.KJ9832.J76 (hcp: 9 lp: 11 sp: 11), history: 1N P 2D P 2H P
FAIL: 3N (expected 3D) for 97.AQ982.2.KJT76 (hcp: 10 lp: 12 sp: 14), history: 1N P 2H P 2S P
FAIL: 2H (expected 3H) for A9.AQ5.AQT4.J865 (hcp: 17 lp: 17 sp: 18), history: 1N P 2D P
FAIL: None (expected P) for JT98765.2.75.543 (hcp: 1 lp: 4 sp: 5), history: 1N P 2S P 3C P
FAIL: None (expected 2S) for JT98765.2.75.543 (hcp: 1 lp: 4 sp: 5), history: 1N P (subtest of 1N P 2S P 3C P)
FAIL: None (expected 3D) for 5.QT87542.75.543 (hcp: 2 lp: 5 sp: 6), history: 1N P 2S P 3C P
Pass 15 of 26 hands

test_jacoby_two_nt_response_to_one_of_a_major:
<<<<<<< HEAD
FAIL: 3D (expected 4D) for 87.AQJT9.8.AKJT9 (hcp: 15 lp: 17 sp: 19), history: 1S P 2N P
FAIL: 3D (expected 3H) for AQ.Q9763.8.AKQJ8 (hcp: 18 lp: 20 sp: 20), history: 1S P 2N P
FAIL: 3D (expected 3C) for 2.KJ72.KQT83.A75 (hcp: 13 lp: 14 sp: 16), history: 1H P 2N P
FAIL: 4H (expected 3H) for AJ2.K7.KQT853.A5 (hcp: 17 lp: 19 sp: 19), history: 1H P 2N P
FAIL: 4H (expected 3N) for K3.KJ.KQT83.A754 (hcp: 16 lp: 17 sp: 17), history: 1H P 2N P
FAIL: 3D (expected 4D) for 8.KQJ72.AJ973.K9 (hcp: 14 lp: 16 sp: 18), history: 1H P 2N P
Pass 9 of 15 hands
=======
FAIL: 3S (expected 2N) for QJ5.A75.KT8.AT42 (hcp: 14 lp: 14 sp: 14), history: 1S P
FAIL: None (expected 4D) for 87.AQJT9.8.AKJT9 (hcp: 15 lp: 17 sp: 19), history: 1S P 2N P
FAIL: None (expected 3H) for AQ.Q9763.8.AKQJ8 (hcp: 18 lp: 20 sp: 20), history: 1S P 2N P
FAIL: None (expected 4H) for J32.K7.KQT83.A75 (hcp: 13 lp: 14 sp: 14), history: 1H P 2N P
FAIL: None (expected 3C) for 2.KJ72.KQT83.A75 (hcp: 13 lp: 14 sp: 16), history: 1H P 2N P
FAIL: None (expected 3H) for AJ2.K7.KQT853.A5 (hcp: 17 lp: 19 sp: 19), history: 1H P 2N P
FAIL: None (expected 3N) for K3.KJ.KQT83.A754 (hcp: 16 lp: 17 sp: 17), history: 1H P 2N P
FAIL: None (expected 4D) for 8.KQJ72.AJ973.K9 (hcp: 14 lp: 16 sp: 18), history: 1H P 2N P
Pass 7 of 15 hands
>>>>>>> 254ada94

test_michaels_and_unusual_notrump:
FAIL: 1S (expected P) for AK.J.T8753.JT432 (hcp: 9 lp: 11 sp: 12), history: 1C
FAIL: 1S (expected 2C) for .754.AQJ97.QT984 (hcp: 9 lp: 11 sp: 14), history: 1C
FAIL: 1S (expected 2D) for .754.AQJ97.QT984 (hcp: 9 lp: 11 sp: 14), history: 1D
FAIL: None (expected 4S) for AJ943.KQ.9.AKT95 (hcp: 17 lp: 19 sp: 19), history: 1H 2H P 3S P
FAIL: 1S (expected 2H) for AJ943.KQ.9.AKT95 (hcp: 17 lp: 19 sp: 19), history: 1H (subtest of 1H 2H P 3S P)
FAIL: None (expected 2C) for 5.3.KJT87.QT9865 (hcp: 6 lp: 9 sp: 12), history: 1C
FAIL: None (expected 2D) for 5.3.KJT87.QT9865 (hcp: 6 lp: 9 sp: 12), history: 1D
FAIL: None (expected 3D) for 4.QJT876.AQT86.5 (hcp: 9 lp: 12 sp: 15), history: 1S 2S P 3C P
FAIL: None (expected 2S) for 4.QJT876.AQT86.5 (hcp: 9 lp: 12 sp: 15), history: 1S (subtest of 1S 2S P 3C P)
FAIL: 1S (expected 2C) for A.Q4.KQT87.KQT87 (hcp: 16 lp: 18 sp: 18), history: 1C
FAIL: 1S (expected 2D) for A.Q4.KQT87.KQT87 (hcp: 16 lp: 18 sp: 18), history: 1D
FAIL: None (expected 2D) for 86.3.QJT43.AK865 (hcp: 10 lp: 12 sp: 14), history: 1D P 1N
FAIL: None (expected 2C) for .54.KJT65.QJT875 (hcp: 7 lp: 10 sp: 13), history: 1C P P
FAIL: None (expected 2D) for .54.KJT65.QJT875 (hcp: 7 lp: 10 sp: 13), history: 1D P P
FAIL: None (expected 3H) for QJ972.A3..AKT653 (hcp: 14 lp: 17 sp: 20), history: 2H
FAIL: 1H (expected 2N) for QJ9864..KQT87.86 (hcp: 8 lp: 11 sp: 14), history: 1D
FAIL: None (expected 2N) for AJ986.KQT875..87 (hcp: 10 lp: 13 sp: 16), history: 1H
FAIL: None (expected 2N) for AJ986.KQT875..87 (hcp: 10 lp: 13 sp: 16), history: 1S
FAIL: 1H (expected 2N) for 4.QJT876.KQT86.5 (hcp: 8 lp: 11 sp: 14), history: 1C
FAIL: 1H (expected P) for 4.QJT876.KQT86.5 (hcp: 8 lp: 11 sp: 14), history: 1D
FAIL: None (expected P) for 4.QJT876.KQT86.5 (hcp: 8 lp: 11 sp: 14), history: 1H
FAIL: None (expected 2S) for 4.QJT876.KQT86.5 (hcp: 8 lp: 11 sp: 14), history: 1S
FAIL: None (expected P) for 4.QJT876.KQT86.5 (hcp: 8 lp: 11 sp: 14), history: 2C
FAIL: None (expected P) for 4.QJT876.KQT86.5 (hcp: 8 lp: 11 sp: 14), history: 2D
FAIL: None (expected P) for 4.QJT876.KQT86.5 (hcp: 8 lp: 11 sp: 14), history: 2H
FAIL: None (expected 3S) for 4.QJT876.KQT86.5 (hcp: 8 lp: 11 sp: 14), history: 2S
FAIL: 1H (expected 2N) for AQJ98.A.KQJT8.86 (hcp: 17 lp: 19 sp: 21), history: 1D
FAIL: 1N (expected 4N) for AQT987.AKQT8.4.A (hcp: 19 lp: 22 sp: 25), history: 1H
FAIL: 1N (expected 4N) for AQT987.AKQT8.4.A (hcp: 19 lp: 22 sp: 25), history: 1S
FAIL: None (expected 2D) for 2.3.QJ8752.KT984 (hcp: 6 lp: 9 sp: 12), history: 1D P P
FAIL: 1N (expected 2N) for KQ4.AQ8.KQ873.K2 (hcp: 19 lp: 20 sp: 20), history: 1D P P
Pass 3 of 34 hands

test_minimum_rebid_by_opener:
Pass 12 of 12 hands

test_minimum_response_to_one_of_a_major:
FAIL: None (expected 2H) for 753.97.Q753.K982 (hcp: 5 lp: 5 sp: 6), history: 1H P
FAIL: None (expected 2S) for 753.97.Q753.K982 (hcp: 5 lp: 5 sp: 6), history: 1S P
FAIL: None (expected 1N) for 742.J98.AT874.T6 (hcp: 5 lp: 6 sp: 6), history: 1S P
Pass 4 of 7 hands

test_minimum_response_to_one_of_a_minor:
Pass 11 of 11 hands

test_minimum_stayman:
Pass 13 of 13 hands

test_misc_hands_from_play:
FAIL: 3H (expected 2C) for AKJ52.J.J9743.54 (hcp: 10 lp: 12 sp: 13), history: 1H P
<<<<<<< HEAD
=======
FAIL: None (expected 4H) for T3.A7.KQT86.KJ63 (hcp: 13 lp: 14 sp: 15), history: 1H P 2N P
>>>>>>> 254ada94
FAIL: 2S (expected 3S) for AQJ5.QT42.74.T52 (hcp: 9 lp: 9 sp: 10), history: 1S P
FAIL: 3H (expected 1S) for A2.T752.KQJ.AQ72 (hcp: 16 lp: 16 sp: 17), history: 1H P
FAIL: None (expected 3N) for J94.AK9.A9.QJ932 (hcp: 15 lp: 16 sp: 16), history: 1N P 2C P 2S P 3C P
FAIL: 2C (expected 3N) for AKQ532.K8.K73.A9 (hcp: 19 lp: 21 sp: 21), history: P 1C P 1D P
FAIL: None (expected P) for AKJT94.AJ65.8.T6 (hcp: 13 lp: 15 sp: 17), history: 1D
FAIL: None (expected P) for 852.943.KJ64.J85 (hcp: 5 lp: 5 sp: 5), history: 1D 2C X
FAIL: None (expected 4H) for Q9754.AJ8.A9653. (hcp: 11 lp: 13 sp: 16), history: 1H P 3H P
FAIL: None (expected P) for AQ765.AQ8.J3.K83 (hcp: 16 lp: 17 sp: 16), history: P P 1H 2C 3H P 4H
FAIL: None (expected 2C) for AQ765.AQ8.J3.K83 (hcp: 16 lp: 17 sp: 16), history: P P 1H (subtest of P P 1H 2C 3H P 4H)
FAIL: None (expected 1S) for KJ87.53.94.AKJT3 (hcp: 12 lp: 13 sp: 14), history: 1C P 1D
FAIL: 4D (expected P) for A93.Q762.K832.J3 (hcp: 10 lp: 10 sp: 10), history: 1D P 1H P 1S P 2N P 3N P
FAIL: 3D (expected 2N) for A93.Q762.K832.J3 (hcp: 10 lp: 10 sp: 10), history: 1D P 1H P 1S P (subtest of 1D P 1H P 1S P 2N P 3N P)
FAIL: None (expected P) for 864.A6.QJ65.K987 (hcp: 10 lp: 10 sp: 11), history: P (subtest of P P P 1N P 2C P 2H P)
<<<<<<< HEAD
FAIL: 7N (expected 3N) for A973.KJT82.J43.Q (hcp: 11 lp: 12 sp: 12), history: P 1S 2H X P 2N P
FAIL: None (expected X) for A973.KJT82.J43.Q (hcp: 11 lp: 12 sp: 12), history: P 1S 2H (subtest of P 1S 2H X P 2N P)
FAIL: 4N (expected P) for 6.AKJ75.KJT86.A4 (hcp: 16 lp: 18 sp: 20), history: 1H P 2N P 4D P 4H P
FAIL: 3D (expected 4D) for 6.AKJ75.KJT86.A4 (hcp: 16 lp: 18 sp: 20), history: 1H P 2N P (subtest of 1H P 2N P 4D P 4H P)
=======
FAIL: None (expected P) for 6.AKJ75.KJT86.A4 (hcp: 16 lp: 18 sp: 20), history: 1H P 2N P 4D P 4H P
FAIL: None (expected 4D) for 6.AKJ75.KJT86.A4 (hcp: 16 lp: 18 sp: 20), history: 1H P 2N P (subtest of 1H P 2N P 4D P 4H P)
>>>>>>> 254ada94
FAIL: 1N (expected 2C) for KQT4.AT96.632.T8 (hcp: 9 lp: 9 sp: 10), history: 1C P 1D P 1S P
FAIL: None (expected P) for KT76.Q.QJ8654.72 (hcp: 8 lp: 10 sp: 10), history:  (subtest of P P 1D P 1H P 1N P)
FAIL: None (expected P) for AKQ6.KQT.T4.QJ96 (hcp: 17 lp: 17 sp: 18), history: P 1N P 2C P 2S P 3N P
FAIL: None (expected P) for QT8.AQ95.KJ532.4 (hcp: 12 lp: 13 sp: 15), history: 1H P 1S 2D
FAIL: 3C (expected 3N) for AKQJ6.T863.9.J54 (hcp: 11 lp: 12 sp: 14), history: P 1C P 1D P 2N P
FAIL: None (expected 1S) for 432.AT.T95.AKT87 (hcp: 11 lp: 12 sp: 12), history: P P 1D P P
FAIL: None (expected P) for 432.AT.T95.AKT87 (hcp: 11 lp: 12 sp: 12), history: P (subtest of P P 1D P P)
<<<<<<< HEAD
=======
FAIL: 1N (expected 2S) for Q98.KQT2.75.AJ92 (hcp: 12 lp: 12 sp: 13), history: P P 1D P 1S P
>>>>>>> 254ada94
FAIL: None (expected P) for KJT7.764.32.KQT8 (hcp: 9 lp: 9 sp: 10), history: P P 1D P 1S P 2S P
FAIL: None (expected P) for KJT7.764.32.KQT8 (hcp: 9 lp: 9 sp: 10), history:  (subtest of P P 1D P 1S P 2S P)
FAIL: None (expected 3S) for Q76.Q92.7.AKQT64 (hcp: 13 lp: 15 sp: 16), history: P P 1D 1S 2C 2S 3C
FAIL: None (expected 2S) for 54.AJ4.T8652.J97 (hcp: 6 lp: 7 sp: 7), history: P P 1D 1S 1N
FAIL: None (expected P) for 54.AJ4.T8652.J97 (hcp: 6 lp: 7 sp: 7), history: P (subtest of P P 1D 1S 1N)
FAIL: None (expected P) for AJ9.T8763.AKJ3.8 (hcp: 13 lp: 14 sp: 16), history: P P 1D 1S 1N 2S
FAIL: None (expected P) for KT76.98.K8754.94 (hcp: 6 lp: 7 sp: 8), history: P 1H X 3H P 4H X P
FAIL: None (expected P) for KT76.98.K8754.94 (hcp: 6 lp: 7 sp: 8), history: P 1H X 3H (subtest of P 1H X 3H P 4H X P)
FAIL: None (expected P) for KT76.98.K8754.94 (hcp: 6 lp: 7 sp: 8), history:  (subtest of P 1H X 3H P 4H X P)
FAIL: None (expected P) for KQ742.T.QT542.T2 (hcp: 7 lp: 9 sp: 11), history: P 1C P 1H P 2H P
FAIL: None (expected 2D) for KJ9.AK832.T987.5 (hcp: 11 lp: 12 sp: 14), history: 1S P 1N
FAIL: 1N (expected 2C) for 74.AQ752.KJ5.J85 (hcp: 11 lp: 12 sp: 12), history: P P P 1C 1H 1S
FAIL: None (expected P) for 74.AQ752.KJ5.J85 (hcp: 11 lp: 12 sp: 12), history: P P (subtest of P P P 1C 1H 1S)
FAIL: None (expected P) for 87.754.K54.AK754 (hcp: 10 lp: 11 sp: 11), history: P P 1N P 2C P 2D P 2N P 3N
FAIL: None (expected P) for 87.754.K54.AK754 (hcp: 10 lp: 11 sp: 11), history: P P 1N P 2C P 2D (subtest of P P 1N P 2C P 2D P 2N P 3N)
FAIL: None (expected P) for 87.754.K54.AK754 (hcp: 10 lp: 11 sp: 11), history: P P 1N (subtest of P P 1N P 2C P 2D P 2N P 3N)
FAIL: None (expected P) for A642.53.973.AT98 (hcp: 8 lp: 8 sp: 9), history: P 1D P 1S P 1N P
FAIL: None (expected P) for KJ52.K92.AK84.J5 (hcp: 15 lp: 15 sp: 15), history: 1D 1N P 2C P 2H P 3H P
FAIL: None (expected 2H) for KJ52.K92.AK84.J5 (hcp: 15 lp: 15 sp: 15), history: 1D 1N P 2C P (subtest of 1D 1N P 2C P 2H P 3H P)
FAIL: None (expected 1N) for KJ52.K92.AK84.J5 (hcp: 15 lp: 15 sp: 15), history: 1D (subtest of 1D 1N P 2C P 2H P 3H P)
FAIL: None (expected 3S) for 75.J5.82.AKQJ753 (hcp: 11 lp: 14 sp: 13), history: 1H P 2C
FAIL: None (expected P) for AKQ643.KQ76.9.72 (hcp: 14 lp: 16 sp: 18), history: P P 1C P 1S P 2C P 3C P
<<<<<<< HEAD
FAIL: 7N (expected 3N) for AK83.8652.8.AJ73 (hcp: 12 lp: 12 sp: 15), history: 1D P 1S P 1N P 2N P 3S P
FAIL: 3D (expected 2N) for AK83.8652.8.AJ73 (hcp: 12 lp: 12 sp: 15), history: 1D P 1S P 1N P (subtest of 1D P 1S P 1N P 2N P 3S P)
FAIL: 1D (expected P) for QJ973.A8742.A.75 (hcp: 11 lp: 13 sp: 15), history: P P P
=======
FAIL: None (expected 3N) for AK83.8652.8.AJ73 (hcp: 12 lp: 12 sp: 15), history: 1D P 1S P 1N P 2N P 3S P
FAIL: None (expected P) for QJ973.A8742.A.75 (hcp: 11 lp: 13 sp: 15), history: P P P
>>>>>>> 254ada94
FAIL: None (expected P) for A64.J63.Q953.Q54 (hcp: 9 lp: 9 sp: 9), history: P P P 1N P 2C P 2S P 2N P 3N P
FAIL: None (expected P) for A64.J63.Q953.Q54 (hcp: 9 lp: 9 sp: 9), history: P (subtest of P P P 1N P 2C P 2S P 2N P 3N P)
FAIL: 3N (expected 4S) for A7.K.QT6.KJ98543 (hcp: 13 lp: 16 sp: 14), history: 1C P 1S P 1N P
FAIL: 3N (expected 3H) for J7542.A9.J9843.7 (hcp: 6 lp: 8 sp: 10), history: 1S 1N 2S P P X P
FAIL: 3N (expected P) for J7542.A9.J9843.7 (hcp: 6 lp: 8 sp: 10), history: 1S 1N 2S (subtest of 1S 1N 2S P P X P)
FAIL: None (expected P) for AJ93.T874.K3.Q75 (hcp: 10 lp: 10 sp: 11), history: P 1C P 1H P 1N P 4H
FAIL: None (expected P) for AJ93.T874.K3.Q75 (hcp: 10 lp: 10 sp: 11), history: P 1C P 1H (subtest of P 1C P 1H P 1N P 4H)
FAIL: None (expected P) for AJ93.T874.K3.Q75 (hcp: 10 lp: 10 sp: 11), history:  (subtest of P 1C P 1H P 1N P 4H)
FAIL: 3N (expected 4C) for AKQ8.KJ7.T8.AQ87 (hcp: 19 lp: 19 sp: 20), history: 1H P 1S P 2D P
FAIL: None (expected 2D) for K9.J962.62.AT863 (hcp: 8 lp: 9 sp: 10), history: P P 1S X P
FAIL: None (expected P) for K9.J962.62.AT863 (hcp: 8 lp: 9 sp: 10), history: P (subtest of P P 1S X P)
FAIL: None (expected 2D) for KJ3.T96.QT865.J4 (hcp: 7 lp: 8 sp: 7), history: 1D P 1H P 2C P
FAIL: None (expected P) for Q632.JT52.743.86 (hcp: 3 lp: 3 sp: 4), history: 1S 2S P 2N P 3C P
FAIL: None (expected 2N) for Q632.JT52.743.86 (hcp: 3 lp: 3 sp: 4), history: 1S 2S P (subtest of 1S 2S P 2N P 3C P)
FAIL: None (expected P) for Q632.JT52.743.86 (hcp: 3 lp: 3 sp: 4), history: 1S 2S P 2N P 3D P
FAIL: 3N (expected 3C) for KJ984.93.KJ986.K (hcp: 11 lp: 13 sp: 12), history: 1S 2S P 2N P
FAIL: None (expected 2S) for KJ984.93.KJ986.K (hcp: 11 lp: 13 sp: 12), history: 1S (subtest of 1S 2S P 2N P)
FAIL: 3N (expected 3D) for 93.KJ984.KJ986.K (hcp: 11 lp: 13 sp: 12), history: 1S 2S P 2N P
FAIL: None (expected 2S) for 93.KJ984.KJ986.K (hcp: 11 lp: 13 sp: 12), history: 1S (subtest of 1S 2S P 2N P)
FAIL: None (expected 4H) for K654.AQ.864.T653 (hcp: 9 lp: 9 sp: 8), history: 2D X P 3C P 3H P
FAIL: None (expected 3C) for K654.AQ.864.T653 (hcp: 9 lp: 9 sp: 8), history: 2D X P (subtest of 2D X P 3C P 3H P)
FAIL: 3N (expected 3H) for 85.T.KJ43.KQ9752 (hcp: 9 lp: 11 sp: 13), history: 1D 2S P 2N P
FAIL: 1S (expected 2S) for 85.T.KJ43.KQ9752 (hcp: 9 lp: 11 sp: 13), history: 1D (subtest of 1D 2S P 2N P)
FAIL: None (expected 4S) for KQJT3.864.AQ9.AT (hcp: 16 lp: 17 sp: 17), history: 1D 2S P 2N P 3H P
FAIL: None (expected 2N) for KQJT3.864.AQ9.AT (hcp: 16 lp: 17 sp: 17), history: 1D 2S P (subtest of 1D 2S P 2N P 3H P)
FAIL: None (expected 4S) for KQJT3.864.AQ9.AT (hcp: 16 lp: 17 sp: 17), history: 1D 2S P 2N P 3N P
FAIL: None (expected P) for QT8.KQ632.86.T97 (hcp: 7 lp: 8 sp: 8), history:  (subtest of P P 1C P 1D P 1H P)
FAIL: None (expected 3S) for JT87.A732..KQJ72 (hcp: 11 lp: 12 sp: 16), history: 1D 1S P 2D P
FAIL: None (expected X) for AJT95.AK4.K93.K6 (hcp: 18 lp: 19 sp: 19), history: 1S
FAIL: None (expected 5N) for AQJT9.AQT3.5.T52 (hcp: 13 lp: 14 sp: 16), history: 2S X P 3C P 3H P
FAIL: None (expected 3C) for AQJT9.AQT3.5.T52 (hcp: 13 lp: 14 sp: 16), history: 2S X P (subtest of 2S X P 3C P 3H P)
FAIL: None (expected P) for KQ986.K.AK7.J942 (hcp: 16 lp: 17 sp: 16), history: 1N P P
FAIL: None (expected P) for K83.Q.K75432.QJ6 (hcp: 11 lp: 13 sp: 12), history: 1D P 1H P 1S P 3H P 3N P
FAIL: 2N (expected 3H) for K83.Q.K75432.QJ6 (hcp: 11 lp: 13 sp: 12), history: 1D P 1H P 1S P (subtest of 1D P 1H P 1S P 3H P 3N P)
<<<<<<< HEAD
FAIL: 7N (expected 6N) for KQ4.KJ.K84.KQ973 (hcp: 17 lp: 18 sp: 17), history: P 1N P 2C P 2S P 5N P
FAIL: 7N (expected 6N) for QJT4.AQJ.765.AQJ (hcp: 17 lp: 17 sp: 17), history: 1N P 4N P
=======
FAIL: None (expected 6N) for KQ4.KJ.K84.KQ973 (hcp: 17 lp: 18 sp: 17), history: P 1N P 2C P 2S P 5N P
FAIL: None (expected 6N) for QJT4.AQJ.765.AQJ (hcp: 17 lp: 17 sp: 17), history: 1N P 4N P
FAIL: 3N (expected 4S) for AQ6.K643.65.KQ96 (hcp: 14 lp: 14 sp: 15), history: 1C 1D 1S P 2S P
>>>>>>> 254ada94
FAIL: None (expected P) for AJT8.J8.K52.KJ83 (hcp: 13 lp: 13 sp: 13), history: P 1C 1D 3C 3D
FAIL: None (expected P) for A8763.432.K6.763 (hcp: 7 lp: 8 sp: 8), history: 1S 2S P 2N P 3D P
FAIL: None (expected 2N) for A8763.432.K6.763 (hcp: 7 lp: 8 sp: 8), history: 1S 2S P (subtest of 1S 2S P 2N P 3D P)
FAIL: None (expected P) for AT9.Q97652..AJ64 (hcp: 11 lp: 13 sp: 16), history: 1D P 1S P 2S P 4S P
FAIL: None (expected P) for A742.QJ765.Q4.Q4 (hcp: 11 lp: 12 sp: 9), history: P 1D P 2C P 3C P 3N P
FAIL: 2D (expected 3C) for A742.QJ765.Q4.Q4 (hcp: 11 lp: 12 sp: 9), history: P 1D P 2C P (subtest of P 1D P 2C P 3C P 3N P)
FAIL: None (expected 3N) for A642.AQJ42..K986 (hcp: 14 lp: 15 sp: 19), history: 1D X 1H P 1S P 2N P
FAIL: 2C (expected 1S) for A642.AQJ42..K986 (hcp: 14 lp: 15 sp: 19), history: 1D X 1H P (subtest of 1D X 1H P 1S P 2N P)
FAIL: None (expected P) for JT873.K5.AK72.74 (hcp: 11 lp: 12 sp: 13), history: 1D X 1H P 1S P 2N P 3N P
FAIL: None (expected 2C) for AQT972.64.T6.K86 (hcp: 9 lp: 11 sp: 11), history: P P 1H
FAIL: None (expected 1D) for 432.AKQJ.432.432 (hcp: 10 lp: 10 sp: 10), history: 1C
FAIL: None (expected P) for KQT8.AK7432.9.K3 (hcp: 15 lp: 17 sp: 19), history: 1D 1H 2C 4H
FAIL: None (expected 4D) for AK.K83.QJT76.986 (hcp: 13 lp: 14 sp: 14), history: 3D P
FAIL: 2N (expected P) for AJ64.Q962.T7.983 (hcp: 7 lp: 7 sp: 8), history: 1N P
FAIL: None (expected P) for 3.KQ952.T732.A84 (hcp: 9 lp: 10 sp: 12), history: P 1H P 3H P 4H P
FAIL: 2H (expected 3H) for 3.KQ952.T732.A84 (hcp: 9 lp: 10 sp: 12), history: P 1H P (subtest of P 1H P 3H P 4H P)
FAIL: None (expected P) for T954.952.T863.82 (hcp: 0 lp: 0 sp: 1), history: 2C P 2D P 2S P 3C P P
FAIL: None (expected P) for T954.952.T863.82 (hcp: 0 lp: 0 sp: 1), history: 2C P 2D P 2S (subtest of 2C P 2D P 2S P 3C P P)
FAIL: None (expected P) for T954.952.T863.82 (hcp: 0 lp: 0 sp: 1), history: 2C (subtest of 2C P 2D P 2S P 3C P P)
FAIL: 3N (expected 3H) for 876.A3.AT9852.Q6 (hcp: 10 lp: 12 sp: 10), history: 1S P 2H P 3D P
FAIL: None (expected P) for AQ852.KQ7.7652.J (hcp: 12 lp: 13 sp: 14), history: P 1C 1H 1S P 1N P 2S P
FAIL: 3N (expected 3C) for 876.432.K985.876 (hcp: 3 lp: 3 sp: 3), history: 2C P 2D P 2N P
FAIL: 6N (expected P) for J64.K7.AKQ94.AQ9 (hcp: 19 lp: 20 sp: 20), history: P P P 1H P 1S P 2N P 3N P
FAIL: 1N (expected 2N) for J64.K7.AKQ94.AQ9 (hcp: 19 lp: 20 sp: 20), history: P P P 1H P 1S P (subtest of P P P 1H P 1S P 2N P 3N P)
FAIL: 3N (expected 5C) for AKQJT4.2.KT2.J98 (hcp: 14 lp: 16 sp: 17), history: P 1D 2S 3C P 3D P
FAIL: 3N (expected 3C) for AKQJT4.2.KT2.J98 (hcp: 14 lp: 16 sp: 17), history: P 1D 2S (subtest of P 1D 2S 3C P 3D P)
FAIL: None (expected 3D) for .AQ986543.A74.74 (hcp: 10 lp: 14 sp: 16), history: P 1D 2S 3C P
FAIL: None (expected P) for JT.73.KQ76542.86 (hcp: 6 lp: 9 sp: 8), history: P 1S 2D
FAIL: 2N (expected P) for J.QJ.KQ854.AQJ53 (hcp: 16 lp: 18 sp: 16), history: P 1S P 1N P 2H P 2S P
FAIL: 3N (expected 2N) for J2.AQ84.T9432.J7 (hcp: 8 lp: 9 sp: 8), history: P P 1C 1N P 2D P 2H P
FAIL: 3N (expected 2D) for J2.AQ84.T9432.J7 (hcp: 8 lp: 9 sp: 8), history: P P 1C 1N P (subtest of P P 1C 1N P 2D P 2H P)
FAIL: None (expected P) for J2.AQ84.T9432.J7 (hcp: 8 lp: 9 sp: 8), history: P (subtest of P P 1C 1N P 2D P 2H P)
FAIL: 3S (expected 2C) for A82.AK8.Q874.T42 (hcp: 13 lp: 13 sp: 13), history: 1S P
FAIL: None (expected 1N) for AK2.AK8.874.QT42 (hcp: 16 lp: 16 sp: 16), history: 1C P 1S
FAIL: None (expected 2D) for 6.KQJ985432..AQ8 (hcp: 12 lp: 17 sp: 20), history: 1H P 1S
FAIL: None (expected X) for AK7432.543.QJ9.5 (hcp: 10 lp: 12 sp: 13), history: 1S 2C 2S P P
FAIL: None (expected 2C) for AK7432.543.QJ9.5 (hcp: 10 lp: 12 sp: 13), history: 1S (subtest of 1S 2C 2S P P)
FAIL: None (expected P) for 3.AK954.A985.AK5 (hcp: 18 lp: 19 sp: 21), history: P 1D 1H P P X P 1S P
FAIL: None (expected X) for 3.AK954.A985.AK5 (hcp: 18 lp: 19 sp: 21), history: P 1D 1H P P (subtest of P 1D 1H P P X P 1S P)
FAIL: 3N (expected 2N) for K42.AJT7.QT8.T63 (hcp: 10 lp: 10 sp: 10), history: P 1N P
FAIL: None (expected P) for AT6.K82.A64.AQ87 (hcp: 17 lp: 17 sp: 17), history: P 1N P 2N P
FAIL: None (expected 2H) for KT54.KJ73.KJT6.Q (hcp: 13 lp: 13 sp: 14), history: 1C 2C P
FAIL: None (expected 4H) for J42.AT9.987632.5 (hcp: 5 lp: 7 sp: 8), history: 1D 1H 1S
FAIL: None (expected 4S) for AK742.A.T972.Q63 (hcp: 13 lp: 14 sp: 16), history: 1C P 1S P 1N P 3S P
FAIL: None (expected 2H) for 732.A62.KQ964.J7 (hcp: 10 lp: 11 sp: 10), history: P P 1D 1S P
FAIL: None (expected P) for 732.A62.KQ964.J7 (hcp: 10 lp: 11 sp: 10), history: P (subtest of P P 1D 1S P)
FAIL: 1N (expected 2D) for A.AQ94.KJT95.Q53 (hcp: 16 lp: 17 sp: 19), history: P P P 1H 1S X P
FAIL: None (expected P) for 5.9643.K7542.QJ5 (hcp: 6 lp: 7 sp: 9), history: 1N P 2D P 2H P
<<<<<<< HEAD
=======
FAIL: 3S (expected 2N) for AKQ852.K8.T.KJ93 (hcp: 16 lp: 18 sp: 20), history: 1S P (subtest of 1S P 2N P 3H P)
FAIL: None (expected 4H) for J5.KJ7.AKQ74.963 (hcp: 14 lp: 15 sp: 14), history: 1H X 2N P
>>>>>>> 254ada94
FAIL: 3N (expected 3H) for AT8.J965.K85.Q97 (hcp: 10 lp: 10 sp: 10), history: 1D 2N P
FAIL: None (expected 2C) for A96432.5.KJ8.AQJ (hcp: 15 lp: 17 sp: 18), history: P 1D
FAIL: None (expected P) for AQ72.AT82.32.K74 (hcp: 13 lp: 13 sp: 14), history: P 1D P 1S P 2C P 2D P
FAIL: None (expected X) for 84.KT9765.4.A763 (hcp: 7 lp: 9 sp: 11), history: 1H 2C
FAIL: None (expected P) for Q62.T7.KT982.A75 (hcp: 9 lp: 10 sp: 10), history:  (subtest of P P 1D P 1H P 1S P)
FAIL: 2C (expected 1S) for T973.AKQ3.Q.KQ43 (hcp: 16 lp: 16 sp: 17), history: P P 1D P 1H P (subtest of P P 1D P 1H P 1S P 1N P)
FAIL: 3S (expected 3N) for KQ8.K62.Q432.AK8 (hcp: 17 lp: 17 sp: 17), history: P 1S P
FAIL: None (expected 5D) for AKT964.975.7.965 (hcp: 7 lp: 9 sp: 10), history: 2C P 3C P 4N P
FAIL: 2D (expected 3C) for AKT964.975.7.965 (hcp: 7 lp: 9 sp: 10), history: 2C P (subtest of 2C P 3C P 4N P)
FAIL: 3N (expected 2N) for AK.AK54.98.KQJ76 (hcp: 20 lp: 21 sp: 22), history: 2H P
FAIL: None (expected X) for AKQ5.KJ93.AQ97.4 (hcp: 19 lp: 19 sp: 22), history: 1S X 2S P P
FAIL: 1N (expected X) for AKQ5.KJ93.AQ97.4 (hcp: 19 lp: 19 sp: 22), history: 1S (subtest of 1S X 2S P P)
FAIL: None (expected P) for KJ64.9.K6.KT7542 (hcp: 10 lp: 12 sp: 14), history: 1S P 2C P 3C P 3S P 4S P
FAIL: 3S (expected 2C) for KJ64.9.K6.KT7542 (hcp: 10 lp: 12 sp: 14), history: 1S P (subtest of 1S P 2C P 3C P 3S P 4S P)
FAIL: 4N (expected P) for AQ7.AJT9762.5.Q4 (hcp: 13 lp: 16 sp: 15), history: P 1H P 2D P 2H P 3D P 3N P
FAIL: 3N (expected 3D) for AQ7.AJT9762.5.Q4 (hcp: 13 lp: 16 sp: 15), history: P 1H P 2D P 2H P (subtest of P 1H P 2D P 2H P 3D P 3N P)
FAIL: 1S (expected 2H) for QT62.Q8.J94.KT76 (hcp: 8 lp: 8 sp: 7), history: P P P 1H P (subtest of P P P 1H P 2H P 3D P)
FAIL: None (expected P) for QT62.Q8.J94.KT76 (hcp: 8 lp: 8 sp: 7), history: P (subtest of P P P 1H P 2H P 3D P)
FAIL: 3D (expected 2D) for J83.AQJ8.72.Q763 (hcp: 10 lp: 10 sp: 11), history: P P 1D P 1S P 1N P
FAIL: None (expected P) for J83.AQJ8.72.Q763 (hcp: 10 lp: 10 sp: 11), history:  (subtest of P P 1D P 1S P 1N P)
FAIL: 2H (expected 3H) for AK.K8.AKT762.953 (hcp: 17 lp: 19 sp: 19), history: P P 1H P 2C P
FAIL: None (expected P) for 982.AK4.Q8.AJT53 (hcp: 14 lp: 15 sp: 13), history: P P 1S 1N P 2D
FAIL: None (expected P) for T6543.2.JT6432.2 (hcp: 1 lp: 4 sp: 7), history: P P 1S 1N P 2D 2S P P
FAIL: None (expected 2D) for T6543.2.JT6432.2 (hcp: 1 lp: 4 sp: 7), history: P P 1S 1N P (subtest of P P 1S 1N P 2D 2S P P)
FAIL: None (expected P) for T6543.2.JT6432.2 (hcp: 1 lp: 4 sp: 7), history: P (subtest of P P 1S 1N P 2D 2S P P)
FAIL: 3N (expected 4H) for 6.A74.Q96532.K85 (hcp: 9 lp: 11 sp: 12), history: P P 1S 1N P 2D P 3D P
FAIL: 3N (expected 2D) for 6.A74.Q96532.K85 (hcp: 9 lp: 11 sp: 12), history: P P 1S 1N P (subtest of P P 1S 1N P 2D P 3D P)
FAIL: None (expected P) for 6.A74.Q96532.K85 (hcp: 9 lp: 11 sp: 12), history: P (subtest of P P 1S 1N P 2D P 3D P)
FAIL: None (expected 3D) for AT62.J7652.J5.96 (hcp: 6 lp: 7 sp: 7), history: 1S X 2S P P X P
FAIL: None (expected P) for AT62.J7652.J5.96 (hcp: 6 lp: 7 sp: 7), history: 1S X 2S (subtest of 1S X 2S P P X P)
FAIL: None (expected 2S) for T8.KJ7.Q74.Q8654 (hcp: 8 lp: 9 sp: 9), history: P P P 1D P 2C P 2D P P X P
FAIL: None (expected P) for T8.KJ7.Q74.Q8654 (hcp: 8 lp: 9 sp: 9), history: P P P 1D P 2C P 2D (subtest of P P P 1D P 2C P 2D P P X P)
FAIL: 1S (expected P) for T8.KJ7.Q74.Q8654 (hcp: 8 lp: 9 sp: 9), history: P P P 1D (subtest of P P P 1D P 2C P 2D P P X P)
FAIL: None (expected P) for T8.KJ7.Q74.Q8654 (hcp: 8 lp: 9 sp: 9), history:  (subtest of P P P 1D P 2C P 2D P P X P)
FAIL: None (expected P) for 96.87.J653.AQT94 (hcp: 7 lp: 8 sp: 9), history:  (subtest of P P 1D P)
FAIL: 3N (expected 3S) for A5.AK98765.5.KJ7 (hcp: 15 lp: 18 sp: 19), history: P 1D P 1S P 2D P 2N P
FAIL: 3N (expected P) for AQ72.AKJ53.A82.5 (hcp: 18 lp: 19 sp: 21), history: P 1D 1S 1N P 2C P 2D P
FAIL: None (expected P) for A54.QT5.J743.QJ7 (hcp: 10 lp: 10 sp: 10), history: P P 1N P 2C P 2S P 2N P 3N P
FAIL: 3N (expected 2N) for A54.QT5.J743.QJ7 (hcp: 10 lp: 10 sp: 10), history: P P 1N P 2C P 2S P (subtest of P P 1N P 2C P 2S P 2N P 3N P)
FAIL: None (expected P) for A54.QT5.J743.QJ7 (hcp: 10 lp: 10 sp: 10), history:  (subtest of P P 1N P 2C P 2S P 2N P 3N P)
FAIL: None (expected P) for J.AQ972.T5.JT964 (hcp: 8 lp: 10 sp: 11), history: 1H 2H 3C 4S P
FAIL: 1S (expected 2H) for J.AQ972.T5.JT964 (hcp: 8 lp: 10 sp: 11), history: 1H (subtest of 1H 2H 3C 4S P)
FAIL: None (expected X) for 8532.A854.A74.AK (hcp: 15 lp: 15 sp: 16), history: P 1H 2S P 3S P 4C 4H P P 5C
FAIL: X (expected P) for 8532.A854.A74.AK (hcp: 15 lp: 15 sp: 16), history: P 1H 2S (subtest of P 1H 2S P 3S P 4C 4H P P 5C)
FAIL: None (expected 2D) for 83.KQ732.Q2.AKJ9 (hcp: 15 lp: 16 sp: 15), history: P 1C 1D P P 1H 1S P P X
FAIL: None (expected 1S) for 83.KQ732.Q2.AKJ9 (hcp: 15 lp: 16 sp: 15), history: P 1C 1D P P 1H (subtest of P 1C 1D P P 1H 1S P P X)
FAIL: None (expected P) for 94.932.QT95.K872 (hcp: 5 lp: 5 sp: 6), history: 2C P P
FAIL: 2S (expected 3S) for A853.K.K2.KJT943 (hcp: 14 lp: 16 sp: 15), history: P 1S P 2D P
FAIL: None (expected X) for 9.AKQT63.AQ.K865 (hcp: 18 lp: 20 sp: 20), history: 2H X 4H P P
FAIL: None (expected X) for 9.AKQT63.AQ.K865 (hcp: 18 lp: 20 sp: 20), history: 2H (subtest of 2H X 4H P P)
FAIL: 3N (expected P) for 875.K8752.Q6.986 (hcp: 5 lp: 6 sp: 4), history: 1C X P 1D 1S 2N P
FAIL: None (expected 1D) for 875.K8752.Q6.986 (hcp: 5 lp: 6 sp: 4), history: 1C X P (subtest of 1C X P 1D 1S 2N P)
FAIL: 3N (expected 3D) for AJ6532.T73.J6.86 (hcp: 6 lp: 8 sp: 7), history: 1C 2N P
FAIL: None (expected 2N) for .K54.A9842.Q9543 (hcp: 9 lp: 11 sp: 14), history: P P 1D P 1S P 2C P
FAIL: None (expected P) for .K54.A9842.Q9543 (hcp: 9 lp: 11 sp: 14), history:  (subtest of P P 1D P 1S P 2C P)
FAIL: None (expected 2S) for J98652.942.T.AKQ (hcp: 10 lp: 12 sp: 13), history: P 1D 2D P
FAIL: None (expected P) for J98652.942.T.AKQ (hcp: 10 lp: 12 sp: 13), history:  (subtest of P 1D 2D P)
FAIL: None (expected P) for .T743.AKJ63.AQJ4 (hcp: 15 lp: 16 sp: 20), history: P 1H 4C P P
FAIL: 7N (expected 4C) for K9874.3.AQ.AKQ72 (hcp: 18 lp: 20 sp: 20), history: P 1H 2H P 2N P
FAIL: 1S (expected 2H) for K9874.3.AQ.AKQ72 (hcp: 18 lp: 20 sp: 20), history: P 1H (subtest of P 1H 2H P 2N P)
FAIL: 3S (expected 4S) for Q5.962.AKQ65.AQ2 (hcp: 17 lp: 18 sp: 16), history: 1N P 2H P 2S P 2N P
FAIL: 3N (expected 3D) for T32.Q63.KQJ986.2 (hcp: 8 lp: 10 sp: 11), history: P 2H P 2N P
FAIL: None (expected P) for KT94.83.AT9654.T (hcp: 7 lp: 9 sp: 11), history: P P P 1C P 1H P 1S P 2H P 2N P
FAIL: None (expected 2H) for KT94.83.AT9654.T (hcp: 7 lp: 9 sp: 11), history: P P P 1C P 1H P 1S P (subtest of P P P 1C P 1H P 1S P 2H P 2N P)
FAIL: None (expected P) for KT94.83.AT9654.T (hcp: 7 lp: 9 sp: 11), history: P (subtest of P P P 1C P 1H P 1S P 2H P 2N P)
FAIL: None (expected P) for AQ73.AT6.QJ.QJ63 (hcp: 16 lp: 16 sp: 14), history: 1H P 2H X P 3C P
FAIL: None (expected X) for AQ73.AT6.QJ.QJ63 (hcp: 16 lp: 16 sp: 14), history: 1H P 2H (subtest of 1H P 2H X P 3C P)
FAIL: None (expected 3C) for K83.54.8632.A643 (hcp: 7 lp: 7 sp: 8), history: 1S P 2H X P
FAIL: None (expected P) for K83.54.8632.A643 (hcp: 7 lp: 7 sp: 8), history: 1S (subtest of 1S P 2H X P)
FAIL: None (expected P) for K5.J86532.K6.AJ8 (hcp: 12 lp: 14 sp: 14), history: P P P 1D P 1S P 2D P 3D P
FAIL: None (expected X) for AKQ76..AT32.AT84 (hcp: 17 lp: 18 sp: 22), history: P P 1N
FAIL: None (expected X) for AT6.KJ864.A4.A42 (hcp: 16 lp: 17 sp: 17), history: P 2H
<<<<<<< HEAD
FAIL: 2N (expected X) for 962.863.KQJ7.KJ7 (hcp: 10 lp: 10 sp: 10), history: P P 1D 1S (subtest of P P 1D 1S X P 2C P)
FAIL: None (expected P) for 962.863.KQJ7.KJ7 (hcp: 10 lp: 10 sp: 10), history:  (subtest of P P 1D 1S X P 2C P)
FAIL: 3H (expected 2N) for K.K7.KJ98542.QT8 (hcp: 12 lp: 15 sp: 13), history: 1H P
FAIL: None (expected 1N) for AKT4.AT.A82.J876 (hcp: 16 lp: 16 sp: 17), history: 1C P P
Pass 159 of 369 hands
=======
FAIL: None (expected P) for 962.863.KQJ7.KJ7 (hcp: 10 lp: 10 sp: 10), history:  (subtest of P P 1D 1S X P 2C P)
FAIL: 3H (expected 2N) for K.K7.KJ98542.QT8 (hcp: 12 lp: 15 sp: 13), history: 1H P
FAIL: None (expected 1N) for AKT4.AT.A82.J876 (hcp: 16 lp: 16 sp: 17), history: 1C P P
Pass 158 of 369 hands
>>>>>>> 254ada94

test_negative_double:
FAIL: None (expected P) for 73.J986.J53.A864 (hcp: 6 lp: 6 sp: 7), history: 1C 2H
FAIL: 3N (expected P) for 4.A3.KQ65.KJT865 (hcp: 13 lp: 15 sp: 17), history: 1C 1S P P X P
FAIL: 1N (expected P) for 4.A3.KQ65.KJT865 (hcp: 13 lp: 15 sp: 17), history: 1C 1S (subtest of 1C 1S P P X P)
FAIL: 4S (expected 3H) for KJ52.K9864..AQ64 (hcp: 13 lp: 14 sp: 18), history: 1C 2H X P 2S P
FAIL: 3N (expected 3H) for KJ52.K9864..AQ64 (hcp: 13 lp: 14 sp: 18), history: 1C 2H X P 3C P
FAIL: 3N (expected 3H) for KJ52.K9864..AQ64 (hcp: 13 lp: 14 sp: 18), history: 1C 2H X P 3D P
<<<<<<< HEAD
FAIL: 2N (expected X) for KJ3.86.AQT7.K963 (hcp: 13 lp: 13 sp: 14), history: 1D 2C (subtest of 1D 2C X P 2D P)
FAIL: 3N (expected 4H) for KJ3.86.AQT7.K963 (hcp: 13 lp: 13 sp: 14), history: 1D 2C X P 2H P
FAIL: 3N (expected 4S) for KJ3.86.AQT7.K963 (hcp: 13 lp: 13 sp: 14), history: 1D 2C X P 2S P
FAIL: 2N (expected X) for KJ4.T9.AJ74.Q875 (hcp: 11 lp: 11 sp: 12), history: 1D 2C (subtest of 1D 2C X P 2D P)
FAIL: 2N (expected 3H) for KJ4.T9.AJ74.Q875 (hcp: 11 lp: 11 sp: 12), history: 1D 2C X P 2H P
FAIL: 2N (expected 3S) for KJ4.T9.AJ74.Q875 (hcp: 11 lp: 11 sp: 12), history: 1D 2C X P 2S P
=======
>>>>>>> 254ada94
FAIL: 1N (expected 2D) for J5.AQ864.A54.K76 (hcp: 14 lp: 15 sp: 14), history: 1D 1S X P
FAIL: 1N (expected 2C) for KJ43.KQJ97.K5.87 (hcp: 13 lp: 14 sp: 15), history: 1D 1S X P
FAIL: 1N (expected 3N) for KJ6.AQJ93.K5.AJ6 (hcp: 19 lp: 20 sp: 20), history: 1D 1S X P
FAIL: 1N (expected 2S) for AQ6.KQJ97.AQ76.5 (hcp: 18 lp: 19 sp: 21), history: 1D 1S X P
FAIL: 1N (expected 2H) for J43.KJ97.AQ76.Q7 (hcp: 13 lp: 13 sp: 12), history: 1D 1S X P
FAIL: 1N (expected 2H) for 62.AQ876.KJ97.A8 (hcp: 14 lp: 15 sp: 16), history: 1D 1S X P
Pass 29 of 41 hands

test_open_one_nt:
Pass 7 of 7 hands

test_open_two_nt:
Pass 1 of 1 hands

test_opener_rebid_after_a_limit_raise:
FAIL: None (expected P) for Q6.Q86.KT5.AQ982 (hcp: 13 lp: 14 sp: 12), history: 1S P 3S P
FAIL: None (expected 4S) for 6.KJ86.KT5.AQ982 (hcp: 13 lp: 14 sp: 16), history: 1S P 3S P
FAIL: 1N (expected 1S) for 98.Q86.KT5.AKQJ8 (hcp: 15 lp: 16 sp: 16), history:  (subtest of 1S P 3S P)
Pass 3 of 6 hands

test_overcalling_one_notrump:
FAIL: None (expected 2S) for Q52.K97.3.AQJ764 (hcp: 12 lp: 14 sp: 15), history: 1N 2C P 2D P
FAIL: None (expected 2C) for Q52.K97.3.AQJ764 (hcp: 12 lp: 14 sp: 15), history: 1N (subtest of 1N 2C P 2D P)
FAIL: None (expected 2D) for 3.86.AQT75.KQ632 (hcp: 11 lp: 13 sp: 15), history: 1N
FAIL: None (expected 2H) for AKJ42.T9.AQ875.5 (hcp: 14 lp: 16 sp: 18), history: 1N
FAIL: None (expected 2S) for .KQT73.642.AQJ84 (hcp: 12 lp: 14 sp: 17), history: 1N
FAIL: None (expected 2N) for KJT643.AQT62..87 (hcp: 10 lp: 13 sp: 16), history: 1N
FAIL: None (expected 3C) for AKJT742.Q97.65.5 (hcp: 10 lp: 13 sp: 14), history: 1N 2C P
FAIL: None (expected P) for AQJ7642.T9.3.852 (hcp: 7 lp: 10 sp: 11), history: 1N 2C P
FAIL: None (expected 2D) for 865.96.J984.Q632 (hcp: 3 lp: 3 sp: 4), history: 1N 2C P
FAIL: None (expected 2H) for 542.T9.AQJT65.53 (hcp: 7 lp: 9 sp: 9), history: 1N 2C P
FAIL: None (expected P) for 872.AQJT73.42.84 (hcp: 7 lp: 9 sp: 9), history: 1N 2D P
FAIL: None (expected 2S) for QT643.JT62.4.873 (hcp: 3 lp: 4 sp: 6), history: 1N 2D P
FAIL: None (expected 3H) for 9742.QJ7.QJ65.A3 (hcp: 10 lp: 10 sp: 11), history: 1N 2D P
FAIL: None (expected 2N) for T76432.QJT732.4. (hcp: 3 lp: 7 sp: 11), history: 1N 2D P
FAIL: None (expected 3C) for AKQT643.T62.4.73 (hcp: 9 lp: 12 sp: 13), history: 1N 2D P
FAIL: None (expected P) for Q872.T73.742.842 (hcp: 2 lp: 2 sp: 2), history: 1N 2H P
FAIL: None (expected 2N) for QT643.T962.4.965 (hcp: 2 lp: 3 sp: 5), history: 1N 2H P
FAIL: None (expected 3H) for A742.QJ7.QT65.83 (hcp: 9 lp: 9 sp: 10), history: 1N 2H P
FAIL: None (expected 2S) for 76.72.42.KQT9843 (hcp: 5 lp: 8 sp: 8), history: 1N 2H P
FAIL: None (expected 3H) for AK43.T62.KT43.73 (hcp: 10 lp: 10 sp: 11), history: 1N 2H P 2N P 3C P
FAIL: None (expected 2N) for AK43.T62.KT43.73 (hcp: 10 lp: 10 sp: 11), history: 1N 2H P (subtest of 1N 2H P 2N P 3C P)
FAIL: None (expected 3H) for AK43.T62.KT43.73 (hcp: 10 lp: 10 sp: 11), history: 1N 2H P 2N P 3D P
Pass 0 of 22 hands

test_overcalls:
FAIL: None (expected P) for T98.872.KJ743.T9 (hcp: 4 lp: 5 sp: 5), history: 1C
FAIL: 1S (expected P) for AKT.53.KT8.98542 (hcp: 10 lp: 11 sp: 11), history: 1H
FAIL: None (expected 2S) for AKJ.Q84.6.AKJT73 (hcp: 18 lp: 20 sp: 21), history: 1H X P 2C P
FAIL: 1S (expected X) for AKJ.Q84.6.AKJT73 (hcp: 18 lp: 20 sp: 21), history: 1H (subtest of 1H X P 2C P)
FAIL: None (expected 2S) for AKJ.Q84.6.AKJT73 (hcp: 18 lp: 20 sp: 21), history: 1H X P 2D P
FAIL: None (expected P) for K8.76.AQ953.QJT2 (hcp: 12 lp: 13 sp: 14), history: 1S
FAIL: None (expected 2H) for QJT2.76.AQ953.K8 (hcp: 12 lp: 13 sp: 14), history: 1S
FAIL: None (expected P) for QJT2.76.AQ953.K8 (hcp: 12 lp: 13 sp: 14), history: 1S
FAIL: None (expected 2H) for 53.A8.KQJ873.975 (hcp: 10 lp: 12 sp: 12), history: 1S
FAIL: None (expected 2H) for KQ8765.8.AQT95.9 (hcp: 11 lp: 14 sp: 17), history: 1S
FAIL: 1H (expected 1N) for KQ4.AQ8.Q9873.K2 (hcp: 16 lp: 17 sp: 17), history: 1C
FAIL: 1H (expected 1N) for KQ4.AQ8.Q9873.K2 (hcp: 16 lp: 17 sp: 17), history: 1D
FAIL: None (expected 1N) for KQ4.AQ8.Q9873.K2 (hcp: 16 lp: 17 sp: 17), history: 1H
FAIL: None (expected 2H) for KQ4.K98.KQ873.K2 (hcp: 16 lp: 17 sp: 17), history: 1S
FAIL: 1H (expected 1N) for KQ4.A98.QJ873.K2 (hcp: 15 lp: 16 sp: 16), history: 1C
FAIL: None (expected 3H) for J63.Q843.KT87.J5 (hcp: 7 lp: 7 sp: 7), history: 1C 1H P
FAIL: None (expected 2H) for J63.Q843.KT8.J75 (hcp: 7 lp: 7 sp: 7), history: 1C 1H P
FAIL: 1N (expected 2C) for 63.Q843.AT87.KQ5 (hcp: 11 lp: 11 sp: 12), history: 1C 1H P
FAIL: 2N (expected 2C) for K7.Q876.KJ75.KQ5 (hcp: 14 lp: 14 sp: 15), history: 1C 1H P
FAIL: 2N (expected 3H) for K7.Q876.KJ75.KQ5 (hcp: 14 lp: 14 sp: 15), history: 1C 1H P 2C P 2H P
FAIL: 1H (expected 2H) for J63.K43.KQT874.5 (hcp: 9 lp: 11 sp: 12), history: 1D
FAIL: 1H (expected 3H) for 6.Q84.AQT8764.65 (hcp: 8 lp: 11 sp: 12), history: 1D
FAIL: 1H (expected 4H) for 874..AQT87642.Q5 (hcp: 8 lp: 12 sp: 12), history: 1D
Pass 5 of 28 hands

test_preemption:
FAIL: 2S (expected P) for 4.Q765.83.KQT932 (hcp: 7 lp: 9 sp: 11), history: P P P
FAIL: None (expected P) for Q98.JT8.53.AKT95 (hcp: 10 lp: 11 sp: 11), history: 
FAIL: None (expected P) for Q98.JT8.53.AKT95 (hcp: 10 lp: 11 sp: 11), history: P
FAIL: None (expected 2S) for Q98.JT8.53.AKT95 (hcp: 10 lp: 11 sp: 11), history: P P
FAIL: 1S (expected 2S) for Q83.K9.Q8.AQJ874 (hcp: 14 lp: 16 sp: 14), history: P P P
FAIL: None (expected 3S) for 9.QJ2.AQT984.986 (hcp: 9 lp: 11 sp: 12), history: 2H P 2S P
FAIL: None (expected 3D) for Q9.QT82.AQT984.2 (hcp: 10 lp: 12 sp: 12), history: 2H P 2S P
FAIL: 1H (expected 2H) for Q9.QT82.AQT984.2 (hcp: 10 lp: 12 sp: 12), history:  (subtest of 2H P 2S P)
FAIL: None (expected 3H) for 74.982.AQT984.82 (hcp: 6 lp: 8 sp: 8), history: 2H P 2S P
FAIL: None (expected 3H) for T9.982.AKT984.98 (hcp: 7 lp: 9 sp: 9), history: 2H P 2N P
FAIL: 3N (expected 3D) for T9.KT2.AQT984.82 (hcp: 9 lp: 11 sp: 11), history: 2H P 2N P
FAIL: 3N (expected 3D) for J9.QT2.KQJ984.J2 (hcp: 10 lp: 12 sp: 10), history: 2H P 2N P
FAIL: 3S (expected P) for J4.T.QJT.AJT7653 (hcp: 9 lp: 12 sp: 12), history: 
FAIL: 3S (expected P) for J4.T.QJT.AJT7653 (hcp: 9 lp: 12 sp: 12), history: P
FAIL: 3H (expected P) for J64.85.KQT9852.5 (hcp: 6 lp: 9 sp: 10), history: P P P
FAIL: None (expected P) for A976432.65.KJT.7 (hcp: 8 lp: 11 sp: 12), history: 
FAIL: 3D (expected P) for J97.AKJ9852.98.7 (hcp: 9 lp: 12 sp: 13), history: P P P
FAIL: None (expected 3C) for AKQ985.T987.62.9 (hcp: 9 lp: 11 sp: 13), history: 
FAIL: None (expected 3C) for AKQ985.T987.62.9 (hcp: 9 lp: 11 sp: 13), history: P
FAIL: None (expected 3C) for AKQ985.T987.62.9 (hcp: 9 lp: 11 sp: 13), history: P P
FAIL: None (expected P) for AKQ985.T987.62.9 (hcp: 9 lp: 11 sp: 13), history: P P P
FAIL: None (expected P) for A.5.9842.AT98654 (hcp: 8 lp: 11 sp: 14), history: 
FAIL: 3H (expected P) for J4.QT6.KQJT872.4 (hcp: 9 lp: 12 sp: 12), history: P P P
FAIL: None (expected P) for J7.5.A92.KT87654 (hcp: 8 lp: 11 sp: 11), history: 
FAIL: None (expected P) for .K5.A985.KJ76432 (hcp: 11 lp: 14 sp: 17), history: 3C P
FAIL: None (expected 5C) for KJ74.JT95.9732.A (hcp: 9 lp: 9 sp: 12), history: 3C P
FAIL: None (expected 3S) for Q4.A7.K84.AKJT74 (hcp: 17 lp: 19 sp: 17), history: 3C P
FAIL: None (expected 3N) for T9842.A95.A3.AK5 (hcp: 15 lp: 16 sp: 16), history: 3S P
FAIL: None (expected 4S) for K4.A87643.82.983 (hcp: 7 lp: 9 sp: 9), history: 3S P
FAIL: None (expected 4S) for A9432.A8652.AKQ. (hcp: 17 lp: 19 sp: 22), history: 3S P
FAIL: None (expected 5S) for 864.AKQT6.A2.K83 (hcp: 16 lp: 17 sp: 17), history: 3S P 4N P 5C P
FAIL: None (expected 4N) for 864.AKQT6.A2.K83 (hcp: 16 lp: 17 sp: 17), history: 3S P (subtest of 3S P 4N P 5C P)
FAIL: None (expected 6S) for 864.AKQT6.A2.K83 (hcp: 16 lp: 17 sp: 17), history: 3S P 4N P 5D P
FAIL: 1H (expected 4H) for 8.9873.AKQT864.4 (hcp: 9 lp: 12 sp: 15), history: 
FAIL: 1H (expected 4H) for 8.9873.AKQT864.4 (hcp: 9 lp: 12 sp: 15), history: P
FAIL: 1H (expected 4H) for 8.9873.AKQT864.4 (hcp: 9 lp: 12 sp: 15), history: P P
FAIL: 3H (expected 4H) for 8.9873.AKQT864.4 (hcp: 9 lp: 12 sp: 15), history: P P P
Pass 28 of 65 hands

test_preemptive_overcalls:
Pass 6 of 6 hands

test_remaining_hands_from_book:
FAIL: None (expected 2H) for 974.J85.AJT872.9 (hcp: 6 lp: 8 sp: 9), history: 1S P P
FAIL: None (expected 2H) for 9.KQ5.AKT872.J65 (hcp: 13 lp: 15 sp: 16), history: 1C P P
FAIL: None (expected 2H) for KJ8.A74.JT874.86 (hcp: 9 lp: 10 sp: 10), history: 1D P 2D P P
FAIL: 1H (expected P) for KJ8.A74.JT874.86 (hcp: 9 lp: 10 sp: 10), history: 1D (subtest of 1D P 2D P P)
FAIL: None (expected 2S) for Q98.K74.43.QJ874 (hcp: 8 lp: 9 sp: 9), history: 1H P 2H P P
FAIL: 1S (expected P) for Q98.K74.43.QJ874 (hcp: 8 lp: 9 sp: 9), history: 1H (subtest of 1H P 2H P P)
FAIL: None (expected 1S) for QJ98.84.43.KQT87 (hcp: 8 lp: 9 sp: 10), history: 1H P P
FAIL: None (expected P) for K98.K974.QJ7.987 (hcp: 9 lp: 9 sp: 9), history: 1H P 2H P P
FAIL: None (expected P) for K98.K974.QJ7.987 (hcp: 9 lp: 9 sp: 9), history: 1H (subtest of 1H P 2H P P)
FAIL: None (expected 1N) for JT43.KJ4.KT8.KQ6 (hcp: 13 lp: 13 sp: 13), history: 1S P P
FAIL: None (expected X) for 42.AJ3.K954.QT87 (hcp: 10 lp: 10 sp: 11), history: 1C P P
FAIL: None (expected P) for 42.AJ3.K954.QT87 (hcp: 10 lp: 10 sp: 11), history: 1C
FAIL: None (expected X) for QT752.73.A94.AT6 (hcp: 10 lp: 11 sp: 11), history: 1D P P
FAIL: None (expected P) for QT752.73.A94.AT6 (hcp: 10 lp: 11 sp: 11), history: 1D
FAIL: None (expected X) for KT6.QT87.84.AT84 (hcp: 9 lp: 9 sp: 10), history: 1H P 2H P P
FAIL: None (expected P) for KT6.QT87.84.AT84 (hcp: 9 lp: 9 sp: 10), history: 1H (subtest of 1H P 2H P P)
FAIL: None (expected X) for K87.AJ76.65.Q863 (hcp: 10 lp: 10 sp: 11), history: 1H P P
FAIL: None (expected X) for AKQ5.84.72.AQJ93 (hcp: 16 lp: 17 sp: 18), history: 1H P P
FAIL: None (expected X) for K92.QJT7.KQ4.AJ7 (hcp: 16 lp: 16 sp: 16), history: 1H P P
FAIL: None (expected 2N) for K92.QJT7.KQ4.AJ7 (hcp: 16 lp: 16 sp: 16), history: 1H P P X P 2C P
FAIL: None (expected 2S) for QJ875.A.KT9854.9 (hcp: 10 lp: 13 sp: 16), history: 1S P P
FAIL: None (expected P) for 4.QJ96.KQ65.Q865 (hcp: 10 lp: 10 sp: 13), history: 1H P P
FAIL: None (expected P) for J87.T9652.A43.98 (hcp: 5 lp: 6 sp: 6), history: 1C P P
FAIL: 3N (expected 4N) for QT64.AK8.KT6.A62 (hcp: 16 lp: 16 sp: 16), history: 1N P
FAIL: None (expected 6N) for KJ.QJT9.A873.KQ3 (hcp: 16 lp: 16 sp: 16), history: 1N P 4N P
FAIL: 3N (expected 4N) for JT64.AK8.KQ6.A62 (hcp: 17 lp: 17 sp: 17), history: 1N P
FAIL: None (expected P) for KQ.QJT9.A87.QJ73 (hcp: 15 lp: 15 sp: 14), history: 1N P 4N P
Pass 3 of 30 hands

test_reopening_double:
FAIL: None (expected 2S) for 865.643.T4.87542 (hcp: 0 lp: 1 sp: 1), history: 1D 2C P P X P
FAIL: None (expected P) for 865.643.T4.87542 (hcp: 0 lp: 1 sp: 1), history: 1D 2C (subtest of 1D 2C P P X P)
FAIL: None (expected 2D) for 8743.Q9863.T4.87 (hcp: 2 lp: 3 sp: 4), history: 1D 2C P P X P
FAIL: None (expected P) for 8743.Q9863.T4.87 (hcp: 2 lp: 3 sp: 4), history: 1D 2C (subtest of 1D 2C P P X P)
FAIL: None (expected P) for AQT753.843.Q2.42 (hcp: 8 lp: 10 sp: 8), history: 1D 2C P P X P
FAIL: None (expected P) for AQT753.843.Q2.42 (hcp: 8 lp: 10 sp: 8), history: 1D 2C (subtest of 1D 2C P P X P)
FAIL: None (expected X) for AK6.93.A42.K7652 (hcp: 14 lp: 15 sp: 15), history: P P 1S 2D P P
FAIL: None (expected P) for QJ3.KJ876.863.QT (hcp: 9 lp: 10 sp: 8), history: P P 1S 2D P P X P
FAIL: None (expected P) for QJ3.KJ876.863.QT (hcp: 9 lp: 10 sp: 8), history: P P 1S 2D (subtest of P P 1S 2D P P X P)
FAIL: None (expected P) for QJ3.KJ876.863.QT (hcp: 9 lp: 10 sp: 8), history:  (subtest of P P 1S 2D P P X P)
FAIL: 2N (expected P) for 643.KT94.AKJ53.7 (hcp: 11 lp: 12 sp: 14), history: P 1S 2H P P X P
<<<<<<< HEAD
FAIL: None (expected P) for 643.KT94.AKJ53.7 (hcp: 11 lp: 12 sp: 14), history: P 1S 2H (subtest of P 1S 2H P P X P)
=======
FAIL: X (expected P) for 643.KT94.AKJ53.7 (hcp: 11 lp: 12 sp: 14), history: P 1S 2H (subtest of P 1S 2H P P X P)
>>>>>>> 254ada94
FAIL: 2S (expected X) for KQ5.QJ3.2.AJ6543 (hcp: 13 lp: 15 sp: 16), history: P 1S 2H P P
FAIL: 2H (expected X) for Q93.5.AT93.AKJ53 (hcp: 14 lp: 15 sp: 17), history: P 1S 2D P P
FAIL: 2N (expected P) for KT6.AQJ74.874.T2 (hcp: 10 lp: 11 sp: 11), history: P 1S 2D P P X P
FAIL: None (expected P) for KT6.AQJ74.874.T2 (hcp: 10 lp: 11 sp: 11), history: P 1S 2D (subtest of P 1S 2D P P X P)
Pass 3 of 19 hands

test_reverses:
FAIL: 1N (expected 2H) for 2.AKJ72.K973.AJ3 (hcp: 16 lp: 17 sp: 19), history: 1D P 1S P
FAIL: 2H (expected 2S) for T.8.AKJ762.AKT32 (hcp: 15 lp: 18 sp: 21), history: 1H P 1N P
FAIL: 2D (expected 3D) for 2.AKJ94.AQJ642.Q (hcp: 17 lp: 20 sp: 21), history: 1H P 1S P
FAIL: 1N (expected 2N) for AQ97.KQ7.JT7.AK4 (hcp: 19 lp: 19 sp: 19), history: 1C P 1S P
FAIL: 2C (expected 2D) for AQT542.AQJ.A.987 (hcp: 17 lp: 19 sp: 20), history: 1C P 1H P
FAIL: 2C (expected 2D) for AQT542.AQJ.A.987 (hcp: 17 lp: 19 sp: 20), history: 1C P 1S P
FAIL: None (expected 3S) for AQT542.AQJ.A.987 (hcp: 17 lp: 19 sp: 20), history: 1C P 1S P 2D P 3D P
FAIL: None (expected 2N) for J932.QJ7.Q83.JT3 (hcp: 7 lp: 7 sp: 7), history: 1C P 1N P 2D P
FAIL: None (expected 2S) for 8763.85.T8.AQ985 (hcp: 6 lp: 7 sp: 8), history: 1D P 1S P 2H P
FAIL: 1N (expected 2D) for KQJ62.AK72.KJ8.5 (hcp: 17 lp: 18 sp: 20), history: 1C P 1S P (subtest of 1C P 1S P 2D P 2S P)
FAIL: 2N (expected 3C) for AKJ762.KQ72.K9.5 (hcp: 16 lp: 18 sp: 20), history: 1C P 1S P 2D P 2S P
FAIL: 2C (expected 2D) for AKJ762.KQ72.K9.5 (hcp: 16 lp: 18 sp: 20), history: 1C P 1S P (subtest of 1C P 1S P 2D P 2S P)
FAIL: 2N (expected 3S) for AQJ76.AK72.J.K75 (hcp: 18 lp: 19 sp: 20), history: 1C P 1S P 2D P 2S P
FAIL: 1N (expected 2D) for AQJ76.AK72.J.K75 (hcp: 18 lp: 19 sp: 20), history: 1C P 1S P (subtest of 1C P 1S P 2D P 2S P)
FAIL: None (expected 2N) for 87632.8.T86.AQ98 (hcp: 6 lp: 7 sp: 9), history: 1D P 1S P 2H P
Pass 14 of 29 hands

test_rule_of_twenty_open:
FAIL: None (expected P) for Q75.Q75.A876.KJ8 (hcp: 12 lp: 12 sp: 12), history: 
FAIL: None (expected P) for K95.AJ765.Q76.J8 (hcp: 11 lp: 12 sp: 11), history: 
Pass 13 of 15 hands

test_slam_invitations_over_one_nt:
FAIL: 3N (expected 3C) for AK8743.K2.K52.J8 (hcp: 14 lp: 16 sp: 15), history: 1N P 2C P 2H P
FAIL: 3C (expected 2C) for AK8743.K2.K52.J8 (hcp: 14 lp: 16 sp: 15), history: 1N P (subtest of 1N P 2C P 2H P)
FAIL: 3N (expected 3D) for A3.KJT976.KQ2.76 (hcp: 13 lp: 15 sp: 15), history: 1N P 2C P 2H P
FAIL: 2S (expected 2C) for A3.KJT976.KQ2.76 (hcp: 13 lp: 15 sp: 15), history: 1N P (subtest of 1N P 2C P 2H P)
FAIL: None (expected P) for AJ4.KQ8.K9873.Q2 (hcp: 15 lp: 16 sp: 14), history: 1N P 4N P
FAIL: None (expected 5N) for AJ4.KQ8.K9873.K2 (hcp: 16 lp: 17 sp: 17), history: 1N P 4N P
FAIL: None (expected 6N) for AJ4.KQ8.K9873.A2 (hcp: 17 lp: 18 sp: 18), history: 1N P 4N P
Pass 20 of 27 hands

test_slam_zone_response_to_one_of_a_minor:
FAIL: 1S (expected 2S) for AT98.QJ72..AKQT9 (hcp: 16 lp: 17 sp: 21), history: 1D P
FAIL: 1H (expected 2H) for K985.3.AKQ987.K2 (hcp: 15 lp: 17 sp: 19), history: 1C P
Pass 1 of 3 hands

test_slam_zone_responses_to_one_of_a_major:
Pass 2 of 2 hands

test_strong_two_club:
FAIL: 1S (expected 2C) for .A4.2.AKQT985432 (hcp: 13 lp: 19 sp: 22), history: 
FAIL: 5N (expected 6S) for K94.AK.AKQT2.AJ3 (hcp: 24 lp: 25 sp: 25), history: 2C P 2S P 4N P 5C P
<<<<<<< HEAD
WARNING: Multiple calls match and have maximal priority: ['3H', '4S'] from rules: [Rule(OpenerSuitedRebidAfterStrongTwoClubs()), Rule(SupportPartnerMajorSuit())]
FAIL: None (expected 4N) for K94.AK.AKQT2.AJ3 (hcp: 24 lp: 25 sp: 25), history: 2C P 2S P (subtest of 2C P 2S P 4N P 5C P)
FAIL: 7N (expected 5C) for QJ7.984.53.KQ652 (hcp: 8 lp: 9 sp: 9), history: 2C P 2S P 4N P
=======
FAIL: 3H (expected 4N) for K94.AK.AKQT2.AJ3 (hcp: 24 lp: 25 sp: 25), history: 2C P 2S P (subtest of 2C P 2S P 4N P 5C P)
FAIL: None (expected 5C) for QJ7.984.53.KQ652 (hcp: 8 lp: 9 sp: 9), history: 2C P 2S P 4N P
>>>>>>> 254ada94
FAIL: None (expected 3S) for K842.AK.AKQ.A974 (hcp: 23 lp: 23 sp: 24), history: 2C P 2D P 2N P 3C P
FAIL: 3N (expected 4S) for JT65.764.72.KQ65 (hcp: 6 lp: 6 sp: 7), history: 2C P 2D P 2N P 3C P 3S P
FAIL: 3N (expected 3C) for JT65.764.72.KQ65 (hcp: 6 lp: 6 sp: 7), history: 2C P 2D P 2N P (subtest of 2C P 2D P 2N P 3C P 3S P)
FAIL: None (expected 3S) for 6.AJ3.AK4.AKQJT6 (hcp: 22 lp: 24 sp: 25), history: 2C P 2D P 2S P 3C P
FAIL: None (expected P) for T954.952.T863.82 (hcp: 0 lp: 0 sp: 1), history: 2C P 2D P 2S P 3C P 3S P
FAIL: 2N (expected 3C) for T954.952.T863.82 (hcp: 0 lp: 0 sp: 1), history: 2C P 2D P 2S P (subtest of 2C P 2D P 2S P 3C P 3S P)
Pass 19 of 29 hands

test_subsequent_bidding_by_responder:
FAIL: None (expected P) for T64.652.KT54.A54 (hcp: 7 lp: 7 sp: 7), history: 1D P 1H P 2H P
FAIL: None (expected 2H) for 75.K53.K98743.98 (hcp: 6 lp: 8 sp: 8), history: 1C P 1H P 1N P
FAIL: None (expected 2C) for K8754.Q9.76.J984 (hcp: 6 lp: 7 sp: 6), history: 1C P 1S P 1N P
FAIL: None (expected P) for JT64.K532.8.A543 (hcp: 8 lp: 8 sp: 11), history: 1H P 1S P 2C P
FAIL: None (expected 2H) for K9.9732.K9.JT943 (hcp: 7 lp: 8 sp: 9), history: 1H P 1S P 2C P
FAIL: 2N (expected 3H) for K95.97.KQJ986.J9 (hcp: 10 lp: 12 sp: 11), history: 1C P 1H P 1S P
FAIL: 2N (expected 2C) for KJ642.KT.KQT97.7 (hcp: 12 lp: 14 sp: 16), history: 1D P 1H P 1S P
FAIL: None (expected 2H) for K873.86.QJ7432.9 (hcp: 6 lp: 8 sp: 10), history: 1S P 1N P 2D P
FAIL: 3N (expected 2S) for KJ6.T.KQT97.KQ74 (hcp: 14 lp: 15 sp: 17), history: 1C P 1H P 1N P
FAIL: 3N (expected 3D) for K54.KQJ87.KQT97. (hcp: 14 lp: 16 sp: 19), history: 1C P 1H P 1N P
FAIL: 3S (expected 4S) for 2.KQ43.KQT8.QT98 (hcp: 12 lp: 12 sp: 15), history: 1D P 1H P 1S P
FAIL: 3N (expected 5D) for 3.AQT743.AK95.65 (hcp: 13 lp: 15 sp: 17), history: 1D P 1H P 1N P
FAIL: 2N (expected 2S) for KJ643.9863.A9.K9 (hcp: 11 lp: 12 sp: 13), history: 1S P 2C P 2H P
FAIL: 2N (expected 3C) for KJT432.K74.KT8.7 (hcp: 10 lp: 12 sp: 13), history: 1S P 2C P 2H P
FAIL: 3S (expected 2C) for KJ643.A874.T.K97 (hcp: 11 lp: 12 sp: 14), history: 1S P (subtest of 1S P 2C P 2H P)
FAIL: 3S (expected 4S) for KJ643.A874.T.K97 (hcp: 11 lp: 12 sp: 14), history: 1S P 2C P 3C P
FAIL: 3N (expected 3D) for AJ432.J85.QT7.AQ (hcp: 14 lp: 15 sp: 13), history: 1S P 2C P 2H P
Pass 30 of 47 hands

test_third_and_fourth_seat_opens:
FAIL: None (expected 1C) for AKT9.T87.QJ8.J32 (hcp: 11 lp: 11 sp: 11), history: P P
FAIL: None (expected P) for KJ3.J8765.9.AJT9 (hcp: 10 lp: 11 sp: 13), history: P P
FAIL: None (expected P) for Q98.J972.KJ3.AT9 (hcp: 11 lp: 11 sp: 11), history: P P P
FAIL: None (expected P) for AKT75.K75.T8.742 (hcp: 10 lp: 11 sp: 11), history: P P P
Pass 1 of 5 hands

test_three_level_calls_over_one_nt:
FAIL: 3D (expected 3N) for 8.AK98752.86.542 (hcp: 7 lp: 10 sp: 11), history: 1N P
Pass 2 of 3 hands

test_weak_game_jump_over_one_nt:
FAIL: 3S (expected 4S) for K74.9.J98.KJT742 (hcp: 8 lp: 10 sp: 11), history: 1N P 2H P 2S P
FAIL: 2N (expected P) for Q87.J843.K65.Q93 (hcp: 8 lp: 8 sp: 8), history: 1N P
Pass 1 of 3 hands

<<<<<<< HEAD
Pass 486 (45%) of 1060 total hands
=======
Pass 494 (46%) of 1064 total hands
>>>>>>> 254ada94
<|MERGE_RESOLUTION|>--- conflicted
+++ resolved
@@ -50,11 +50,11 @@
 FAIL: 3N (expected 3S) for T73.K9.A8.KQJ732 (hcp: 13 lp: 15 sp: 15), history: 1D P 1S P 2C P 2H P 3C P
 FAIL: 3N (expected 2H) for T73.K9.A8.KQJ732 (hcp: 13 lp: 15 sp: 15), history: 1D P 1S P 2C P (subtest of 1D P 1S P 2C P 2H P 3C P)
 FAIL: 3N (expected 3S) for T73.K9.A8.KQJ732 (hcp: 13 lp: 15 sp: 15), history: 1D P 1S P 2C P 2H P 3D P
-FAIL: 7N (expected 4S) for T73.K9.A8.KQJ732 (hcp: 13 lp: 15 sp: 15), history: 1D P 1S P 2C P 2H P 2S P
-FAIL: 7N (expected 3S) for KT2.Q8.732.AJT75 (hcp: 10 lp: 11 sp: 9), history: 1D P 1S P 2C P 2H P 2S P
+FAIL: 3N (expected 4S) for T73.K9.A8.KQJ732 (hcp: 13 lp: 15 sp: 15), history: 1D P 1S P 2C P 2H P 2S P
+FAIL: 2N (expected 3S) for KT2.Q8.732.AJT75 (hcp: 10 lp: 11 sp: 9), history: 1D P 1S P 2C P 2H P 2S P
 FAIL: 2N (expected 2H) for KT2.Q8.732.AJT75 (hcp: 10 lp: 11 sp: 9), history: 1D P 1S P 2C P (subtest of 1D P 1S P 2C P 2H P 2S P)
 FAIL: None (expected 4C) for KT2.Q8.732.AJT75 (hcp: 10 lp: 11 sp: 9), history: 1D P 1S P 2C P 2H P 3C P
-FAIL: 7N (expected 4S) for J73.K97.Q8.AQJ72 (hcp: 13 lp: 14 sp: 12), history: 1D P 1S P 2C P 2H P 2S P
+FAIL: 3N (expected 4S) for J73.K97.Q8.AQJ72 (hcp: 13 lp: 14 sp: 12), history: 1D P 1S P 2C P 2H P 2S P
 FAIL: 3N (expected 2H) for J73.K97.Q8.AQJ72 (hcp: 13 lp: 14 sp: 12), history: 1D P 1S P 2C P (subtest of 1D P 1S P 2C P 2H P 2S P)
 FAIL: 3N (expected 4C) for J73.K97.Q8.AQJ72 (hcp: 13 lp: 14 sp: 12), history: 1D P 1S P 2C P 2H P 3C P
 FAIL: 3N (expected 4D) for J73.K97.Q8.AQJ72 (hcp: 13 lp: 14 sp: 12), history: 1D P 1S P 2C P 2H P 3D P
@@ -148,15 +148,6 @@
 Pass 15 of 26 hands
 
 test_jacoby_two_nt_response_to_one_of_a_major:
-<<<<<<< HEAD
-FAIL: 3D (expected 4D) for 87.AQJT9.8.AKJT9 (hcp: 15 lp: 17 sp: 19), history: 1S P 2N P
-FAIL: 3D (expected 3H) for AQ.Q9763.8.AKQJ8 (hcp: 18 lp: 20 sp: 20), history: 1S P 2N P
-FAIL: 3D (expected 3C) for 2.KJ72.KQT83.A75 (hcp: 13 lp: 14 sp: 16), history: 1H P 2N P
-FAIL: 4H (expected 3H) for AJ2.K7.KQT853.A5 (hcp: 17 lp: 19 sp: 19), history: 1H P 2N P
-FAIL: 4H (expected 3N) for K3.KJ.KQT83.A754 (hcp: 16 lp: 17 sp: 17), history: 1H P 2N P
-FAIL: 3D (expected 4D) for 8.KQJ72.AJ973.K9 (hcp: 14 lp: 16 sp: 18), history: 1H P 2N P
-Pass 9 of 15 hands
-=======
 FAIL: 3S (expected 2N) for QJ5.A75.KT8.AT42 (hcp: 14 lp: 14 sp: 14), history: 1S P
 FAIL: None (expected 4D) for 87.AQJT9.8.AKJT9 (hcp: 15 lp: 17 sp: 19), history: 1S P 2N P
 FAIL: None (expected 3H) for AQ.Q9763.8.AKQJ8 (hcp: 18 lp: 20 sp: 20), history: 1S P 2N P
@@ -166,7 +157,6 @@
 FAIL: None (expected 3N) for K3.KJ.KQT83.A754 (hcp: 16 lp: 17 sp: 17), history: 1H P 2N P
 FAIL: None (expected 4D) for 8.KQJ72.AJ973.K9 (hcp: 14 lp: 16 sp: 18), history: 1H P 2N P
 Pass 7 of 15 hands
->>>>>>> 254ada94
 
 test_michaels_and_unusual_notrump:
 FAIL: 1S (expected P) for AK.J.T8753.JT432 (hcp: 9 lp: 11 sp: 12), history: 1C
@@ -219,10 +209,7 @@
 
 test_misc_hands_from_play:
 FAIL: 3H (expected 2C) for AKJ52.J.J9743.54 (hcp: 10 lp: 12 sp: 13), history: 1H P
-<<<<<<< HEAD
-=======
 FAIL: None (expected 4H) for T3.A7.KQT86.KJ63 (hcp: 13 lp: 14 sp: 15), history: 1H P 2N P
->>>>>>> 254ada94
 FAIL: 2S (expected 3S) for AQJ5.QT42.74.T52 (hcp: 9 lp: 9 sp: 10), history: 1S P
 FAIL: 3H (expected 1S) for A2.T752.KQJ.AQ72 (hcp: 16 lp: 16 sp: 17), history: 1H P
 FAIL: None (expected 3N) for J94.AK9.A9.QJ932 (hcp: 15 lp: 16 sp: 16), history: 1N P 2C P 2S P 3C P
@@ -236,15 +223,8 @@
 FAIL: 4D (expected P) for A93.Q762.K832.J3 (hcp: 10 lp: 10 sp: 10), history: 1D P 1H P 1S P 2N P 3N P
 FAIL: 3D (expected 2N) for A93.Q762.K832.J3 (hcp: 10 lp: 10 sp: 10), history: 1D P 1H P 1S P (subtest of 1D P 1H P 1S P 2N P 3N P)
 FAIL: None (expected P) for 864.A6.QJ65.K987 (hcp: 10 lp: 10 sp: 11), history: P (subtest of P P P 1N P 2C P 2H P)
-<<<<<<< HEAD
-FAIL: 7N (expected 3N) for A973.KJT82.J43.Q (hcp: 11 lp: 12 sp: 12), history: P 1S 2H X P 2N P
-FAIL: None (expected X) for A973.KJT82.J43.Q (hcp: 11 lp: 12 sp: 12), history: P 1S 2H (subtest of P 1S 2H X P 2N P)
-FAIL: 4N (expected P) for 6.AKJ75.KJT86.A4 (hcp: 16 lp: 18 sp: 20), history: 1H P 2N P 4D P 4H P
-FAIL: 3D (expected 4D) for 6.AKJ75.KJT86.A4 (hcp: 16 lp: 18 sp: 20), history: 1H P 2N P (subtest of 1H P 2N P 4D P 4H P)
-=======
 FAIL: None (expected P) for 6.AKJ75.KJT86.A4 (hcp: 16 lp: 18 sp: 20), history: 1H P 2N P 4D P 4H P
 FAIL: None (expected 4D) for 6.AKJ75.KJT86.A4 (hcp: 16 lp: 18 sp: 20), history: 1H P 2N P (subtest of 1H P 2N P 4D P 4H P)
->>>>>>> 254ada94
 FAIL: 1N (expected 2C) for KQT4.AT96.632.T8 (hcp: 9 lp: 9 sp: 10), history: 1C P 1D P 1S P
 FAIL: None (expected P) for KT76.Q.QJ8654.72 (hcp: 8 lp: 10 sp: 10), history:  (subtest of P P 1D P 1H P 1N P)
 FAIL: None (expected P) for AKQ6.KQT.T4.QJ96 (hcp: 17 lp: 17 sp: 18), history: P 1N P 2C P 2S P 3N P
@@ -252,10 +232,6 @@
 FAIL: 3C (expected 3N) for AKQJ6.T863.9.J54 (hcp: 11 lp: 12 sp: 14), history: P 1C P 1D P 2N P
 FAIL: None (expected 1S) for 432.AT.T95.AKT87 (hcp: 11 lp: 12 sp: 12), history: P P 1D P P
 FAIL: None (expected P) for 432.AT.T95.AKT87 (hcp: 11 lp: 12 sp: 12), history: P (subtest of P P 1D P P)
-<<<<<<< HEAD
-=======
-FAIL: 1N (expected 2S) for Q98.KQT2.75.AJ92 (hcp: 12 lp: 12 sp: 13), history: P P 1D P 1S P
->>>>>>> 254ada94
 FAIL: None (expected P) for KJT7.764.32.KQT8 (hcp: 9 lp: 9 sp: 10), history: P P 1D P 1S P 2S P
 FAIL: None (expected P) for KJT7.764.32.KQT8 (hcp: 9 lp: 9 sp: 10), history:  (subtest of P P 1D P 1S P 2S P)
 FAIL: None (expected 3S) for Q76.Q92.7.AKQT64 (hcp: 13 lp: 15 sp: 16), history: P P 1D 1S 2C 2S 3C
@@ -278,14 +254,9 @@
 FAIL: None (expected 1N) for KJ52.K92.AK84.J5 (hcp: 15 lp: 15 sp: 15), history: 1D (subtest of 1D 1N P 2C P 2H P 3H P)
 FAIL: None (expected 3S) for 75.J5.82.AKQJ753 (hcp: 11 lp: 14 sp: 13), history: 1H P 2C
 FAIL: None (expected P) for AKQ643.KQ76.9.72 (hcp: 14 lp: 16 sp: 18), history: P P 1C P 1S P 2C P 3C P
-<<<<<<< HEAD
-FAIL: 7N (expected 3N) for AK83.8652.8.AJ73 (hcp: 12 lp: 12 sp: 15), history: 1D P 1S P 1N P 2N P 3S P
+FAIL: None (expected 3N) for AK83.8652.8.AJ73 (hcp: 12 lp: 12 sp: 15), history: 1D P 1S P 1N P 2N P 3S P
 FAIL: 3D (expected 2N) for AK83.8652.8.AJ73 (hcp: 12 lp: 12 sp: 15), history: 1D P 1S P 1N P (subtest of 1D P 1S P 1N P 2N P 3S P)
-FAIL: 1D (expected P) for QJ973.A8742.A.75 (hcp: 11 lp: 13 sp: 15), history: P P P
-=======
-FAIL: None (expected 3N) for AK83.8652.8.AJ73 (hcp: 12 lp: 12 sp: 15), history: 1D P 1S P 1N P 2N P 3S P
 FAIL: None (expected P) for QJ973.A8742.A.75 (hcp: 11 lp: 13 sp: 15), history: P P P
->>>>>>> 254ada94
 FAIL: None (expected P) for A64.J63.Q953.Q54 (hcp: 9 lp: 9 sp: 9), history: P P P 1N P 2C P 2S P 2N P 3N P
 FAIL: None (expected P) for A64.J63.Q953.Q54 (hcp: 9 lp: 9 sp: 9), history: P (subtest of P P P 1N P 2C P 2S P 2N P 3N P)
 FAIL: 3N (expected 4S) for A7.K.QT6.KJ98543 (hcp: 13 lp: 16 sp: 14), history: 1C P 1S P 1N P
@@ -320,14 +291,8 @@
 FAIL: None (expected P) for KQ986.K.AK7.J942 (hcp: 16 lp: 17 sp: 16), history: 1N P P
 FAIL: None (expected P) for K83.Q.K75432.QJ6 (hcp: 11 lp: 13 sp: 12), history: 1D P 1H P 1S P 3H P 3N P
 FAIL: 2N (expected 3H) for K83.Q.K75432.QJ6 (hcp: 11 lp: 13 sp: 12), history: 1D P 1H P 1S P (subtest of 1D P 1H P 1S P 3H P 3N P)
-<<<<<<< HEAD
-FAIL: 7N (expected 6N) for KQ4.KJ.K84.KQ973 (hcp: 17 lp: 18 sp: 17), history: P 1N P 2C P 2S P 5N P
-FAIL: 7N (expected 6N) for QJT4.AQJ.765.AQJ (hcp: 17 lp: 17 sp: 17), history: 1N P 4N P
-=======
 FAIL: None (expected 6N) for KQ4.KJ.K84.KQ973 (hcp: 17 lp: 18 sp: 17), history: P 1N P 2C P 2S P 5N P
 FAIL: None (expected 6N) for QJT4.AQJ.765.AQJ (hcp: 17 lp: 17 sp: 17), history: 1N P 4N P
-FAIL: 3N (expected 4S) for AQ6.K643.65.KQ96 (hcp: 14 lp: 14 sp: 15), history: 1C 1D 1S P 2S P
->>>>>>> 254ada94
 FAIL: None (expected P) for AJT8.J8.K52.KJ83 (hcp: 13 lp: 13 sp: 13), history: P 1C 1D 3C 3D
 FAIL: None (expected P) for A8763.432.K6.763 (hcp: 7 lp: 8 sp: 8), history: 1S 2S P 2N P 3D P
 FAIL: None (expected 2N) for A8763.432.K6.763 (hcp: 7 lp: 8 sp: 8), history: 1S 2S P (subtest of 1S 2S P 2N P 3D P)
@@ -376,11 +341,7 @@
 FAIL: None (expected P) for 732.A62.KQ964.J7 (hcp: 10 lp: 11 sp: 10), history: P (subtest of P P 1D 1S P)
 FAIL: 1N (expected 2D) for A.AQ94.KJT95.Q53 (hcp: 16 lp: 17 sp: 19), history: P P P 1H 1S X P
 FAIL: None (expected P) for 5.9643.K7542.QJ5 (hcp: 6 lp: 7 sp: 9), history: 1N P 2D P 2H P
-<<<<<<< HEAD
-=======
 FAIL: 3S (expected 2N) for AKQ852.K8.T.KJ93 (hcp: 16 lp: 18 sp: 20), history: 1S P (subtest of 1S P 2N P 3H P)
-FAIL: None (expected 4H) for J5.KJ7.AKQ74.963 (hcp: 14 lp: 15 sp: 14), history: 1H X 2N P
->>>>>>> 254ada94
 FAIL: 3N (expected 3H) for AT8.J965.K85.Q97 (hcp: 10 lp: 10 sp: 10), history: 1D 2N P
 FAIL: None (expected 2C) for A96432.5.KJ8.AQJ (hcp: 15 lp: 17 sp: 18), history: P 1D
 FAIL: None (expected P) for AQ72.AT82.32.K74 (hcp: 13 lp: 13 sp: 14), history: P 1D P 1S P 2C P 2D P
@@ -453,18 +414,10 @@
 FAIL: None (expected P) for K5.J86532.K6.AJ8 (hcp: 12 lp: 14 sp: 14), history: P P P 1D P 1S P 2D P 3D P
 FAIL: None (expected X) for AKQ76..AT32.AT84 (hcp: 17 lp: 18 sp: 22), history: P P 1N
 FAIL: None (expected X) for AT6.KJ864.A4.A42 (hcp: 16 lp: 17 sp: 17), history: P 2H
-<<<<<<< HEAD
-FAIL: 2N (expected X) for 962.863.KQJ7.KJ7 (hcp: 10 lp: 10 sp: 10), history: P P 1D 1S (subtest of P P 1D 1S X P 2C P)
 FAIL: None (expected P) for 962.863.KQJ7.KJ7 (hcp: 10 lp: 10 sp: 10), history:  (subtest of P P 1D 1S X P 2C P)
 FAIL: 3H (expected 2N) for K.K7.KJ98542.QT8 (hcp: 12 lp: 15 sp: 13), history: 1H P
 FAIL: None (expected 1N) for AKT4.AT.A82.J876 (hcp: 16 lp: 16 sp: 17), history: 1C P P
-Pass 159 of 369 hands
-=======
-FAIL: None (expected P) for 962.863.KQJ7.KJ7 (hcp: 10 lp: 10 sp: 10), history:  (subtest of P P 1D 1S X P 2C P)
-FAIL: 3H (expected 2N) for K.K7.KJ98542.QT8 (hcp: 12 lp: 15 sp: 13), history: 1H P
-FAIL: None (expected 1N) for AKT4.AT.A82.J876 (hcp: 16 lp: 16 sp: 17), history: 1C P P
-Pass 158 of 369 hands
->>>>>>> 254ada94
+Pass 160 of 369 hands
 
 test_negative_double:
 FAIL: None (expected P) for 73.J986.J53.A864 (hcp: 6 lp: 6 sp: 7), history: 1C 2H
@@ -473,15 +426,6 @@
 FAIL: 4S (expected 3H) for KJ52.K9864..AQ64 (hcp: 13 lp: 14 sp: 18), history: 1C 2H X P 2S P
 FAIL: 3N (expected 3H) for KJ52.K9864..AQ64 (hcp: 13 lp: 14 sp: 18), history: 1C 2H X P 3C P
 FAIL: 3N (expected 3H) for KJ52.K9864..AQ64 (hcp: 13 lp: 14 sp: 18), history: 1C 2H X P 3D P
-<<<<<<< HEAD
-FAIL: 2N (expected X) for KJ3.86.AQT7.K963 (hcp: 13 lp: 13 sp: 14), history: 1D 2C (subtest of 1D 2C X P 2D P)
-FAIL: 3N (expected 4H) for KJ3.86.AQT7.K963 (hcp: 13 lp: 13 sp: 14), history: 1D 2C X P 2H P
-FAIL: 3N (expected 4S) for KJ3.86.AQT7.K963 (hcp: 13 lp: 13 sp: 14), history: 1D 2C X P 2S P
-FAIL: 2N (expected X) for KJ4.T9.AJ74.Q875 (hcp: 11 lp: 11 sp: 12), history: 1D 2C (subtest of 1D 2C X P 2D P)
-FAIL: 2N (expected 3H) for KJ4.T9.AJ74.Q875 (hcp: 11 lp: 11 sp: 12), history: 1D 2C X P 2H P
-FAIL: 2N (expected 3S) for KJ4.T9.AJ74.Q875 (hcp: 11 lp: 11 sp: 12), history: 1D 2C X P 2S P
-=======
->>>>>>> 254ada94
 FAIL: 1N (expected 2D) for J5.AQ864.A54.K76 (hcp: 14 lp: 15 sp: 14), history: 1D 1S X P
 FAIL: 1N (expected 2C) for KJ43.KQJ97.K5.87 (hcp: 13 lp: 14 sp: 15), history: 1D 1S X P
 FAIL: 1N (expected 3N) for KJ6.AQJ93.K5.AJ6 (hcp: 19 lp: 20 sp: 20), history: 1D 1S X P
@@ -638,11 +582,7 @@
 FAIL: None (expected P) for QJ3.KJ876.863.QT (hcp: 9 lp: 10 sp: 8), history: P P 1S 2D (subtest of P P 1S 2D P P X P)
 FAIL: None (expected P) for QJ3.KJ876.863.QT (hcp: 9 lp: 10 sp: 8), history:  (subtest of P P 1S 2D P P X P)
 FAIL: 2N (expected P) for 643.KT94.AKJ53.7 (hcp: 11 lp: 12 sp: 14), history: P 1S 2H P P X P
-<<<<<<< HEAD
-FAIL: None (expected P) for 643.KT94.AKJ53.7 (hcp: 11 lp: 12 sp: 14), history: P 1S 2H (subtest of P 1S 2H P P X P)
-=======
 FAIL: X (expected P) for 643.KT94.AKJ53.7 (hcp: 11 lp: 12 sp: 14), history: P 1S 2H (subtest of P 1S 2H P P X P)
->>>>>>> 254ada94
 FAIL: 2S (expected X) for KQ5.QJ3.2.AJ6543 (hcp: 13 lp: 15 sp: 16), history: P 1S 2H P P
 FAIL: 2H (expected X) for Q93.5.AT93.AKJ53 (hcp: 14 lp: 15 sp: 17), history: P 1S 2D P P
 FAIL: 2N (expected P) for KT6.AQJ74.874.T2 (hcp: 10 lp: 11 sp: 11), history: P 1S 2D P P X P
@@ -693,14 +633,9 @@
 test_strong_two_club:
 FAIL: 1S (expected 2C) for .A4.2.AKQT985432 (hcp: 13 lp: 19 sp: 22), history: 
 FAIL: 5N (expected 6S) for K94.AK.AKQT2.AJ3 (hcp: 24 lp: 25 sp: 25), history: 2C P 2S P 4N P 5C P
-<<<<<<< HEAD
 WARNING: Multiple calls match and have maximal priority: ['3H', '4S'] from rules: [Rule(OpenerSuitedRebidAfterStrongTwoClubs()), Rule(SupportPartnerMajorSuit())]
 FAIL: None (expected 4N) for K94.AK.AKQT2.AJ3 (hcp: 24 lp: 25 sp: 25), history: 2C P 2S P (subtest of 2C P 2S P 4N P 5C P)
-FAIL: 7N (expected 5C) for QJ7.984.53.KQ652 (hcp: 8 lp: 9 sp: 9), history: 2C P 2S P 4N P
-=======
-FAIL: 3H (expected 4N) for K94.AK.AKQT2.AJ3 (hcp: 24 lp: 25 sp: 25), history: 2C P 2S P (subtest of 2C P 2S P 4N P 5C P)
 FAIL: None (expected 5C) for QJ7.984.53.KQ652 (hcp: 8 lp: 9 sp: 9), history: 2C P 2S P 4N P
->>>>>>> 254ada94
 FAIL: None (expected 3S) for K842.AK.AKQ.A974 (hcp: 23 lp: 23 sp: 24), history: 2C P 2D P 2N P 3C P
 FAIL: 3N (expected 4S) for JT65.764.72.KQ65 (hcp: 6 lp: 6 sp: 7), history: 2C P 2D P 2N P 3C P 3S P
 FAIL: 3N (expected 3C) for JT65.764.72.KQ65 (hcp: 6 lp: 6 sp: 7), history: 2C P 2D P 2N P (subtest of 2C P 2D P 2N P 3C P 3S P)
@@ -745,8 +680,4 @@
 FAIL: 2N (expected P) for Q87.J843.K65.Q93 (hcp: 8 lp: 8 sp: 8), history: 1N P
 Pass 1 of 3 hands
 
-<<<<<<< HEAD
-Pass 486 (45%) of 1060 total hands
-=======
-Pass 494 (46%) of 1064 total hands
->>>>>>> 254ada94
+Pass 506 (47%) of 1064 total hands