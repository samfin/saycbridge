--- conflicted
+++ resolved
@@ -12,66 +12,37 @@
 FAIL: 1S (expected X) for KJ76.KQ72..J9874 (hcp: 10 lp: 11 sp: 15), history: 1H
 FAIL: None (expected P) for AK92.AQ87.JT8.92 (hcp: 14 lp: 14 sp: 15), history: 1H
 FAIL: None (expected P) for A92.K62.QJ965.A7 (hcp: 14 lp: 15 sp: 15), history: 1H
-1S [OneSpadeResponse(), OneLevelOvercall()]
-WARNING: Multiple bids have maximal category
-1D [OneDiamondResponse(), OneLevelOvercall()]
-WARNING: Multiple bids have maximal category
-1H [OneHeartResponse(), OneLevelOvercall()]
-WARNING: Multiple bids have maximal category
-1S [OneSpadeResponse(), OneLevelOvercall()]
-WARNING: Multiple bids have maximal category
-1H [OneHeartResponse(), OneLevelOvercall()]
+WARNING: Multiple bids have maximal category
+WARNING: Multiple bids have maximal category
+WARNING: Multiple bids have maximal category
+WARNING: Multiple bids have maximal category
 WARNING: Multiple bids have maximal category
 FAIL: 1S (expected X) for 3.A6.KJ983.Q8754 (hcp: 10 lp: 12 sp: 14), history: 1C P 1D
-1S [OneSpadeResponse(), OneLevelOvercall()]
-WARNING: Multiple bids have maximal category
-3H [MajorLimitRaise(), ThreeLevelPremptiveOvercall()]
-WARNING: Multiple bids have maximal category
-4H [MajorJumpToGame(), FourLevelPremptiveOvercall()]
-WARNING: Multiple bids have maximal category
-1S [OneSpadeResponse(), OneLevelOvercall()]
-WARNING: Multiple bids have maximal category
-3S [MajorLimitRaise(), ThreeLevelPremptiveOvercall()]
-WARNING: Multiple bids have maximal category
-4S [MajorJumpToGame(), FourLevelPremptiveOvercall()]
+WARNING: Multiple bids have maximal category
+WARNING: Multiple bids have maximal category
+WARNING: Multiple bids have maximal category
+WARNING: Multiple bids have maximal category
+WARNING: Multiple bids have maximal category
 WARNING: Multiple bids have maximal category
 FAIL: 3S (expected 2S) for A87.AK96.8.AK875 (hcp: 18 lp: 19 sp: 21), history: 1H X P 1S P
 FAIL: 1S (expected X) for A87.AK96.8.AK875 (hcp: 18 lp: 19 sp: 21), history: 1H (subtest of 1H X P 1S P)
-1S [OneSpadeResponse(), OneLevelOvercall()]
-WARNING: Multiple bids have maximal category
-3H [MajorLimitRaise(), ThreeLevelPremptiveOvercall()]
-WARNING: Multiple bids have maximal category
-4H [MajorJumpToGame(), FourLevelPremptiveOvercall()]
-WARNING: Multiple bids have maximal category
-1S [OneSpadeResponse(), OneLevelOvercall()]
-WARNING: Multiple bids have maximal category
-1S [OneSpadeResponse(), OneLevelOvercall()]
-WARNING: Multiple bids have maximal category
-3H [MajorLimitRaise(), ThreeLevelPremptiveOvercall()]
-WARNING: Multiple bids have maximal category
-4H [MajorJumpToGame(), FourLevelPremptiveOvercall()]
-WARNING: Multiple bids have maximal category
-1S [OneSpadeResponse(), OneLevelOvercall()]
-WARNING: Multiple bids have maximal category
-1S [OneSpadeResponse(), OneLevelOvercall()]
-WARNING: Multiple bids have maximal category
-3H [MajorLimitRaise(), ThreeLevelPremptiveOvercall()]
-WARNING: Multiple bids have maximal category
-4H [MajorJumpToGame(), FourLevelPremptiveOvercall()]
-WARNING: Multiple bids have maximal category
-1S [OneSpadeResponse(), OneLevelOvercall()]
-WARNING: Multiple bids have maximal category
-1S [OneSpadeResponse(), OneLevelOvercall()]
-WARNING: Multiple bids have maximal category
-3H [MajorLimitRaise(), ThreeLevelPremptiveOvercall()]
-WARNING: Multiple bids have maximal category
-4H [MajorJumpToGame(), FourLevelPremptiveOvercall()]
-WARNING: Multiple bids have maximal category
-1S [OneSpadeResponse(), OneLevelOvercall()]
-WARNING: Multiple bids have maximal category
-3H [MajorLimitRaise(), ThreeLevelPremptiveOvercall()]
-WARNING: Multiple bids have maximal category
-4H [MajorJumpToGame(), FourLevelPremptiveOvercall()]
+WARNING: Multiple bids have maximal category
+WARNING: Multiple bids have maximal category
+WARNING: Multiple bids have maximal category
+WARNING: Multiple bids have maximal category
+WARNING: Multiple bids have maximal category
+WARNING: Multiple bids have maximal category
+WARNING: Multiple bids have maximal category
+WARNING: Multiple bids have maximal category
+WARNING: Multiple bids have maximal category
+WARNING: Multiple bids have maximal category
+WARNING: Multiple bids have maximal category
+WARNING: Multiple bids have maximal category
+WARNING: Multiple bids have maximal category
+WARNING: Multiple bids have maximal category
+WARNING: Multiple bids have maximal category
+WARNING: Multiple bids have maximal category
+WARNING: Multiple bids have maximal category
 WARNING: Multiple bids have maximal category
 FAIL: None (expected X) for KJ7.AJ6.KJ7.AQ86 (hcp: 19 lp: 19 sp: 19), history: 1C
 FAIL: None (expected X) for KJ7.AJ6.KJ7.AQ86 (hcp: 19 lp: 19 sp: 19), history: 1D
@@ -79,709 +50,398 @@
 FAIL: None (expected X) for KJ7.AJ6.KJ7.AQ86 (hcp: 19 lp: 19 sp: 19), history: 1S
 WARNING: Multiple bids match and have maximal tie-breaker priority
 FAIL: None (expected 1S) for K2.AKT86.5.AQJ76 (hcp: 17 lp: 19 sp: 21), history: 1C
-3S [MajorLimitRaise(), ThreeLevelPremptiveOvercall()]
-WARNING: Multiple bids have maximal category
-4S [MajorJumpToGame(), FourLevelPremptiveOvercall()]
+WARNING: Multiple bids have maximal category
 WARNING: Multiple bids have maximal category
 FAIL: None (expected 2C) for T874.876.86.J843 (hcp: 1 lp: 1 sp: 2), history: 1S X P
-3S [MajorLimitRaise(), ThreeLevelPremptiveOvercall()]
-WARNING: Multiple bids have maximal category
-4S [MajorJumpToGame(), FourLevelPremptiveOvercall()]
+WARNING: Multiple bids have maximal category
 WARNING: Multiple bids have maximal category
 FAIL: 2D (expected 3H) for J7.AJ64.KJ76.986 (hcp: 10 lp: 10 sp: 10), history: 1S X P
-3S [MajorLimitRaise(), ThreeLevelPremptiveOvercall()]
-WARNING: Multiple bids have maximal category
-4S [MajorJumpToGame(), FourLevelPremptiveOvercall()]
-WARNING: Multiple bids have maximal category
-1S [OneSpadeResponse(), OneLevelOvercall()]
-WARNING: Multiple bids have maximal category
-1H [OneHeartResponse(), OneLevelOvercall()]
-WARNING: Multiple bids have maximal category
-1S [OneSpadeResponse(), OneLevelOvercall()]
-WARNING: Multiple bids have maximal category
-1H [OneHeartResponse(), OneLevelOvercall()]
+WARNING: Multiple bids have maximal category
+WARNING: Multiple bids have maximal category
+WARNING: Multiple bids have maximal category
+WARNING: Multiple bids have maximal category
+WARNING: Multiple bids have maximal category
 WARNING: Multiple bids have maximal category
 FAIL: 1H (expected 2D) for K87.76.AJT8.AQ43 (hcp: 14 lp: 14 sp: 15), history: 1D X P
-1S [OneSpadeResponse(), OneLevelOvercall()]
-WARNING: Multiple bids have maximal category
-1H [OneHeartResponse(), OneLevelOvercall()]
-WARNING: Multiple bids have maximal category
-1S [OneSpadeResponse(), OneLevelOvercall()]
-WARNING: Multiple bids have maximal category
-1H [OneHeartResponse(), OneLevelOvercall()]
+WARNING: Multiple bids have maximal category
+WARNING: Multiple bids have maximal category
+WARNING: Multiple bids have maximal category
 WARNING: Multiple bids have maximal category
 FAIL: 2C (expected 2N) for J873.AJ64.K76.Q8 (hcp: 11 lp: 11 sp: 10), history: 1D X P
-1S [OneSpadeResponse(), OneLevelOvercall()]
-WARNING: Multiple bids have maximal category
-1H [OneHeartResponse(), OneLevelOvercall()]
-WARNING: Multiple bids have maximal category
-1S [OneSpadeResponse(), OneLevelOvercall()]
-WARNING: Multiple bids have maximal category
-1H [OneHeartResponse(), OneLevelOvercall()]
+WARNING: Multiple bids have maximal category
+WARNING: Multiple bids have maximal category
+WARNING: Multiple bids have maximal category
 WARNING: Multiple bids have maximal category
 FAIL: 2C (expected 3N) for QJ83.AQ64.K76.Q8 (hcp: 14 lp: 14 sp: 13), history: 1D X P
-1S [OneSpadeResponse(), OneLevelOvercall()]
-WARNING: Multiple bids have maximal category
-1H [OneHeartResponse(), OneLevelOvercall()]
-WARNING: Multiple bids have maximal category
-1S [OneSpadeResponse(), OneLevelOvercall()]
-WARNING: Multiple bids have maximal category
-1H [OneHeartResponse(), OneLevelOvercall()]
+WARNING: Multiple bids have maximal category
+WARNING: Multiple bids have maximal category
+WARNING: Multiple bids have maximal category
 WARNING: Multiple bids have maximal category
 FAIL: 1S (expected 4S) for Q86.J32.K7.AQT65 (hcp: 12 lp: 13 sp: 13), history: 1D X P
-1S [OneSpadeResponse(), OneLevelOvercall()]
-WARNING: Multiple bids have maximal category
-1H [OneHeartResponse(), OneLevelOvercall()]
-WARNING: Multiple bids have maximal category
-1S [OneSpadeResponse(), OneLevelOvercall()]
+WARNING: Multiple bids have maximal category
+WARNING: Multiple bids have maximal category
 WARNING: Multiple bids have maximal category
 FAIL: 1S (expected 3S) for T874.876.6.AK863 (hcp: 7 lp: 8 sp: 10), history: 1D X 1H
-1S [OneSpadeResponse(), OneLevelOvercall()]
-WARNING: Multiple bids have maximal category
-1H [OneHeartResponse(), OneLevelOvercall()]
-WARNING: Multiple bids have maximal category
-1S [OneSpadeResponse(), OneLevelOvercall()]
-WARNING: Multiple bids have maximal category
-1S [OneSpadeResponse(), OneLevelOvercall()]
-WARNING: Multiple bids have maximal category
-1H [OneHeartResponse(), OneLevelOvercall()]
-WARNING: Multiple bids have maximal category
-1S [OneSpadeResponse(), OneLevelOvercall()]
+WARNING: Multiple bids have maximal category
+WARNING: Multiple bids have maximal category
+WARNING: Multiple bids have maximal category
+WARNING: Multiple bids have maximal category
+WARNING: Multiple bids have maximal category
 WARNING: Multiple bids have maximal category
 FAIL: 1S (expected 2S) for A73.7642.K7.KJ86 (hcp: 11 lp: 11 sp: 12), history: 1D X 1H
-1S [OneSpadeResponse(), OneLevelOvercall()]
-WARNING: Multiple bids have maximal category
-3H [MajorLimitRaise(), ThreeLevelPremptiveOvercall()]
-WARNING: Multiple bids have maximal category
-4H [MajorJumpToGame(), FourLevelPremptiveOvercall()]
+WARNING: Multiple bids have maximal category
+WARNING: Multiple bids have maximal category
 WARNING: Multiple bids have maximal category
 FAIL: 1S (expected XX) for A87.KJ765.6.KJ76 (hcp: 12 lp: 13 sp: 15), history: 1H X
-1S [OneSpadeResponse(), OneLevelOvercall()]
-WARNING: Multiple bids have maximal category
-3H [MajorLimitRaise(), ThreeLevelPremptiveOvercall()]
-WARNING: Multiple bids have maximal category
-4H [MajorJumpToGame(), FourLevelPremptiveOvercall()]
-WARNING: Multiple bids have maximal category
-1S [OneSpadeResponse(), OneLevelOvercall()]
-WARNING: Multiple bids have maximal category
-3H [MajorLimitRaise(), ThreeLevelPremptiveOvercall()]
-WARNING: Multiple bids have maximal category
-4H [MajorJumpToGame(), FourLevelPremptiveOvercall()]
-WARNING: Multiple bids have maximal category
-1S [OneSpadeResponse(), OneLevelOvercall()]
-WARNING: Multiple bids have maximal category
-3H [MajorLimitRaise(), ThreeLevelPremptiveOvercall()]
-WARNING: Multiple bids have maximal category
-4H [MajorJumpToGame(), FourLevelPremptiveOvercall()]
+WARNING: Multiple bids have maximal category
+WARNING: Multiple bids have maximal category
+WARNING: Multiple bids have maximal category
+WARNING: Multiple bids have maximal category
+WARNING: Multiple bids have maximal category
+WARNING: Multiple bids have maximal category
+WARNING: Multiple bids have maximal category
+WARNING: Multiple bids have maximal category
 WARNING: Multiple bids have maximal category
 FAIL: 1N (expected 3D) for Q3.KQT632.32.J86 (hcp: 8 lp: 10 sp: 8), history: 1H X
-1S [OneSpadeResponse(), OneLevelOvercall()]
-WARNING: Multiple bids have maximal category
-3H [MajorLimitRaise(), ThreeLevelPremptiveOvercall()]
-WARNING: Multiple bids have maximal category
-4H [MajorJumpToGame(), FourLevelPremptiveOvercall()]
-WARNING: Multiple bids have maximal category
-1S [OneSpadeResponse(), OneLevelOvercall()]
-WARNING: Multiple bids have maximal category
-3H [MajorLimitRaise(), ThreeLevelPremptiveOvercall()]
-WARNING: Multiple bids have maximal category
-4H [MajorJumpToGame(), FourLevelPremptiveOvercall()]
+WARNING: Multiple bids have maximal category
+WARNING: Multiple bids have maximal category
+WARNING: Multiple bids have maximal category
+WARNING: Multiple bids have maximal category
+WARNING: Multiple bids have maximal category
 WARNING: Multiple bids have maximal category
 FAIL: 2H (expected 2N) for K743.QJ96.Q865.5 (hcp: 8 lp: 8 sp: 11), history: 1H X
-1S [OneSpadeResponse(), OneLevelOvercall()]
-WARNING: Multiple bids have maximal category
-3H [MajorLimitRaise(), ThreeLevelPremptiveOvercall()]
-WARNING: Multiple bids have maximal category
-4H [MajorJumpToGame(), FourLevelPremptiveOvercall()]
+WARNING: Multiple bids have maximal category
+WARNING: Multiple bids have maximal category
 WARNING: Multiple bids have maximal category
 FAIL: 2H (expected 3H) for Q864.A653.T987.5 (hcp: 6 lp: 6 sp: 9), history: 1H X
 FAIL: None (expected X) for 74.876.AKJ987.63 (hcp: 8 lp: 10 sp: 10), history: 1N P 2H
 FAIL: None (expected X) for AKQ83.95.97.Q986 (hcp: 11 lp: 12 sp: 13), history: 1N P 2C
-1S [OneSpadeResponse(), OneLevelOvercall()]
-WARNING: Multiple bids have maximal category
-3H [MajorLimitRaise(), ThreeLevelPremptiveOvercall()]
-WARNING: Multiple bids have maximal category
-4H [MajorJumpToGame(), FourLevelPremptiveOvercall()]
+WARNING: Multiple bids have maximal category
+WARNING: Multiple bids have maximal category
 WARNING: Multiple bids have maximal category
 FAIL: None (expected X) for T986542..A7.6532 (hcp: 4 lp: 7 sp: 10), history: 1H P 3H P 4N P 5D
-1S [OneSpadeResponse(), OneLevelOvercall()]
-WARNING: Multiple bids have maximal category
-3H [MajorLimitRaise(), ThreeLevelPremptiveOvercall()]
-WARNING: Multiple bids have maximal category
-4H [MajorJumpToGame(), FourLevelPremptiveOvercall()]
+WARNING: Multiple bids have maximal category
+WARNING: Multiple bids have maximal category
 WARNING: Multiple bids have maximal category
 FAIL: None (expected P) for T986542..A7.6532 (hcp: 4 lp: 7 sp: 10), history: 1H P 3H (subtest of 1H P 3H P 4N P 5D)
 Pass 11 of 43 hands
 
 test_escape_route_stayman:
-2S [NewSuitAtTheTwoLevel(), NaturalStaymanResponse()]
-WARNING: Multiple bids have maximal category
-2S [NewSuitAtTheTwoLevel(), NaturalStaymanResponse()]
+WARNING: Multiple bids have maximal category
 WARNING: Multiple bids have maximal category
 WARNING: Multiple bids match and have maximal tie-breaker priority
 FAIL: None (expected P) for 9.8753.7652.8732 (hcp: 0 lp: 0 sp: 3), history: 1N P 2C P 2D P
 FAIL: None (expected 2C) for 9.8753.7652.8732 (hcp: 0 lp: 0 sp: 3), history: 1N P (subtest of 1N P 2C P 2D P)
-2S [NewSuitAtTheTwoLevel(), NaturalStaymanResponse()]
 WARNING: Multiple bids have maximal category
 WARNING: Multiple bids match and have maximal tie-breaker priority
 FAIL: None (expected P) for 9.8753.7652.8732 (hcp: 0 lp: 0 sp: 3), history: 1N P 2C P 2H P
-2S [NewSuitAtTheTwoLevel(), NaturalStaymanResponse()]
-WARNING: Multiple bids have maximal category
-3S [MajorLimitRaise(), NaturalStaymanResponse()]
-WARNING: Multiple bids have maximal category
-4S [MajorJumpToGame(), FourLevelPremptiveOvercall()]
+WARNING: Multiple bids have maximal category
+WARNING: Multiple bids have maximal category
 WARNING: Multiple bids have maximal category
 FAIL: 3H (expected P) for 9.8753.7652.8732 (hcp: 0 lp: 0 sp: 3), history: 1N P 2C P 2S P
-2S [NewSuitAtTheTwoLevel(), NaturalStaymanResponse()]
-WARNING: Multiple bids have maximal category
-2S [NewSuitAtTheTwoLevel(), NaturalStaymanResponse()]
+WARNING: Multiple bids have maximal category
 WARNING: Multiple bids have maximal category
 WARNING: Multiple bids match and have maximal tie-breaker priority
 FAIL: None (expected P) for 2.J8742.652.Q732 (hcp: 3 lp: 4 sp: 6), history: 1N P 2C P 2D P
 FAIL: None (expected 2C) for 2.J8742.652.Q732 (hcp: 3 lp: 4 sp: 6), history: 1N P (subtest of 1N P 2C P 2D P)
-2S [NewSuitAtTheTwoLevel(), NaturalStaymanResponse()]
 WARNING: Multiple bids have maximal category
 WARNING: Multiple bids match and have maximal tie-breaker priority
 FAIL: None (expected P) for 2.J8742.652.Q732 (hcp: 3 lp: 4 sp: 6), history: 1N P 2C P 2H P
-2S [NewSuitAtTheTwoLevel(), NaturalStaymanResponse()]
-WARNING: Multiple bids have maximal category
-3S [MajorLimitRaise(), NaturalStaymanResponse()]
-WARNING: Multiple bids have maximal category
-4S [MajorJumpToGame(), FourLevelPremptiveOvercall()]
+WARNING: Multiple bids have maximal category
+WARNING: Multiple bids have maximal category
 WARNING: Multiple bids have maximal category
 FAIL: 3D (expected P) for 2.J8742.652.Q732 (hcp: 3 lp: 4 sp: 6), history: 1N P 2C P 2S P
-2S [NewSuitAtTheTwoLevel(), NaturalStaymanResponse()]
-WARNING: Multiple bids have maximal category
-2S [NewSuitAtTheTwoLevel(), NaturalStaymanResponse()]
+WARNING: Multiple bids have maximal category
 WARNING: Multiple bids have maximal category
 WARNING: Multiple bids match and have maximal tie-breaker priority
 FAIL: None (expected P) for 8.T9762.Q732.J65 (hcp: 3 lp: 4 sp: 6), history: 1N P 2C P 2D P
 FAIL: None (expected 2C) for 8.T9762.Q732.J65 (hcp: 3 lp: 4 sp: 6), history: 1N P (subtest of 1N P 2C P 2D P)
-2S [NewSuitAtTheTwoLevel(), NaturalStaymanResponse()]
 WARNING: Multiple bids have maximal category
 WARNING: Multiple bids match and have maximal tie-breaker priority
 FAIL: None (expected P) for 8.T9762.Q732.J65 (hcp: 3 lp: 4 sp: 6), history: 1N P 2C P 2H P
-2S [NewSuitAtTheTwoLevel(), NaturalStaymanResponse()]
-WARNING: Multiple bids have maximal category
-3S [MajorLimitRaise(), NaturalStaymanResponse()]
-WARNING: Multiple bids have maximal category
-4S [MajorJumpToGame(), FourLevelPremptiveOvercall()]
+WARNING: Multiple bids have maximal category
+WARNING: Multiple bids have maximal category
 WARNING: Multiple bids have maximal category
 FAIL: 3H (expected P) for 8.T9762.Q732.J65 (hcp: 3 lp: 4 sp: 6), history: 1N P 2C P 2S P
 Pass 0 of 12 hands
 
 test_fourth_suit_forcing:
-1S [OneSpadeResponse(), OneLevelOvercall()]
-WARNING: Multiple bids have maximal category
-3H [MajorLimitRaise(), ThreeLevelPremptiveOvercall()]
-WARNING: Multiple bids have maximal category
-4H [MajorJumpToGame(), FourLevelPremptiveOvercall()]
-WARNING: Multiple bids have maximal category
-3S [MajorLimitRaise(), ThreeLevelPremptiveOvercall()]
-WARNING: Multiple bids have maximal category
-4S [MajorJumpToGame(), FourLevelPremptiveOvercall()]
+WARNING: Multiple bids have maximal category
+WARNING: Multiple bids have maximal category
+WARNING: Multiple bids have maximal category
+WARNING: Multiple bids have maximal category
 WARNING: Multiple bids have maximal category
 FAIL: 3C (expected 2D) for QT72.742.A8.AK97 (hcp: 13 lp: 13 sp: 14), history: 1H P 1S P 2C P
-1S [OneSpadeResponse(), OneLevelOvercall()]
-WARNING: Multiple bids have maximal category
-3H [MajorLimitRaise(), ThreeLevelPremptiveOvercall()]
-WARNING: Multiple bids have maximal category
-4H [MajorJumpToGame(), FourLevelPremptiveOvercall()]
-WARNING: Multiple bids have maximal category
-1S [OneSpadeResponse(), OneLevelOvercall()]
-WARNING: Multiple bids have maximal category
-1H [OneHeartResponse(), OneLevelOvercall()]
-WARNING: Multiple bids have maximal category
-3S [MajorLimitRaise(), ThreeLevelPremptiveOvercall()]
-WARNING: Multiple bids have maximal category
-4S [MajorJumpToGame(), FourLevelPremptiveOvercall()]
-WARNING: Multiple bids have maximal category
-4H [MajorJumpToGame(), FourLevelPremptiveOvercall()]
+WARNING: Multiple bids have maximal category
+WARNING: Multiple bids have maximal category
+WARNING: Multiple bids have maximal category
+WARNING: Multiple bids have maximal category
+WARNING: Multiple bids have maximal category
+WARNING: Multiple bids have maximal category
+WARNING: Multiple bids have maximal category
 WARNING: Multiple bids have maximal category
 FAIL: None (expected 3S) for T73.K9.A8.KQJ732 (hcp: 13 lp: 15 sp: 15), history: 1D P 1S P 2C P 2H P 3C P
-1S [OneSpadeResponse(), OneLevelOvercall()]
-WARNING: Multiple bids have maximal category
-1H [OneHeartResponse(), OneLevelOvercall()]
-WARNING: Multiple bids have maximal category
-3S [MajorLimitRaise(), ThreeLevelPremptiveOvercall()]
-WARNING: Multiple bids have maximal category
-4S [MajorJumpToGame(), FourLevelPremptiveOvercall()]
+WARNING: Multiple bids have maximal category
+WARNING: Multiple bids have maximal category
+WARNING: Multiple bids have maximal category
 WARNING: Multiple bids have maximal category
 FAIL: None (expected 2H) for T73.K9.A8.KQJ732 (hcp: 13 lp: 15 sp: 15), history: 1D P 1S P 2C P (subtest of 1D P 1S P 2C P 2H P 3C P)
-1S [OneSpadeResponse(), OneLevelOvercall()]
-WARNING: Multiple bids have maximal category
-1H [OneHeartResponse(), OneLevelOvercall()]
+WARNING: Multiple bids have maximal category
 WARNING: Multiple bids have maximal category
 WARNING: Multiple bids match and have maximal tie-breaker priority
 FAIL: None (expected 1S) for T73.K9.A8.KQJ732 (hcp: 13 lp: 15 sp: 15), history: 1D P (subtest of 1D P 1S P 2C P 2H P 3C P)
-1S [OneSpadeResponse(), OneLevelOvercall()]
-WARNING: Multiple bids have maximal category
-1H [OneHeartResponse(), OneLevelOvercall()]
-WARNING: Multiple bids have maximal category
-3S [MajorLimitRaise(), ThreeLevelPremptiveOvercall()]
-WARNING: Multiple bids have maximal category
-4S [MajorJumpToGame(), FourLevelPremptiveOvercall()]
-WARNING: Multiple bids have maximal category
-4H [MajorJumpToGame(), FourLevelPremptiveOvercall()]
+WARNING: Multiple bids have maximal category
+WARNING: Multiple bids have maximal category
+WARNING: Multiple bids have maximal category
+WARNING: Multiple bids have maximal category
 WARNING: Multiple bids have maximal category
 FAIL: None (expected 3S) for T73.K9.A8.KQJ732 (hcp: 13 lp: 15 sp: 15), history: 1D P 1S P 2C P 2H P 3D P
-1S [OneSpadeResponse(), OneLevelOvercall()]
-WARNING: Multiple bids have maximal category
-1H [OneHeartResponse(), OneLevelOvercall()]
-WARNING: Multiple bids have maximal category
-3S [MajorLimitRaise(), ThreeLevelPremptiveOvercall()]
-WARNING: Multiple bids have maximal category
-4S [MajorJumpToGame(), FourLevelPremptiveOvercall()]
-WARNING: Multiple bids have maximal category
-4H [MajorJumpToGame(), FourLevelPremptiveOvercall()]
-WARNING: Multiple bids have maximal category
-4S [MajorJumpToGame(), FourLevelPremptiveOvercall()]
+WARNING: Multiple bids have maximal category
+WARNING: Multiple bids have maximal category
+WARNING: Multiple bids have maximal category
+WARNING: Multiple bids have maximal category
+WARNING: Multiple bids have maximal category
 WARNING: Multiple bids have maximal category
 FAIL: 3S (expected 4S) for T73.K9.A8.KQJ732 (hcp: 13 lp: 15 sp: 15), history: 1D P 1S P 2C P 2H P 2S P
-1S [OneSpadeResponse(), OneLevelOvercall()]
-WARNING: Multiple bids have maximal category
-1H [OneHeartResponse(), OneLevelOvercall()]
-WARNING: Multiple bids have maximal category
-3S [MajorLimitRaise(), ThreeLevelPremptiveOvercall()]
-WARNING: Multiple bids have maximal category
-4S [MajorJumpToGame(), FourLevelPremptiveOvercall()]
-WARNING: Multiple bids have maximal category
-4H [MajorJumpToGame(), FourLevelPremptiveOvercall()]
-WARNING: Multiple bids have maximal category
-4S [MajorJumpToGame(), FourLevelPremptiveOvercall()]
-WARNING: Multiple bids have maximal category
-1S [OneSpadeResponse(), OneLevelOvercall()]
-WARNING: Multiple bids have maximal category
-1H [OneHeartResponse(), OneLevelOvercall()]
-WARNING: Multiple bids have maximal category
-3S [MajorLimitRaise(), ThreeLevelPremptiveOvercall()]
-WARNING: Multiple bids have maximal category
-4S [MajorJumpToGame(), FourLevelPremptiveOvercall()]
+WARNING: Multiple bids have maximal category
+WARNING: Multiple bids have maximal category
+WARNING: Multiple bids have maximal category
+WARNING: Multiple bids have maximal category
+WARNING: Multiple bids have maximal category
+WARNING: Multiple bids have maximal category
+WARNING: Multiple bids have maximal category
+WARNING: Multiple bids have maximal category
+WARNING: Multiple bids have maximal category
 WARNING: Multiple bids have maximal category
 FAIL: None (expected 2H) for KT2.Q8.732.AJT75 (hcp: 10 lp: 11 sp: 9), history: 1D P 1S P 2C P (subtest of 1D P 1S P 2C P 2H P 2S P)
-1S [OneSpadeResponse(), OneLevelOvercall()]
-WARNING: Multiple bids have maximal category
-1H [OneHeartResponse(), OneLevelOvercall()]
-WARNING: Multiple bids have maximal category
-1S [OneSpadeResponse(), OneLevelOvercall()]
-WARNING: Multiple bids have maximal category
-1H [OneHeartResponse(), OneLevelOvercall()]
-WARNING: Multiple bids have maximal category
-3S [MajorLimitRaise(), ThreeLevelPremptiveOvercall()]
-WARNING: Multiple bids have maximal category
-4S [MajorJumpToGame(), FourLevelPremptiveOvercall()]
-WARNING: Multiple bids have maximal category
-4H [MajorJumpToGame(), FourLevelPremptiveOvercall()]
+WARNING: Multiple bids have maximal category
+WARNING: Multiple bids have maximal category
+WARNING: Multiple bids have maximal category
+WARNING: Multiple bids have maximal category
+WARNING: Multiple bids have maximal category
+WARNING: Multiple bids have maximal category
 WARNING: Multiple bids have maximal category
 FAIL: None (expected 4C) for KT2.Q8.732.AJT75 (hcp: 10 lp: 11 sp: 9), history: 1D P 1S P 2C P 2H P 3C P
-1S [OneSpadeResponse(), OneLevelOvercall()]
-WARNING: Multiple bids have maximal category
-1H [OneHeartResponse(), OneLevelOvercall()]
-WARNING: Multiple bids have maximal category
-3S [MajorLimitRaise(), ThreeLevelPremptiveOvercall()]
-WARNING: Multiple bids have maximal category
-4S [MajorJumpToGame(), FourLevelPremptiveOvercall()]
-WARNING: Multiple bids have maximal category
-4H [MajorJumpToGame(), FourLevelPremptiveOvercall()]
-WARNING: Multiple bids have maximal category
-4S [MajorJumpToGame(), FourLevelPremptiveOvercall()]
+WARNING: Multiple bids have maximal category
+WARNING: Multiple bids have maximal category
+WARNING: Multiple bids have maximal category
+WARNING: Multiple bids have maximal category
+WARNING: Multiple bids have maximal category
 WARNING: Multiple bids have maximal category
 FAIL: 3S (expected 4S) for J73.K97.Q8.AQJ72 (hcp: 13 lp: 14 sp: 12), history: 1D P 1S P 2C P 2H P 2S P
-1S [OneSpadeResponse(), OneLevelOvercall()]
-WARNING: Multiple bids have maximal category
-1H [OneHeartResponse(), OneLevelOvercall()]
-WARNING: Multiple bids have maximal category
-3S [MajorLimitRaise(), ThreeLevelPremptiveOvercall()]
-WARNING: Multiple bids have maximal category
-4S [MajorJumpToGame(), FourLevelPremptiveOvercall()]
+WARNING: Multiple bids have maximal category
+WARNING: Multiple bids have maximal category
+WARNING: Multiple bids have maximal category
 WARNING: Multiple bids have maximal category
 FAIL: None (expected 2H) for J73.K97.Q8.AQJ72 (hcp: 13 lp: 14 sp: 12), history: 1D P 1S P 2C P (subtest of 1D P 1S P 2C P 2H P 2S P)
-1S [OneSpadeResponse(), OneLevelOvercall()]
-WARNING: Multiple bids have maximal category
-1H [OneHeartResponse(), OneLevelOvercall()]
-WARNING: Multiple bids have maximal category
-1S [OneSpadeResponse(), OneLevelOvercall()]
-WARNING: Multiple bids have maximal category
-1H [OneHeartResponse(), OneLevelOvercall()]
-WARNING: Multiple bids have maximal category
-3S [MajorLimitRaise(), ThreeLevelPremptiveOvercall()]
-WARNING: Multiple bids have maximal category
-4S [MajorJumpToGame(), FourLevelPremptiveOvercall()]
-WARNING: Multiple bids have maximal category
-4H [MajorJumpToGame(), FourLevelPremptiveOvercall()]
+WARNING: Multiple bids have maximal category
+WARNING: Multiple bids have maximal category
+WARNING: Multiple bids have maximal category
+WARNING: Multiple bids have maximal category
+WARNING: Multiple bids have maximal category
+WARNING: Multiple bids have maximal category
 WARNING: Multiple bids have maximal category
 FAIL: None (expected 3N) for J73.K97.Q8.AQJ72 (hcp: 13 lp: 14 sp: 12), history: 1D P 1S P 2C P 2H P 2N P
-1S [OneSpadeResponse(), OneLevelOvercall()]
-WARNING: Multiple bids have maximal category
-1H [OneHeartResponse(), OneLevelOvercall()]
-WARNING: Multiple bids have maximal category
-3S [MajorLimitRaise(), ThreeLevelPremptiveOvercall()]
-WARNING: Multiple bids have maximal category
-4S [MajorJumpToGame(), FourLevelPremptiveOvercall()]
-WARNING: Multiple bids have maximal category
-4H [MajorJumpToGame(), FourLevelPremptiveOvercall()]
+WARNING: Multiple bids have maximal category
+WARNING: Multiple bids have maximal category
+WARNING: Multiple bids have maximal category
+WARNING: Multiple bids have maximal category
 WARNING: Multiple bids have maximal category
 FAIL: None (expected 4C) for J73.K97.Q8.AQJ72 (hcp: 13 lp: 14 sp: 12), history: 1D P 1S P 2C P 2H P 3C P
-1S [OneSpadeResponse(), OneLevelOvercall()]
-WARNING: Multiple bids have maximal category
-1H [OneHeartResponse(), OneLevelOvercall()]
-WARNING: Multiple bids have maximal category
-3S [MajorLimitRaise(), ThreeLevelPremptiveOvercall()]
-WARNING: Multiple bids have maximal category
-4S [MajorJumpToGame(), FourLevelPremptiveOvercall()]
-WARNING: Multiple bids have maximal category
-4H [MajorJumpToGame(), FourLevelPremptiveOvercall()]
+WARNING: Multiple bids have maximal category
+WARNING: Multiple bids have maximal category
+WARNING: Multiple bids have maximal category
+WARNING: Multiple bids have maximal category
 WARNING: Multiple bids have maximal category
 FAIL: None (expected 4D) for J73.K97.Q8.AQJ72 (hcp: 13 lp: 14 sp: 12), history: 1D P 1S P 2C P 2H P 3D P
-1S [OneSpadeResponse(), OneLevelOvercall()]
-WARNING: Multiple bids have maximal category
-1D [OneDiamondResponse(), OneLevelOvercall()]
-WARNING: Multiple bids have maximal category
-1H [OneHeartResponse(), OneLevelOvercall()]
-WARNING: Multiple bids have maximal category
-1S [OneSpadeResponse(), OneLevelOvercall()]
-WARNING: Multiple bids have maximal category
-1H [OneHeartResponse(), OneLevelOvercall()]
-WARNING: Multiple bids have maximal category
-1S [OneSpadeResponse(), OneLevelOvercall()]
-WARNING: Multiple bids have maximal category
-1H [OneHeartResponse(), OneLevelOvercall()]
-WARNING: Multiple bids have maximal category
-1S [OneSpadeResponse(), OneLevelOvercall()]
-WARNING: Multiple bids have maximal category
-1S [OneSpadeResponse(), OneLevelOvercall()]
-WARNING: Multiple bids have maximal category
-3H [MajorLimitRaise(), ThreeLevelPremptiveOvercall()]
-WARNING: Multiple bids have maximal category
-4H [MajorJumpToGame(), FourLevelPremptiveOvercall()]
+WARNING: Multiple bids have maximal category
+WARNING: Multiple bids have maximal category
+WARNING: Multiple bids have maximal category
+WARNING: Multiple bids have maximal category
+WARNING: Multiple bids have maximal category
+WARNING: Multiple bids have maximal category
+WARNING: Multiple bids have maximal category
+WARNING: Multiple bids have maximal category
+WARNING: Multiple bids have maximal category
+WARNING: Multiple bids have maximal category
 WARNING: Multiple bids have maximal category
 FAIL: 1N (expected 2S) for K92.A983.AK2.732 (hcp: 14 lp: 14 sp: 14), history: 1C P 1D P 1H P
-1S [OneSpadeResponse(), OneLevelOvercall()]
-WARNING: Multiple bids have maximal category
-1D [OneDiamondResponse(), OneLevelOvercall()]
-WARNING: Multiple bids have maximal category
-1H [OneHeartResponse(), OneLevelOvercall()]
-WARNING: Multiple bids have maximal category
-1S [OneSpadeResponse(), OneLevelOvercall()]
-WARNING: Multiple bids have maximal category
-3H [MajorLimitRaise(), ThreeLevelPremptiveOvercall()]
-WARNING: Multiple bids have maximal category
-4H [MajorJumpToGame(), FourLevelPremptiveOvercall()]
-WARNING: Multiple bids have maximal category
-3S [MajorLimitRaise(), ThreeLevelPremptiveOvercall()]
-WARNING: Multiple bids have maximal category
-4S [MajorJumpToGame(), FourLevelPremptiveOvercall()]
+WARNING: Multiple bids have maximal category
+WARNING: Multiple bids have maximal category
+WARNING: Multiple bids have maximal category
+WARNING: Multiple bids have maximal category
+WARNING: Multiple bids have maximal category
+WARNING: Multiple bids have maximal category
+WARNING: Multiple bids have maximal category
 WARNING: Multiple bids have maximal category
 FAIL: None (expected 2H) for AK83.83.KQ974.82 (hcp: 12 lp: 13 sp: 14), history: 1H P 1S P 2C P 2D P
-1S [OneSpadeResponse(), OneLevelOvercall()]
-WARNING: Multiple bids have maximal category
-3H [MajorLimitRaise(), ThreeLevelPremptiveOvercall()]
-WARNING: Multiple bids have maximal category
-4H [MajorJumpToGame(), FourLevelPremptiveOvercall()]
-WARNING: Multiple bids have maximal category
-3S [MajorLimitRaise(), ThreeLevelPremptiveOvercall()]
-WARNING: Multiple bids have maximal category
-4S [MajorJumpToGame(), FourLevelPremptiveOvercall()]
-WARNING: Multiple bids have maximal category
-1S [OneSpadeResponse(), OneLevelOvercall()]
-WARNING: Multiple bids have maximal category
-3H [MajorLimitRaise(), ThreeLevelPremptiveOvercall()]
-WARNING: Multiple bids have maximal category
-4H [MajorJumpToGame(), FourLevelPremptiveOvercall()]
-WARNING: Multiple bids have maximal category
-3S [MajorLimitRaise(), ThreeLevelPremptiveOvercall()]
-WARNING: Multiple bids have maximal category
-4S [MajorJumpToGame(), FourLevelPremptiveOvercall()]
-WARNING: Multiple bids have maximal category
-4H [MajorJumpToGame(), FourLevelPremptiveOvercall()]
+WARNING: Multiple bids have maximal category
+WARNING: Multiple bids have maximal category
+WARNING: Multiple bids have maximal category
+WARNING: Multiple bids have maximal category
+WARNING: Multiple bids have maximal category
+WARNING: Multiple bids have maximal category
+WARNING: Multiple bids have maximal category
+WARNING: Multiple bids have maximal category
+WARNING: Multiple bids have maximal category
+WARNING: Multiple bids have maximal category
 WARNING: Multiple bids have maximal category
 FAIL: 3C (expected 4H) for QT72.742.A8.AK97 (hcp: 13 lp: 13 sp: 14), history: 1H P 1S P 2C P 2D P 2H P
-1S [OneSpadeResponse(), OneLevelOvercall()]
-WARNING: Multiple bids have maximal category
-1D [OneDiamondResponse(), OneLevelOvercall()]
-WARNING: Multiple bids have maximal category
-1H [OneHeartResponse(), OneLevelOvercall()]
-WARNING: Multiple bids have maximal category
-1S [OneSpadeResponse(), OneLevelOvercall()]
-WARNING: Multiple bids have maximal category
-1H [OneHeartResponse(), OneLevelOvercall()]
-WARNING: Multiple bids have maximal category
-1S [OneSpadeResponse(), OneLevelOvercall()]
-WARNING: Multiple bids have maximal category
-1H [OneHeartResponse(), OneLevelOvercall()]
-WARNING: Multiple bids have maximal category
-1S [OneSpadeResponse(), OneLevelOvercall()]
-WARNING: Multiple bids have maximal category
-1S [OneSpadeResponse(), OneLevelOvercall()]
-WARNING: Multiple bids have maximal category
-3H [MajorLimitRaise(), ThreeLevelPremptiveOvercall()]
-WARNING: Multiple bids have maximal category
-4H [MajorJumpToGame(), FourLevelPremptiveOvercall()]
+WARNING: Multiple bids have maximal category
+WARNING: Multiple bids have maximal category
+WARNING: Multiple bids have maximal category
+WARNING: Multiple bids have maximal category
+WARNING: Multiple bids have maximal category
+WARNING: Multiple bids have maximal category
+WARNING: Multiple bids have maximal category
+WARNING: Multiple bids have maximal category
+WARNING: Multiple bids have maximal category
+WARNING: Multiple bids have maximal category
 WARNING: Multiple bids have maximal category
 FAIL: None (expected 3C) for AQJ754.K7.QJ72.6 (hcp: 13 lp: 15 sp: 17), history: 1C P 1D P 1H P 2S P
-1S [OneSpadeResponse(), OneLevelOvercall()]
-WARNING: Multiple bids have maximal category
-1D [OneDiamondResponse(), OneLevelOvercall()]
-WARNING: Multiple bids have maximal category
-1H [OneHeartResponse(), OneLevelOvercall()]
-WARNING: Multiple bids have maximal category
-1S [OneSpadeResponse(), OneLevelOvercall()]
-WARNING: Multiple bids have maximal category
-1H [OneHeartResponse(), OneLevelOvercall()]
-WARNING: Multiple bids have maximal category
-1S [OneSpadeResponse(), OneLevelOvercall()]
-WARNING: Multiple bids have maximal category
-1H [OneHeartResponse(), OneLevelOvercall()]
-WARNING: Multiple bids have maximal category
-1S [OneSpadeResponse(), OneLevelOvercall()]
-WARNING: Multiple bids have maximal category
-1D [OneDiamondResponse(), OneLevelOvercall()]
-WARNING: Multiple bids have maximal category
-1H [OneHeartResponse(), OneLevelOvercall()]
-WARNING: Multiple bids have maximal category
-1S [OneSpadeResponse(), OneLevelOvercall()]
-WARNING: Multiple bids have maximal category
-1H [OneHeartResponse(), OneLevelOvercall()]
-WARNING: Multiple bids have maximal category
-1S [OneSpadeResponse(), OneLevelOvercall()]
-WARNING: Multiple bids have maximal category
-1H [OneHeartResponse(), OneLevelOvercall()]
-WARNING: Multiple bids have maximal category
-1S [OneSpadeResponse(), OneLevelOvercall()]
-WARNING: Multiple bids have maximal category
-1S [OneSpadeResponse(), OneLevelOvercall()]
-WARNING: Multiple bids have maximal category
-3H [MajorLimitRaise(), ThreeLevelPremptiveOvercall()]
-WARNING: Multiple bids have maximal category
-4H [MajorJumpToGame(), FourLevelPremptiveOvercall()]
+WARNING: Multiple bids have maximal category
+WARNING: Multiple bids have maximal category
+WARNING: Multiple bids have maximal category
+WARNING: Multiple bids have maximal category
+WARNING: Multiple bids have maximal category
+WARNING: Multiple bids have maximal category
+WARNING: Multiple bids have maximal category
+WARNING: Multiple bids have maximal category
+WARNING: Multiple bids have maximal category
+WARNING: Multiple bids have maximal category
+WARNING: Multiple bids have maximal category
+WARNING: Multiple bids have maximal category
+WARNING: Multiple bids have maximal category
+WARNING: Multiple bids have maximal category
+WARNING: Multiple bids have maximal category
+WARNING: Multiple bids have maximal category
+WARNING: Multiple bids have maximal category
 WARNING: Multiple bids have maximal category
 FAIL: None (expected 3N) for A643.JT7.QJ64.AQ (hcp: 14 lp: 14 sp: 13), history: 1C P 1D P 1H P 2S P
-1S [OneSpadeResponse(), OneLevelOvercall()]
-WARNING: Multiple bids have maximal category
-1D [OneDiamondResponse(), OneLevelOvercall()]
-WARNING: Multiple bids have maximal category
-1H [OneHeartResponse(), OneLevelOvercall()]
-WARNING: Multiple bids have maximal category
-1S [OneSpadeResponse(), OneLevelOvercall()]
-WARNING: Multiple bids have maximal category
-1H [OneHeartResponse(), OneLevelOvercall()]
-WARNING: Multiple bids have maximal category
-1S [OneSpadeResponse(), OneLevelOvercall()]
-WARNING: Multiple bids have maximal category
-1H [OneHeartResponse(), OneLevelOvercall()]
-WARNING: Multiple bids have maximal category
-1S [OneSpadeResponse(), OneLevelOvercall()]
-WARNING: Multiple bids have maximal category
-1D [OneDiamondResponse(), OneLevelOvercall()]
-WARNING: Multiple bids have maximal category
-1H [OneHeartResponse(), OneLevelOvercall()]
-WARNING: Multiple bids have maximal category
-1S [OneSpadeResponse(), OneLevelOvercall()]
-WARNING: Multiple bids have maximal category
-1H [OneHeartResponse(), OneLevelOvercall()]
-WARNING: Multiple bids have maximal category
-1S [OneSpadeResponse(), OneLevelOvercall()]
-WARNING: Multiple bids have maximal category
-1H [OneHeartResponse(), OneLevelOvercall()]
-WARNING: Multiple bids have maximal category
-3S [MajorLimitRaise(), ThreeLevelPremptiveOvercall()]
-WARNING: Multiple bids have maximal category
-4S [MajorJumpToGame(), FourLevelPremptiveOvercall()]
+WARNING: Multiple bids have maximal category
+WARNING: Multiple bids have maximal category
+WARNING: Multiple bids have maximal category
+WARNING: Multiple bids have maximal category
+WARNING: Multiple bids have maximal category
+WARNING: Multiple bids have maximal category
+WARNING: Multiple bids have maximal category
+WARNING: Multiple bids have maximal category
+WARNING: Multiple bids have maximal category
+WARNING: Multiple bids have maximal category
+WARNING: Multiple bids have maximal category
+WARNING: Multiple bids have maximal category
+WARNING: Multiple bids have maximal category
+WARNING: Multiple bids have maximal category
+WARNING: Multiple bids have maximal category
 WARNING: Multiple bids have maximal category
 FAIL: None (expected 2N) for K732.84.KJ6.AQ72 (hcp: 13 lp: 13 sp: 14), history: 1C P 1D P 1S P 2H P
-1S [OneSpadeResponse(), OneLevelOvercall()]
-WARNING: Multiple bids have maximal category
-1D [OneDiamondResponse(), OneLevelOvercall()]
-WARNING: Multiple bids have maximal category
-1H [OneHeartResponse(), OneLevelOvercall()]
-WARNING: Multiple bids have maximal category
-1S [OneSpadeResponse(), OneLevelOvercall()]
-WARNING: Multiple bids have maximal category
-1H [OneHeartResponse(), OneLevelOvercall()]
-WARNING: Multiple bids have maximal category
-1S [OneSpadeResponse(), OneLevelOvercall()]
-WARNING: Multiple bids have maximal category
-1H [OneHeartResponse(), OneLevelOvercall()]
-WARNING: Multiple bids have maximal category
-1S [OneSpadeResponse(), OneLevelOvercall()]
-WARNING: Multiple bids have maximal category
-1D [OneDiamondResponse(), OneLevelOvercall()]
-WARNING: Multiple bids have maximal category
-1H [OneHeartResponse(), OneLevelOvercall()]
-WARNING: Multiple bids have maximal category
-1S [OneSpadeResponse(), OneLevelOvercall()]
-WARNING: Multiple bids have maximal category
-1H [OneHeartResponse(), OneLevelOvercall()]
-WARNING: Multiple bids have maximal category
-1S [OneSpadeResponse(), OneLevelOvercall()]
-WARNING: Multiple bids have maximal category
-1H [OneHeartResponse(), OneLevelOvercall()]
-WARNING: Multiple bids have maximal category
-3S [MajorLimitRaise(), ThreeLevelPremptiveOvercall()]
-WARNING: Multiple bids have maximal category
-4S [MajorJumpToGame(), FourLevelPremptiveOvercall()]
+WARNING: Multiple bids have maximal category
+WARNING: Multiple bids have maximal category
+WARNING: Multiple bids have maximal category
+WARNING: Multiple bids have maximal category
+WARNING: Multiple bids have maximal category
+WARNING: Multiple bids have maximal category
+WARNING: Multiple bids have maximal category
+WARNING: Multiple bids have maximal category
+WARNING: Multiple bids have maximal category
+WARNING: Multiple bids have maximal category
+WARNING: Multiple bids have maximal category
+WARNING: Multiple bids have maximal category
+WARNING: Multiple bids have maximal category
+WARNING: Multiple bids have maximal category
+WARNING: Multiple bids have maximal category
 WARNING: Multiple bids have maximal category
 FAIL: None (expected 3N) for AJT6.AK972.92.K5 (hcp: 15 lp: 16 sp: 17), history: 1C P 1D P 1S P 2H P 2N P
-1S [OneSpadeResponse(), OneLevelOvercall()]
-WARNING: Multiple bids have maximal category
-1D [OneDiamondResponse(), OneLevelOvercall()]
-WARNING: Multiple bids have maximal category
-1H [OneHeartResponse(), OneLevelOvercall()]
-WARNING: Multiple bids have maximal category
-1S [OneSpadeResponse(), OneLevelOvercall()]
-WARNING: Multiple bids have maximal category
-1H [OneHeartResponse(), OneLevelOvercall()]
-WARNING: Multiple bids have maximal category
-1S [OneSpadeResponse(), OneLevelOvercall()]
-WARNING: Multiple bids have maximal category
-1H [OneHeartResponse(), OneLevelOvercall()]
-WARNING: Multiple bids have maximal category
-3S [MajorLimitRaise(), ThreeLevelPremptiveOvercall()]
-WARNING: Multiple bids have maximal category
-4S [MajorJumpToGame(), FourLevelPremptiveOvercall()]
+WARNING: Multiple bids have maximal category
+WARNING: Multiple bids have maximal category
+WARNING: Multiple bids have maximal category
+WARNING: Multiple bids have maximal category
+WARNING: Multiple bids have maximal category
+WARNING: Multiple bids have maximal category
+WARNING: Multiple bids have maximal category
+WARNING: Multiple bids have maximal category
 WARNING: Multiple bids have maximal category
 FAIL: 1N (expected 2H) for AJT6.AK972.92.K5 (hcp: 15 lp: 16 sp: 17), history: 1C P 1D P 1S P (subtest of 1C P 1D P 1S P 2H P 2N P)
-1S [OneSpadeResponse(), OneLevelOvercall()]
-WARNING: Multiple bids have maximal category
-1D [OneDiamondResponse(), OneLevelOvercall()]
-WARNING: Multiple bids have maximal category
-1H [OneHeartResponse(), OneLevelOvercall()]
-WARNING: Multiple bids have maximal category
-1S [OneSpadeResponse(), OneLevelOvercall()]
-WARNING: Multiple bids have maximal category
-1H [OneHeartResponse(), OneLevelOvercall()]
-WARNING: Multiple bids have maximal category
-3S [MajorLimitRaise(), ThreeLevelPremptiveOvercall()]
-WARNING: Multiple bids have maximal category
-4S [MajorJumpToGame(), FourLevelPremptiveOvercall()]
+WARNING: Multiple bids have maximal category
+WARNING: Multiple bids have maximal category
+WARNING: Multiple bids have maximal category
+WARNING: Multiple bids have maximal category
+WARNING: Multiple bids have maximal category
+WARNING: Multiple bids have maximal category
 WARNING: Multiple bids have maximal category
 FAIL: None (expected 2D) for J5.Q2.K874.QJ943 (hcp: 9 lp: 10 sp: 8), history: 1D P 1S P 2C P
-1S [OneSpadeResponse(), OneLevelOvercall()]
-WARNING: Multiple bids have maximal category
-1H [OneHeartResponse(), OneLevelOvercall()]
+WARNING: Multiple bids have maximal category
 WARNING: Multiple bids have maximal category
 Pass 15 of 37 hands
 
 test_game_forcing_rebid_by_opener:
-1S [OneSpadeResponse(), OneLevelOvercall()]
-WARNING: Multiple bids have maximal category
-1H [OneHeartResponse(), OneLevelOvercall()]
-WARNING: Multiple bids have maximal category
-3S [MajorLimitRaise(), ThreeLevelPremptiveOvercall()]
-WARNING: Multiple bids have maximal category
-4S [MajorJumpToGame(), FourLevelPremptiveOvercall()]
+WARNING: Multiple bids have maximal category
+WARNING: Multiple bids have maximal category
+WARNING: Multiple bids have maximal category
 WARNING: Multiple bids have maximal category
 FAIL: 3S (expected 4S) for KQ9.AJ98.A4.A987 (hcp: 18 lp: 18 sp: 19), history: 1D P 1S P
-1S [OneSpadeResponse(), OneLevelOvercall()]
-WARNING: Multiple bids have maximal category
-1H [OneHeartResponse(), OneLevelOvercall()]
-WARNING: Multiple bids have maximal category
-1S [OneSpadeResponse(), OneLevelOvercall()]
-WARNING: Multiple bids have maximal category
-1S [OneSpadeResponse(), OneLevelOvercall()]
-WARNING: Multiple bids have maximal category
-3H [MajorLimitRaise(), ThreeLevelPremptiveOvercall()]
-WARNING: Multiple bids have maximal category
-4H [MajorJumpToGame(), FourLevelPremptiveOvercall()]
+WARNING: Multiple bids have maximal category
+WARNING: Multiple bids have maximal category
+WARNING: Multiple bids have maximal category
+WARNING: Multiple bids have maximal category
+WARNING: Multiple bids have maximal category
 WARNING: Multiple bids have maximal category
 FAIL: 1S (expected 2S) for K7.AK875.K4.AK87 (hcp: 20 lp: 21 sp: 22), history: 1D P 1H P
-3S [MajorLimitRaise(), ThreeLevelPremptiveOvercall()]
-WARNING: Multiple bids have maximal category
-4S [MajorJumpToGame(), FourLevelPremptiveOvercall()]
-WARNING: Multiple bids have maximal category
-4H [MajorJumpToGame(), FourLevelPremptiveOvercall()]
+WARNING: Multiple bids have maximal category
+WARNING: Multiple bids have maximal category
 WARNING: Multiple bids have maximal category
 FAIL: 3H (expected 4H) for KQ.AJT.K87.A9876 (hcp: 17 lp: 18 sp: 16), history: 1S P 2H P
 FAIL: 1N (expected 1S) for KQ.AJT.K87.A9876 (hcp: 17 lp: 18 sp: 16), history:  (subtest of 1S P 2H P)
-1S [OneSpadeResponse(), OneLevelOvercall()]
-WARNING: Multiple bids have maximal category
-3H [MajorLimitRaise(), ThreeLevelPremptiveOvercall()]
-WARNING: Multiple bids have maximal category
-4H [MajorJumpToGame(), FourLevelPremptiveOvercall()]
+WARNING: Multiple bids have maximal category
+WARNING: Multiple bids have maximal category
 WARNING: Multiple bids have maximal category
 FAIL: None (expected 4H) for K5.AJ9.AKJ984.A9 (hcp: 20 lp: 22 sp: 22), history: 1H P 1N P
-1S [OneSpadeResponse(), OneLevelOvercall()]
-WARNING: Multiple bids have maximal category
-1H [OneHeartResponse(), OneLevelOvercall()]
-WARNING: Multiple bids have maximal category
-1S [OneSpadeResponse(), OneLevelOvercall()]
-WARNING: Multiple bids have maximal category
-1S [OneSpadeResponse(), OneLevelOvercall()]
-WARNING: Multiple bids have maximal category
-3H [MajorLimitRaise(), ThreeLevelPremptiveOvercall()]
-WARNING: Multiple bids have maximal category
-4H [MajorJumpToGame(), FourLevelPremptiveOvercall()]
+WARNING: Multiple bids have maximal category
+WARNING: Multiple bids have maximal category
+WARNING: Multiple bids have maximal category
+WARNING: Multiple bids have maximal category
+WARNING: Multiple bids have maximal category
 WARNING: Multiple bids have maximal category
 FAIL: 2C (expected 2N) for K765.AK87.KQ.A98 (hcp: 19 lp: 19 sp: 18), history: 1D P 1H P
-1S [OneSpadeResponse(), OneLevelOvercall()]
-WARNING: Multiple bids have maximal category
-1H [OneHeartResponse(), OneLevelOvercall()]
-WARNING: Multiple bids have maximal category
-1S [OneSpadeResponse(), OneLevelOvercall()]
-WARNING: Multiple bids have maximal category
-1S [OneSpadeResponse(), OneLevelOvercall()]
-WARNING: Multiple bids have maximal category
-3H [MajorLimitRaise(), ThreeLevelPremptiveOvercall()]
-WARNING: Multiple bids have maximal category
-4H [MajorJumpToGame(), FourLevelPremptiveOvercall()]
+WARNING: Multiple bids have maximal category
+WARNING: Multiple bids have maximal category
+WARNING: Multiple bids have maximal category
+WARNING: Multiple bids have maximal category
+WARNING: Multiple bids have maximal category
 WARNING: Multiple bids have maximal category
 FAIL: 1N (expected 3N) for K4.AKQJ94.87.A96 (hcp: 17 lp: 19 sp: 19), history: 1D P 1H P
 Pass 5 of 12 hands
 
 test_game_forcing_resonse_to_one_of_a_major:
-1S [OneSpadeResponse(), OneLevelOvercall()]
-WARNING: Multiple bids have maximal category
-3H [MajorLimitRaise(), ThreeLevelPremptiveOvercall()]
-WARNING: Multiple bids have maximal category
-4H [MajorJumpToGame(), FourLevelPremptiveOvercall()]
-WARNING: Multiple bids have maximal category
-1S [OneSpadeResponse(), OneLevelOvercall()]
-WARNING: Multiple bids have maximal category
-3H [MajorLimitRaise(), ThreeLevelPremptiveOvercall()]
-WARNING: Multiple bids have maximal category
-4H [MajorJumpToGame(), FourLevelPremptiveOvercall()]
-WARNING: Multiple bids have maximal category
-1S [OneSpadeResponse(), OneLevelOvercall()]
-WARNING: Multiple bids have maximal category
-3H [MajorLimitRaise(), ThreeLevelPremptiveOvercall()]
-WARNING: Multiple bids have maximal category
-4H [MajorJumpToGame(), FourLevelPremptiveOvercall()]
+WARNING: Multiple bids have maximal category
+WARNING: Multiple bids have maximal category
+WARNING: Multiple bids have maximal category
+WARNING: Multiple bids have maximal category
+WARNING: Multiple bids have maximal category
+WARNING: Multiple bids have maximal category
+WARNING: Multiple bids have maximal category
+WARNING: Multiple bids have maximal category
 WARNING: Multiple bids have maximal category
 FAIL: 3H (expected 2D) for 42.KJ653.KJ5.KJ7 (hcp: 12 lp: 13 sp: 13), history: 1H P
 Pass 2 of 3 hands
 
 test_game_forcing_response_to_one_of_a_minor:
-1S [OneSpadeResponse(), OneLevelOvercall()]
-WARNING: Multiple bids have maximal category
-1D [OneDiamondResponse(), OneLevelOvercall()]
-WARNING: Multiple bids have maximal category
-1H [OneHeartResponse(), OneLevelOvercall()]
+WARNING: Multiple bids have maximal category
+WARNING: Multiple bids have maximal category
 WARNING: Multiple bids have maximal category
 FAIL: 1D (expected 2N) for Q73.KJ65.KJ3.K75 (hcp: 13 lp: 13 sp: 13), history: 1C P
-1S [OneSpadeResponse(), OneLevelOvercall()]
-WARNING: Multiple bids have maximal category
-1H [OneHeartResponse(), OneLevelOvercall()]
+WARNING: Multiple bids have maximal category
 WARNING: Multiple bids have maximal category
 FAIL: 1N (expected 2N) for Q73.KJ65.KJ3.K75 (hcp: 13 lp: 13 sp: 13), history: 1D P
-1S [OneSpadeResponse(), OneLevelOvercall()]
-WARNING: Multiple bids have maximal category
-1D [OneDiamondResponse(), OneLevelOvercall()]
-WARNING: Multiple bids have maximal category
-1H [OneHeartResponse(), OneLevelOvercall()]
-WARNING: Multiple bids have maximal category
-1S [OneSpadeResponse(), OneLevelOvercall()]
-WARNING: Multiple bids have maximal category
-1H [OneHeartResponse(), OneLevelOvercall()]
-WARNING: Multiple bids have maximal category
-1S [OneSpadeResponse(), OneLevelOvercall()]
-WARNING: Multiple bids have maximal category
-1D [OneDiamondResponse(), OneLevelOvercall()]
-WARNING: Multiple bids have maximal category
-1H [OneHeartResponse(), OneLevelOvercall()]
-WARNING: Multiple bids have maximal category
-1S [OneSpadeResponse(), OneLevelOvercall()]
-WARNING: Multiple bids have maximal category
-1H [OneHeartResponse(), OneLevelOvercall()]
+WARNING: Multiple bids have maximal category
+WARNING: Multiple bids have maximal category
+WARNING: Multiple bids have maximal category
+WARNING: Multiple bids have maximal category
+WARNING: Multiple bids have maximal category
+WARNING: Multiple bids have maximal category
+WARNING: Multiple bids have maximal category
+WARNING: Multiple bids have maximal category
+WARNING: Multiple bids have maximal category
 WARNING: Multiple bids have maximal category
 Pass 4 of 6 hands
 
@@ -790,12 +450,9 @@
 FAIL: None (expected XX) for 987654.632.5.543 (hcp: 0 lp: 2 sp: 3), history: 1N X (subtest of 1N X XX P 2C P)
 FAIL: None (expected 2D) for 982.T75432.86.32 (hcp: 0 lp: 2 sp: 2), history: 1N X XX P 2C P
 FAIL: None (expected XX) for 982.T75432.86.32 (hcp: 0 lp: 2 sp: 2), history: 1N X (subtest of 1N X XX P 2C P)
-2S [NewSuitAtTheTwoLevel(), NaturalStaymanResponse()]
 WARNING: Multiple bids have maximal category
 FAIL: P (expected 2S) for AQT.KJ87.J5.KQ43 (hcp: 16 lp: 16 sp: 16), history: 1N P 2C X
-2S [NewSuitAtTheTwoLevel(), NaturalStaymanResponse()]
-WARNING: Multiple bids have maximal category
-2S [NewSuitAtTheTwoLevel(), NaturalStaymanResponse()]
+WARNING: Multiple bids have maximal category
 WARNING: Multiple bids have maximal category
 FAIL: P (expected XX) for AKT82.AKT.Q8.862 (hcp: 16 lp: 17 sp: 15), history: 1N P 2C X
 FAIL: 2S (expected XX) for AQT.KJ8.AK987.43 (hcp: 17 lp: 18 sp: 18), history: 1N P 2H X
@@ -805,182 +462,110 @@
 Pass 20 of 30 hands
 
 test_invitational_rebid_by_opener:
-3S [MajorLimitRaise(), ThreeLevelPremptiveOvercall()]
-WARNING: Multiple bids have maximal category
-4S [MajorJumpToGame(), FourLevelPremptiveOvercall()]
-WARNING: Multiple bids have maximal category
-4S [MajorJumpToGame(), FourLevelPremptiveOvercall()]
+WARNING: Multiple bids have maximal category
+WARNING: Multiple bids have maximal category
 WARNING: Multiple bids have maximal category
 FAIL: 3S (expected 4S) for .AKT42.Q63.AK754 (hcp: 16 lp: 18 sp: 21), history: 1S P 2S P
-3S [MajorLimitRaise(), ThreeLevelPremptiveOvercall()]
-WARNING: Multiple bids have maximal category
-4S [MajorJumpToGame(), FourLevelPremptiveOvercall()]
-WARNING: Multiple bids have maximal category
-4S [MajorJumpToGame(), FourLevelPremptiveOvercall()]
+WARNING: Multiple bids have maximal category
+WARNING: Multiple bids have maximal category
 WARNING: Multiple bids have maximal category
 FAIL: 3S (expected 2N) for K3.AJ6.K64.KQ542 (hcp: 16 lp: 17 sp: 17), history: 1S P 2S P
 FAIL: 1N (expected 1S) for K3.AJ6.K64.KQ542 (hcp: 16 lp: 17 sp: 17), history:  (subtest of 1S P 2S P)
-3S [MajorLimitRaise(), ThreeLevelPremptiveOvercall()]
-WARNING: Multiple bids have maximal category
-4S [MajorJumpToGame(), FourLevelPremptiveOvercall()]
-WARNING: Multiple bids have maximal category
-4S [MajorJumpToGame(), FourLevelPremptiveOvercall()]
+WARNING: Multiple bids have maximal category
+WARNING: Multiple bids have maximal category
 WARNING: Multiple bids have maximal category
 FAIL: 3S (expected 2N) for A2.KQ5.KJ7.KJ432 (hcp: 17 lp: 18 sp: 18), history: 1S P 2S P
 FAIL: 1N (expected 1S) for A2.KQ5.KJ7.KJ432 (hcp: 17 lp: 18 sp: 18), history:  (subtest of 1S P 2S P)
-1S [OneSpadeResponse(), OneLevelOvercall()]
-WARNING: Multiple bids have maximal category
-3H [MajorLimitRaise(), ThreeLevelPremptiveOvercall()]
-WARNING: Multiple bids have maximal category
-4H [MajorJumpToGame(), FourLevelPremptiveOvercall()]
-WARNING: Multiple bids have maximal category
-4H [MajorJumpToGame(), FourLevelPremptiveOvercall()]
+WARNING: Multiple bids have maximal category
+WARNING: Multiple bids have maximal category
+WARNING: Multiple bids have maximal category
 WARNING: Multiple bids have maximal category
 FAIL: 3H (expected 2N) for K98.A97.AQ765.A9 (hcp: 17 lp: 18 sp: 18), history: 1H P 2H P
 FAIL: 1N (expected 1H) for K98.A97.AQ765.A9 (hcp: 17 lp: 18 sp: 18), history:  (subtest of 1H P 2H P)
-1S [OneSpadeResponse(), OneLevelOvercall()]
-WARNING: Multiple bids have maximal category
-3H [MajorLimitRaise(), ThreeLevelPremptiveOvercall()]
-WARNING: Multiple bids have maximal category
-4H [MajorJumpToGame(), FourLevelPremptiveOvercall()]
-WARNING: Multiple bids have maximal category
-4H [MajorJumpToGame(), FourLevelPremptiveOvercall()]
+WARNING: Multiple bids have maximal category
+WARNING: Multiple bids have maximal category
+WARNING: Multiple bids have maximal category
 WARNING: Multiple bids have maximal category
 FAIL: 3H (expected 3D) for K9.A976.AQ765.A9 (hcp: 17 lp: 18 sp: 19), history: 1H P 2H P
-1S [OneSpadeResponse(), OneLevelOvercall()]
-WARNING: Multiple bids have maximal category
-3H [MajorLimitRaise(), ThreeLevelPremptiveOvercall()]
-WARNING: Multiple bids have maximal category
-4H [MajorJumpToGame(), FourLevelPremptiveOvercall()]
-WARNING: Multiple bids have maximal category
-4H [MajorJumpToGame(), FourLevelPremptiveOvercall()]
-WARNING: Multiple bids have maximal category
-1S [OneSpadeResponse(), OneLevelOvercall()]
-WARNING: Multiple bids have maximal category
-1H [OneHeartResponse(), OneLevelOvercall()]
-WARNING: Multiple bids have maximal category
-3S [MajorLimitRaise(), ThreeLevelPremptiveOvercall()]
-WARNING: Multiple bids have maximal category
-4S [MajorJumpToGame(), FourLevelPremptiveOvercall()]
+WARNING: Multiple bids have maximal category
+WARNING: Multiple bids have maximal category
+WARNING: Multiple bids have maximal category
+WARNING: Multiple bids have maximal category
+WARNING: Multiple bids have maximal category
+WARNING: Multiple bids have maximal category
+WARNING: Multiple bids have maximal category
 WARNING: Multiple bids have maximal category
 FAIL: 1N (expected 2H) for K7.AJ843.KQ74.A9 (hcp: 17 lp: 18 sp: 19), history: 1D P 1S P
-1S [OneSpadeResponse(), OneLevelOvercall()]
-WARNING: Multiple bids have maximal category
-1H [OneHeartResponse(), OneLevelOvercall()]
-WARNING: Multiple bids have maximal category
-3S [MajorLimitRaise(), ThreeLevelPremptiveOvercall()]
-WARNING: Multiple bids have maximal category
-4S [MajorJumpToGame(), FourLevelPremptiveOvercall()]
-WARNING: Multiple bids have maximal category
-3S [MajorLimitRaise(), ThreeLevelPremptiveOvercall()]
-WARNING: Multiple bids have maximal category
-4S [MajorJumpToGame(), FourLevelPremptiveOvercall()]
-WARNING: Multiple bids have maximal category
-4H [MajorJumpToGame(), FourLevelPremptiveOvercall()]
+WARNING: Multiple bids have maximal category
+WARNING: Multiple bids have maximal category
+WARNING: Multiple bids have maximal category
+WARNING: Multiple bids have maximal category
+WARNING: Multiple bids have maximal category
+WARNING: Multiple bids have maximal category
 WARNING: Multiple bids have maximal category
 FAIL: None (expected 2S) for KQJ87.3.74.AQT98 (hcp: 12 lp: 14 sp: 16), history: 1S P 2H P
-3S [MajorLimitRaise(), ThreeLevelPremptiveOvercall()]
-WARNING: Multiple bids have maximal category
-4S [MajorJumpToGame(), FourLevelPremptiveOvercall()]
+WARNING: Multiple bids have maximal category
 WARNING: Multiple bids have maximal category
 FAIL: None (expected 2N) for KQ8.AJT.A8.AT987 (hcp: 18 lp: 19 sp: 19), history: 1S P 1N P
-3S [MajorLimitRaise(), ThreeLevelPremptiveOvercall()]
-WARNING: Multiple bids have maximal category
-4S [MajorJumpToGame(), FourLevelPremptiveOvercall()]
-WARNING: Multiple bids have maximal category
-4S [MajorJumpToGame(), FourLevelPremptiveOvercall()]
+WARNING: Multiple bids have maximal category
+WARNING: Multiple bids have maximal category
 WARNING: Multiple bids have maximal category
 FAIL: 3S (expected 3C) for KJ86.K4.A8.KQ632 (hcp: 16 lp: 17 sp: 18), history: 1S P 2S P
 Pass 10 of 22 hands
 
 test_invitational_response_to_one_of_a_major:
-1S [OneSpadeResponse(), OneLevelOvercall()]
-WARNING: Multiple bids have maximal category
-3H [MajorLimitRaise(), ThreeLevelPremptiveOvercall()]
-WARNING: Multiple bids have maximal category
-4H [MajorJumpToGame(), FourLevelPremptiveOvercall()]
-WARNING: Multiple bids have maximal category
-1S [OneSpadeResponse(), OneLevelOvercall()]
-WARNING: Multiple bids have maximal category
-3H [MajorLimitRaise(), ThreeLevelPremptiveOvercall()]
-WARNING: Multiple bids have maximal category
-4H [MajorJumpToGame(), FourLevelPremptiveOvercall()]
-WARNING: Multiple bids have maximal category
-3S [MajorLimitRaise(), ThreeLevelPremptiveOvercall()]
-WARNING: Multiple bids have maximal category
-4S [MajorJumpToGame(), FourLevelPremptiveOvercall()]
-WARNING: Multiple bids have maximal category
-1S [OneSpadeResponse(), OneLevelOvercall()]
-WARNING: Multiple bids have maximal category
-3H [MajorLimitRaise(), ThreeLevelPremptiveOvercall()]
-WARNING: Multiple bids have maximal category
-4H [MajorJumpToGame(), FourLevelPremptiveOvercall()]
+WARNING: Multiple bids have maximal category
+WARNING: Multiple bids have maximal category
+WARNING: Multiple bids have maximal category
+WARNING: Multiple bids have maximal category
+WARNING: Multiple bids have maximal category
+WARNING: Multiple bids have maximal category
+WARNING: Multiple bids have maximal category
+WARNING: Multiple bids have maximal category
+WARNING: Multiple bids have maximal category
+WARNING: Multiple bids have maximal category
 WARNING: Multiple bids have maximal category
 Pass 4 of 4 hands
 
 test_invitational_response_to_one_of_a_minor:
-1S [OneSpadeResponse(), OneLevelOvercall()]
-WARNING: Multiple bids have maximal category
-1H [OneHeartResponse(), OneLevelOvercall()]
-WARNING: Multiple bids have maximal category
-1S [OneSpadeResponse(), OneLevelOvercall()]
-WARNING: Multiple bids have maximal category
-1H [OneHeartResponse(), OneLevelOvercall()]
-WARNING: Multiple bids have maximal category
-1S [OneSpadeResponse(), OneLevelOvercall()]
-WARNING: Multiple bids have maximal category
-1D [OneDiamondResponse(), OneLevelOvercall()]
-WARNING: Multiple bids have maximal category
-1H [OneHeartResponse(), OneLevelOvercall()]
-WARNING: Multiple bids have maximal category
-1S [OneSpadeResponse(), OneLevelOvercall()]
-WARNING: Multiple bids have maximal category
-1H [OneHeartResponse(), OneLevelOvercall()]
+WARNING: Multiple bids have maximal category
+WARNING: Multiple bids have maximal category
+WARNING: Multiple bids have maximal category
+WARNING: Multiple bids have maximal category
+WARNING: Multiple bids have maximal category
+WARNING: Multiple bids have maximal category
+WARNING: Multiple bids have maximal category
+WARNING: Multiple bids have maximal category
 WARNING: Multiple bids have maximal category
 FAIL: 2C (expected 2D) for A643.KJ63.J7.J53 (hcp: 10 lp: 10 sp: 10), history: 1D P
-1S [OneSpadeResponse(), OneLevelOvercall()]
-WARNING: Multiple bids have maximal category
-1D [OneDiamondResponse(), OneLevelOvercall()]
-WARNING: Multiple bids have maximal category
-1H [OneHeartResponse(), OneLevelOvercall()]
+WARNING: Multiple bids have maximal category
+WARNING: Multiple bids have maximal category
 WARNING: Multiple bids have maximal category
 FAIL: 1N (expected 3C) for KJ953.K76.K83.J7 (hcp: 11 lp: 12 sp: 11), history: 1C P
-1S [OneSpadeResponse(), OneLevelOvercall()]
-WARNING: Multiple bids have maximal category
-1H [OneHeartResponse(), OneLevelOvercall()]
+WARNING: Multiple bids have maximal category
 WARNING: Multiple bids have maximal category
 Pass 4 of 6 hands
 
 test_invitational_stayman:
-2S [NewSuitAtTheTwoLevel(), NaturalStaymanResponse()]
-WARNING: Multiple bids have maximal category
-2S [NewSuitAtTheTwoLevel(), NaturalStaymanResponse()]
+WARNING: Multiple bids have maximal category
 WARNING: Multiple bids have maximal category
 WARNING: Multiple bids match and have maximal tie-breaker priority
 FAIL: None (expected 3S) for T9.AJ.K652.QT732 (hcp: 10 lp: 11 sp: 11), history: 1N P 2C P 2D P
 FAIL: 2H (expected 2C) for T9.AJ.K652.QT732 (hcp: 10 lp: 11 sp: 11), history: 1N P (subtest of 1N P 2C P 2D P)
-2S [NewSuitAtTheTwoLevel(), NaturalStaymanResponse()]
 WARNING: Multiple bids have maximal category
 WARNING: Multiple bids match and have maximal tie-breaker priority
 FAIL: None (expected 4H) for T9.AJ.K652.QT732 (hcp: 10 lp: 11 sp: 11), history: 1N P 2C P 2H P
-2S [NewSuitAtTheTwoLevel(), NaturalStaymanResponse()]
-WARNING: Multiple bids have maximal category
-3S [MajorLimitRaise(), NaturalStaymanResponse()]
-WARNING: Multiple bids have maximal category
-4S [MajorJumpToGame(), FourLevelPremptiveOvercall()]
+WARNING: Multiple bids have maximal category
+WARNING: Multiple bids have maximal category
 WARNING: Multiple bids have maximal category
 WARNING: Multiple bids match and have maximal tie-breaker priority
 FAIL: None (expected 4S) for T9.AJ.K652.QT732 (hcp: 10 lp: 11 sp: 11), history: 1N P 2C P 2S P
-2S [NewSuitAtTheTwoLevel(), NaturalStaymanResponse()]
-WARNING: Multiple bids have maximal category
-2S [NewSuitAtTheTwoLevel(), NaturalStaymanResponse()]
+WARNING: Multiple bids have maximal category
 WARNING: Multiple bids have maximal category
 WARNING: Multiple bids match and have maximal tie-breaker priority
 FAIL: None (expected 2H) for 832.A.QJ652.JT73 (hcp: 8 lp: 9 sp: 11), history: 1N P 2C P 2D P
 FAIL: 2D (expected 2C) for 832.A.QJ652.JT73 (hcp: 8 lp: 9 sp: 11), history: 1N P (subtest of 1N P 2C P 2D P)
-2S [NewSuitAtTheTwoLevel(), NaturalStaymanResponse()]
-WARNING: Multiple bids have maximal category
-2S [NewSuitAtTheTwoLevel(), NaturalStaymanResponse()]
+WARNING: Multiple bids have maximal category
 WARNING: Multiple bids have maximal category
 WARNING: Multiple bids match and have maximal tie-breaker priority
 FAIL: None (expected 3H) for 82.A7.QJ652.KT73 (hcp: 10 lp: 11 sp: 12), history: 1N P 2C P 2D P
@@ -1006,64 +591,41 @@
 FAIL: None (expected 4H) for 97.A2.KJ9832.J76 (hcp: 9 lp: 11 sp: 11), history: 1N P 2D P 2H P
 FAIL: 3C (expected 3D) for 97.AQ982.2.KJT76 (hcp: 10 lp: 12 sp: 14), history: 1N P 2H P 2S P
 FAIL: 2H (expected 3H) for A9.AQ5.AQT4.J865 (hcp: 17 lp: 17 sp: 18), history: 1N P 2D P
-4S [MajorJumpToGame(), FourLevelPremptiveOvercall()]
 WARNING: Multiple bids have maximal category
 FAIL: 3D (expected P) for JT98765.2.75.543 (hcp: 1 lp: 4 sp: 5), history: 1N P 2S P 3C P
 FAIL: None (expected 2S) for JT98765.2.75.543 (hcp: 1 lp: 4 sp: 5), history: 1N P (subtest of 1N P 2S P 3C P)
-4S [MajorJumpToGame(), FourLevelPremptiveOvercall()]
 WARNING: Multiple bids have maximal category
 FAIL: None (expected 2S) for 5.QT87542.75.543 (hcp: 2 lp: 5 sp: 6), history: 1N P (subtest of 1N P 2S P 3C P)
 Pass 13 of 26 hands
 
 test_jacoby_two_nt_response_to_one_of_a_major:
-3S [MajorLimitRaise(), ThreeLevelPremptiveOvercall()]
-WARNING: Multiple bids have maximal category
-4S [MajorJumpToGame(), FourLevelPremptiveOvercall()]
+WARNING: Multiple bids have maximal category
 WARNING: Multiple bids have maximal category
 FAIL: 3S (expected 2N) for QJ5.A75.KT8.AT42 (hcp: 14 lp: 14 sp: 14), history: 1S P
-3S [MajorLimitRaise(), ThreeLevelPremptiveOvercall()]
-WARNING: Multiple bids have maximal category
-4S [MajorJumpToGame(), FourLevelPremptiveOvercall()]
+WARNING: Multiple bids have maximal category
 WARNING: Multiple bids have maximal category
 FAIL: None (expected 4D) for 87.AQJT9.8.AKJT9 (hcp: 15 lp: 17 sp: 19), history: 1S P 2N P
-3S [MajorLimitRaise(), ThreeLevelPremptiveOvercall()]
-WARNING: Multiple bids have maximal category
-4S [MajorJumpToGame(), FourLevelPremptiveOvercall()]
+WARNING: Multiple bids have maximal category
 WARNING: Multiple bids have maximal category
 FAIL: None (expected 3H) for AQ.Q9763.8.AKQJ8 (hcp: 18 lp: 20 sp: 20), history: 1S P 2N P
-1S [OneSpadeResponse(), OneLevelOvercall()]
-WARNING: Multiple bids have maximal category
-3H [MajorLimitRaise(), ThreeLevelPremptiveOvercall()]
-WARNING: Multiple bids have maximal category
-4H [MajorJumpToGame(), FourLevelPremptiveOvercall()]
+WARNING: Multiple bids have maximal category
+WARNING: Multiple bids have maximal category
 WARNING: Multiple bids have maximal category
 FAIL: None (expected 4H) for J32.K7.KQT83.A75 (hcp: 13 lp: 14 sp: 14), history: 1H P 2N P
-1S [OneSpadeResponse(), OneLevelOvercall()]
-WARNING: Multiple bids have maximal category
-3H [MajorLimitRaise(), ThreeLevelPremptiveOvercall()]
-WARNING: Multiple bids have maximal category
-4H [MajorJumpToGame(), FourLevelPremptiveOvercall()]
+WARNING: Multiple bids have maximal category
+WARNING: Multiple bids have maximal category
 WARNING: Multiple bids have maximal category
 FAIL: None (expected 3C) for 2.KJ72.KQT83.A75 (hcp: 13 lp: 14 sp: 16), history: 1H P 2N P
-1S [OneSpadeResponse(), OneLevelOvercall()]
-WARNING: Multiple bids have maximal category
-3H [MajorLimitRaise(), ThreeLevelPremptiveOvercall()]
-WARNING: Multiple bids have maximal category
-4H [MajorJumpToGame(), FourLevelPremptiveOvercall()]
+WARNING: Multiple bids have maximal category
+WARNING: Multiple bids have maximal category
 WARNING: Multiple bids have maximal category
 FAIL: None (expected 3H) for AJ2.K7.KQT853.A5 (hcp: 17 lp: 19 sp: 19), history: 1H P 2N P
-1S [OneSpadeResponse(), OneLevelOvercall()]
-WARNING: Multiple bids have maximal category
-3H [MajorLimitRaise(), ThreeLevelPremptiveOvercall()]
-WARNING: Multiple bids have maximal category
-4H [MajorJumpToGame(), FourLevelPremptiveOvercall()]
+WARNING: Multiple bids have maximal category
+WARNING: Multiple bids have maximal category
 WARNING: Multiple bids have maximal category
 FAIL: None (expected 3N) for K3.KJ.KQT83.A754 (hcp: 16 lp: 17 sp: 17), history: 1H P 2N P
-1S [OneSpadeResponse(), OneLevelOvercall()]
-WARNING: Multiple bids have maximal category
-3H [MajorLimitRaise(), ThreeLevelPremptiveOvercall()]
-WARNING: Multiple bids have maximal category
-4H [MajorJumpToGame(), FourLevelPremptiveOvercall()]
+WARNING: Multiple bids have maximal category
+WARNING: Multiple bids have maximal category
 WARNING: Multiple bids have maximal category
 FAIL: None (expected 4D) for 8.KQJ72.AJ973.K9 (hcp: 14 lp: 16 sp: 18), history: 1H P 2N P
 Pass 7 of 15 hands
@@ -1075,13 +637,11 @@
 FAIL: None (expected 2C) for .754.AQJ97.QT984 (hcp: 9 lp: 11 sp: 14), history: 1C
 WARNING: Multiple bids match and have maximal tie-breaker priority
 FAIL: None (expected 2D) for .754.AQJ97.QT984 (hcp: 9 lp: 11 sp: 14), history: 1D
-4H [MajorJumpToGame(), FourLevelPremptiveOvercall()]
 WARNING: Multiple bids have maximal category
 FAIL: None (expected 4S) for AJ943.KQ.9.AKT95 (hcp: 17 lp: 19 sp: 19), history: 1H 2H P 3S P
 FAIL: 1S (expected 2H) for AJ943.KQ.9.AKT95 (hcp: 17 lp: 19 sp: 19), history: 1H (subtest of 1H 2H P 3S P)
 FAIL: None (expected 2C) for 5.3.KJT87.QT9865 (hcp: 6 lp: 9 sp: 12), history: 1C
 FAIL: None (expected 2D) for 5.3.KJT87.QT9865 (hcp: 6 lp: 9 sp: 12), history: 1D
-4S [MajorJumpToGame(), FourLevelPremptiveOvercall()]
 WARNING: Multiple bids have maximal category
 FAIL: None (expected 3D) for 4.QJT876.AQT86.5 (hcp: 9 lp: 12 sp: 15), history: 1S 2S P 3C P
 FAIL: None (expected 2S) for 4.QJT876.AQT86.5 (hcp: 9 lp: 12 sp: 15), history: 1S (subtest of 1S 2S P 3C P)
@@ -1093,32 +653,20 @@
 FAIL: None (expected 2C) for A.Q4.KQT87.KQT87 (hcp: 16 lp: 18 sp: 18), history: 1C
 WARNING: Multiple bids match and have maximal tie-breaker priority
 FAIL: None (expected 2D) for A.Q4.KQT87.KQT87 (hcp: 16 lp: 18 sp: 18), history: 1D
-1S [OneSpadeResponse(), OneLevelOvercall()]
-WARNING: Multiple bids have maximal category
-1H [OneHeartResponse(), OneLevelOvercall()]
+WARNING: Multiple bids have maximal category
 WARNING: Multiple bids have maximal category
 FAIL: 2H (expected 2D) for 86.3.QJT43.AK865 (hcp: 10 lp: 12 sp: 14), history: 1D P 1N
-1S [OneSpadeResponse(), OneLevelOvercall()]
-WARNING: Multiple bids have maximal category
-1D [OneDiamondResponse(), OneLevelOvercall()]
-WARNING: Multiple bids have maximal category
-1H [OneHeartResponse(), OneLevelOvercall()]
-WARNING: Multiple bids have maximal category
-1S [OneSpadeResponse(), OneLevelOvercall()]
-WARNING: Multiple bids have maximal category
-1D [OneDiamondResponse(), OneLevelOvercall()]
-WARNING: Multiple bids have maximal category
-1H [OneHeartResponse(), OneLevelOvercall()]
+WARNING: Multiple bids have maximal category
+WARNING: Multiple bids have maximal category
+WARNING: Multiple bids have maximal category
+WARNING: Multiple bids have maximal category
+WARNING: Multiple bids have maximal category
 WARNING: Multiple bids have maximal category
 WARNING: Multiple bids match and have maximal tie-breaker priority
 FAIL: None (expected 2C) for .54.KJT65.QJT875 (hcp: 7 lp: 10 sp: 13), history: 1C P P
-1S [OneSpadeResponse(), OneLevelOvercall()]
-WARNING: Multiple bids have maximal category
-1H [OneHeartResponse(), OneLevelOvercall()]
-WARNING: Multiple bids have maximal category
-1S [OneSpadeResponse(), OneLevelOvercall()]
-WARNING: Multiple bids have maximal category
-1H [OneHeartResponse(), OneLevelOvercall()]
+WARNING: Multiple bids have maximal category
+WARNING: Multiple bids have maximal category
+WARNING: Multiple bids have maximal category
 WARNING: Multiple bids have maximal category
 WARNING: Multiple bids match and have maximal tie-breaker priority
 FAIL: None (expected 2D) for .54.KJT65.QJT875 (hcp: 7 lp: 10 sp: 13), history: 1D P P
@@ -1138,2007 +686,1153 @@
 FAIL: 1H (expected 2N) for AQJ98.A.KQJT8.86 (hcp: 17 lp: 19 sp: 21), history: 1D
 FAIL: None (expected 4N) for AQT987.AKQT8.4.A (hcp: 19 lp: 22 sp: 25), history: 1H
 FAIL: None (expected 4N) for AQT987.AKQT8.4.A (hcp: 19 lp: 22 sp: 25), history: 1S
-1S [OneSpadeResponse(), OneLevelOvercall()]
-WARNING: Multiple bids have maximal category
-1H [OneHeartResponse(), OneLevelOvercall()]
-WARNING: Multiple bids have maximal category
-1S [OneSpadeResponse(), OneLevelOvercall()]
-WARNING: Multiple bids have maximal category
-1H [OneHeartResponse(), OneLevelOvercall()]
+WARNING: Multiple bids have maximal category
+WARNING: Multiple bids have maximal category
+WARNING: Multiple bids have maximal category
 WARNING: Multiple bids have maximal category
 FAIL: 1H (expected 2D) for 2.3.QJ8752.KT984 (hcp: 6 lp: 9 sp: 12), history: 1D P P
-1S [OneSpadeResponse(), OneLevelOvercall()]
-WARNING: Multiple bids have maximal category
-1H [OneHeartResponse(), OneLevelOvercall()]
-WARNING: Multiple bids have maximal category
-1S [OneSpadeResponse(), OneLevelOvercall()]
-WARNING: Multiple bids have maximal category
-1H [OneHeartResponse(), OneLevelOvercall()]
+WARNING: Multiple bids have maximal category
+WARNING: Multiple bids have maximal category
+WARNING: Multiple bids have maximal category
 WARNING: Multiple bids have maximal category
 FAIL: 1H (expected 2N) for KQ4.AQ8.KQ873.K2 (hcp: 19 lp: 20 sp: 20), history: 1D P P
 Pass 1 of 34 hands
 
 test_minimum_rebid_by_opener:
-1S [OneSpadeResponse(), OneLevelOvercall()]
-WARNING: Multiple bids have maximal category
-1D [OneDiamondResponse(), OneLevelOvercall()]
-WARNING: Multiple bids have maximal category
-1H [OneHeartResponse(), OneLevelOvercall()]
-WARNING: Multiple bids have maximal category
-1S [OneSpadeResponse(), OneLevelOvercall()]
-WARNING: Multiple bids have maximal category
-1S [OneSpadeResponse(), OneLevelOvercall()]
-WARNING: Multiple bids have maximal category
-3H [MajorLimitRaise(), ThreeLevelPremptiveOvercall()]
-WARNING: Multiple bids have maximal category
-4H [MajorJumpToGame(), FourLevelPremptiveOvercall()]
+WARNING: Multiple bids have maximal category
+WARNING: Multiple bids have maximal category
+WARNING: Multiple bids have maximal category
+WARNING: Multiple bids have maximal category
+WARNING: Multiple bids have maximal category
+WARNING: Multiple bids have maximal category
 WARNING: Multiple bids have maximal category
 FAIL: 3H (expected 2H) for KQ8.AJ.9765.A987 (hcp: 14 lp: 14 sp: 14), history: 1C P 1H P
-1S [OneSpadeResponse(), OneLevelOvercall()]
-WARNING: Multiple bids have maximal category
-1D [OneDiamondResponse(), OneLevelOvercall()]
-WARNING: Multiple bids have maximal category
-1H [OneHeartResponse(), OneLevelOvercall()]
-WARNING: Multiple bids have maximal category
-1S [OneSpadeResponse(), OneLevelOvercall()]
-WARNING: Multiple bids have maximal category
-1S [OneSpadeResponse(), OneLevelOvercall()]
-WARNING: Multiple bids have maximal category
-3H [MajorLimitRaise(), ThreeLevelPremptiveOvercall()]
-WARNING: Multiple bids have maximal category
-4H [MajorJumpToGame(), FourLevelPremptiveOvercall()]
-WARNING: Multiple bids have maximal category
-1S [OneSpadeResponse(), OneLevelOvercall()]
-WARNING: Multiple bids have maximal category
-1D [OneDiamondResponse(), OneLevelOvercall()]
-WARNING: Multiple bids have maximal category
-1H [OneHeartResponse(), OneLevelOvercall()]
-WARNING: Multiple bids have maximal category
-1S [OneSpadeResponse(), OneLevelOvercall()]
-WARNING: Multiple bids have maximal category
-1S [OneSpadeResponse(), OneLevelOvercall()]
-WARNING: Multiple bids have maximal category
-3H [MajorLimitRaise(), ThreeLevelPremptiveOvercall()]
-WARNING: Multiple bids have maximal category
-4H [MajorJumpToGame(), FourLevelPremptiveOvercall()]
-WARNING: Multiple bids have maximal category
-1S [OneSpadeResponse(), OneLevelOvercall()]
-WARNING: Multiple bids have maximal category
-3H [MajorLimitRaise(), ThreeLevelPremptiveOvercall()]
-WARNING: Multiple bids have maximal category
-4H [MajorJumpToGame(), FourLevelPremptiveOvercall()]
-WARNING: Multiple bids have maximal category
-3S [MajorLimitRaise(), ThreeLevelPremptiveOvercall()]
-WARNING: Multiple bids have maximal category
-4S [MajorJumpToGame(), FourLevelPremptiveOvercall()]
+WARNING: Multiple bids have maximal category
+WARNING: Multiple bids have maximal category
+WARNING: Multiple bids have maximal category
+WARNING: Multiple bids have maximal category
+WARNING: Multiple bids have maximal category
+WARNING: Multiple bids have maximal category
+WARNING: Multiple bids have maximal category
+WARNING: Multiple bids have maximal category
+WARNING: Multiple bids have maximal category
+WARNING: Multiple bids have maximal category
+WARNING: Multiple bids have maximal category
+WARNING: Multiple bids have maximal category
+WARNING: Multiple bids have maximal category
+WARNING: Multiple bids have maximal category
+WARNING: Multiple bids have maximal category
+WARNING: Multiple bids have maximal category
+WARNING: Multiple bids have maximal category
+WARNING: Multiple bids have maximal category
 WARNING: Multiple bids have maximal category
 FAIL: 1N (expected 2H) for 86.T4.AKJ753.A98 (hcp: 12 lp: 14 sp: 14), history: 1H P 1S P
-1S [OneSpadeResponse(), OneLevelOvercall()]
-WARNING: Multiple bids have maximal category
-3H [MajorLimitRaise(), ThreeLevelPremptiveOvercall()]
-WARNING: Multiple bids have maximal category
-4H [MajorJumpToGame(), FourLevelPremptiveOvercall()]
-WARNING: Multiple bids have maximal category
-3S [MajorLimitRaise(), ThreeLevelPremptiveOvercall()]
-WARNING: Multiple bids have maximal category
-4S [MajorJumpToGame(), FourLevelPremptiveOvercall()]
+WARNING: Multiple bids have maximal category
+WARNING: Multiple bids have maximal category
+WARNING: Multiple bids have maximal category
+WARNING: Multiple bids have maximal category
 WARNING: Multiple bids have maximal category
 Pass 8 of 10 hands
 
 test_minimum_response_to_one_of_a_major:
-1S [OneSpadeResponse(), OneLevelOvercall()]
-WARNING: Multiple bids have maximal category
-3H [MajorLimitRaise(), ThreeLevelPremptiveOvercall()]
-WARNING: Multiple bids have maximal category
-4H [MajorJumpToGame(), FourLevelPremptiveOvercall()]
-WARNING: Multiple bids have maximal category
-1S [OneSpadeResponse(), OneLevelOvercall()]
-WARNING: Multiple bids have maximal category
-3H [MajorLimitRaise(), ThreeLevelPremptiveOvercall()]
-WARNING: Multiple bids have maximal category
-4H [MajorJumpToGame(), FourLevelPremptiveOvercall()]
-WARNING: Multiple bids have maximal category
-1S [OneSpadeResponse(), OneLevelOvercall()]
-WARNING: Multiple bids have maximal category
-3H [MajorLimitRaise(), ThreeLevelPremptiveOvercall()]
-WARNING: Multiple bids have maximal category
-4H [MajorJumpToGame(), FourLevelPremptiveOvercall()]
-WARNING: Multiple bids have maximal category
-1S [OneSpadeResponse(), OneLevelOvercall()]
-WARNING: Multiple bids have maximal category
-3H [MajorLimitRaise(), ThreeLevelPremptiveOvercall()]
-WARNING: Multiple bids have maximal category
-4H [MajorJumpToGame(), FourLevelPremptiveOvercall()]
+WARNING: Multiple bids have maximal category
+WARNING: Multiple bids have maximal category
+WARNING: Multiple bids have maximal category
+WARNING: Multiple bids have maximal category
+WARNING: Multiple bids have maximal category
+WARNING: Multiple bids have maximal category
+WARNING: Multiple bids have maximal category
+WARNING: Multiple bids have maximal category
+WARNING: Multiple bids have maximal category
+WARNING: Multiple bids have maximal category
+WARNING: Multiple bids have maximal category
 WARNING: Multiple bids have maximal category
 FAIL: None (expected 2H) for 753.97.Q753.K982 (hcp: 5 lp: 5 sp: 6), history: 1H P
-3S [MajorLimitRaise(), ThreeLevelPremptiveOvercall()]
-WARNING: Multiple bids have maximal category
-4S [MajorJumpToGame(), FourLevelPremptiveOvercall()]
+WARNING: Multiple bids have maximal category
 WARNING: Multiple bids have maximal category
 FAIL: None (expected 2S) for 753.97.Q753.K982 (hcp: 5 lp: 5 sp: 6), history: 1S P
-3S [MajorLimitRaise(), ThreeLevelPremptiveOvercall()]
-WARNING: Multiple bids have maximal category
-4S [MajorJumpToGame(), FourLevelPremptiveOvercall()]
+WARNING: Multiple bids have maximal category
 WARNING: Multiple bids have maximal category
 FAIL: None (expected 1N) for 742.J98.AT874.T6 (hcp: 5 lp: 6 sp: 6), history: 1S P
-1S [OneSpadeResponse(), OneLevelOvercall()]
-WARNING: Multiple bids have maximal category
-3H [MajorLimitRaise(), ThreeLevelPremptiveOvercall()]
-WARNING: Multiple bids have maximal category
-4H [MajorJumpToGame(), FourLevelPremptiveOvercall()]
+WARNING: Multiple bids have maximal category
+WARNING: Multiple bids have maximal category
 WARNING: Multiple bids have maximal category
 Pass 4 of 7 hands
 
 test_minimum_response_to_one_of_a_minor:
-1S [OneSpadeResponse(), OneLevelOvercall()]
-WARNING: Multiple bids have maximal category
-1D [OneDiamondResponse(), OneLevelOvercall()]
-WARNING: Multiple bids have maximal category
-1H [OneHeartResponse(), OneLevelOvercall()]
-WARNING: Multiple bids have maximal category
-1S [OneSpadeResponse(), OneLevelOvercall()]
-WARNING: Multiple bids have maximal category
-1H [OneHeartResponse(), OneLevelOvercall()]
-WARNING: Multiple bids have maximal category
-1S [OneSpadeResponse(), OneLevelOvercall()]
-WARNING: Multiple bids have maximal category
-1D [OneDiamondResponse(), OneLevelOvercall()]
-WARNING: Multiple bids have maximal category
-1H [OneHeartResponse(), OneLevelOvercall()]
-WARNING: Multiple bids have maximal category
-1S [OneSpadeResponse(), OneLevelOvercall()]
-WARNING: Multiple bids have maximal category
-1H [OneHeartResponse(), OneLevelOvercall()]
-WARNING: Multiple bids have maximal category
-1S [OneSpadeResponse(), OneLevelOvercall()]
-WARNING: Multiple bids have maximal category
-1D [OneDiamondResponse(), OneLevelOvercall()]
-WARNING: Multiple bids have maximal category
-1H [OneHeartResponse(), OneLevelOvercall()]
+WARNING: Multiple bids have maximal category
+WARNING: Multiple bids have maximal category
+WARNING: Multiple bids have maximal category
+WARNING: Multiple bids have maximal category
+WARNING: Multiple bids have maximal category
+WARNING: Multiple bids have maximal category
+WARNING: Multiple bids have maximal category
+WARNING: Multiple bids have maximal category
+WARNING: Multiple bids have maximal category
+WARNING: Multiple bids have maximal category
+WARNING: Multiple bids have maximal category
+WARNING: Multiple bids have maximal category
 WARNING: Multiple bids have maximal category
 FAIL: 1N (expected 2C) for KQ975.753.K7.987 (hcp: 8 lp: 9 sp: 9), history: 1C P
-1S [OneSpadeResponse(), OneLevelOvercall()]
-WARNING: Multiple bids have maximal category
-1H [OneHeartResponse(), OneLevelOvercall()]
-WARNING: Multiple bids have maximal category
-1S [OneSpadeResponse(), OneLevelOvercall()]
-WARNING: Multiple bids have maximal category
-1D [OneDiamondResponse(), OneLevelOvercall()]
-WARNING: Multiple bids have maximal category
-1H [OneHeartResponse(), OneLevelOvercall()]
-WARNING: Multiple bids have maximal category
-1S [OneSpadeResponse(), OneLevelOvercall()]
-WARNING: Multiple bids have maximal category
-1D [OneDiamondResponse(), OneLevelOvercall()]
-WARNING: Multiple bids have maximal category
-1H [OneHeartResponse(), OneLevelOvercall()]
-WARNING: Multiple bids have maximal category
-1S [OneSpadeResponse(), OneLevelOvercall()]
-WARNING: Multiple bids have maximal category
-1D [OneDiamondResponse(), OneLevelOvercall()]
-WARNING: Multiple bids have maximal category
-1H [OneHeartResponse(), OneLevelOvercall()]
-WARNING: Multiple bids have maximal category
-1S [OneSpadeResponse(), OneLevelOvercall()]
-WARNING: Multiple bids have maximal category
-1D [OneDiamondResponse(), OneLevelOvercall()]
-WARNING: Multiple bids have maximal category
-1H [OneHeartResponse(), OneLevelOvercall()]
-WARNING: Multiple bids have maximal category
-1S [OneSpadeResponse(), OneLevelOvercall()]
-WARNING: Multiple bids have maximal category
-1S [OneSpadeResponse(), OneLevelOvercall()]
-WARNING: Multiple bids have maximal category
-3H [MajorLimitRaise(), ThreeLevelPremptiveOvercall()]
-WARNING: Multiple bids have maximal category
-4H [MajorJumpToGame(), FourLevelPremptiveOvercall()]
+WARNING: Multiple bids have maximal category
+WARNING: Multiple bids have maximal category
+WARNING: Multiple bids have maximal category
+WARNING: Multiple bids have maximal category
+WARNING: Multiple bids have maximal category
+WARNING: Multiple bids have maximal category
+WARNING: Multiple bids have maximal category
+WARNING: Multiple bids have maximal category
+WARNING: Multiple bids have maximal category
+WARNING: Multiple bids have maximal category
+WARNING: Multiple bids have maximal category
+WARNING: Multiple bids have maximal category
+WARNING: Multiple bids have maximal category
+WARNING: Multiple bids have maximal category
+WARNING: Multiple bids have maximal category
+WARNING: Multiple bids have maximal category
+WARNING: Multiple bids have maximal category
 WARNING: Multiple bids have maximal category
 Pass 10 of 11 hands
 
 test_minimum_stayman:
-2S [NewSuitAtTheTwoLevel(), NaturalStaymanResponse()]
-WARNING: Multiple bids have maximal category
-2S [NewSuitAtTheTwoLevel(), NaturalStaymanResponse()]
+WARNING: Multiple bids have maximal category
 WARNING: Multiple bids have maximal category
 WARNING: Multiple bids match and have maximal tie-breaker priority
 FAIL: None (expected 3N) for T9.AJ72.K65.Q732 (hcp: 10 lp: 10 sp: 11), history: 1N P 2C P 2D P
-2S [NewSuitAtTheTwoLevel(), NaturalStaymanResponse()]
 WARNING: Multiple bids have maximal category
 WARNING: Multiple bids match and have maximal tie-breaker priority
 FAIL: None (expected 3N) for T9.AJ72.K65.Q732 (hcp: 10 lp: 10 sp: 11), history: 1N P 2C P 2H P
-2S [NewSuitAtTheTwoLevel(), NaturalStaymanResponse()]
-WARNING: Multiple bids have maximal category
-3S [MajorLimitRaise(), NaturalStaymanResponse()]
-WARNING: Multiple bids have maximal category
-4S [MajorJumpToGame(), FourLevelPremptiveOvercall()]
+WARNING: Multiple bids have maximal category
+WARNING: Multiple bids have maximal category
 WARNING: Multiple bids have maximal category
 WARNING: Multiple bids match and have maximal tie-breaker priority
 FAIL: None (expected 4S) for T9.AJ72.K65.Q732 (hcp: 10 lp: 10 sp: 11), history: 1N P 2C P 2S P
-2S [NewSuitAtTheTwoLevel(), NaturalStaymanResponse()]
-WARNING: Multiple bids have maximal category
-2S [NewSuitAtTheTwoLevel(), NaturalStaymanResponse()]
+WARNING: Multiple bids have maximal category
 WARNING: Multiple bids have maximal category
 WARNING: Multiple bids match and have maximal tie-breaker priority
 FAIL: None (expected 2N) for T2.AJ7.J652.QJ32 (hcp: 9 lp: 9 sp: 10), history: 1N P 2C P 2D P
-2S [NewSuitAtTheTwoLevel(), NaturalStaymanResponse()]
 WARNING: Multiple bids have maximal category
 WARNING: Multiple bids match and have maximal tie-breaker priority
 FAIL: None (expected 3H) for T2.AJ7.J652.QJ32 (hcp: 9 lp: 9 sp: 10), history: 1N P 2C P 2H P
-2S [NewSuitAtTheTwoLevel(), NaturalStaymanResponse()]
-WARNING: Multiple bids have maximal category
-3S [MajorLimitRaise(), NaturalStaymanResponse()]
-WARNING: Multiple bids have maximal category
-4S [MajorJumpToGame(), FourLevelPremptiveOvercall()]
+WARNING: Multiple bids have maximal category
+WARNING: Multiple bids have maximal category
 WARNING: Multiple bids have maximal category
 FAIL: 3H (expected 3S) for T2.AJ7.J652.QJ32 (hcp: 9 lp: 9 sp: 10), history: 1N P 2C P 2S P
-2S [NewSuitAtTheTwoLevel(), NaturalStaymanResponse()]
-WARNING: Multiple bids have maximal category
-2S [NewSuitAtTheTwoLevel(), NaturalStaymanResponse()]
+WARNING: Multiple bids have maximal category
 WARNING: Multiple bids have maximal category
 WARNING: Multiple bids match and have maximal tie-breaker priority
 FAIL: None (expected 3N) for T9.AJ72.Q732.K65 (hcp: 10 lp: 10 sp: 11), history: 1N P 2C P 2D P
-2S [NewSuitAtTheTwoLevel(), NaturalStaymanResponse()]
 WARNING: Multiple bids have maximal category
 WARNING: Multiple bids match and have maximal tie-breaker priority
 FAIL: None (expected 4H) for T9.AJ72.Q732.K65 (hcp: 10 lp: 10 sp: 11), history: 1N P 2C P 2H P
-2S [NewSuitAtTheTwoLevel(), NaturalStaymanResponse()]
-WARNING: Multiple bids have maximal category
-3S [MajorLimitRaise(), NaturalStaymanResponse()]
-WARNING: Multiple bids have maximal category
-4S [MajorJumpToGame(), FourLevelPremptiveOvercall()]
+WARNING: Multiple bids have maximal category
+WARNING: Multiple bids have maximal category
 WARNING: Multiple bids have maximal category
 WARNING: Multiple bids match and have maximal tie-breaker priority
 FAIL: None (expected 3N) for T9.AJ72.Q732.K65 (hcp: 10 lp: 10 sp: 11), history: 1N P 2C P 2S P
 Pass 4 of 13 hands
 
 test_misc_hands_from_play:
-3S [MajorLimitRaise(), ThreeLevelPremptiveOvercall()]
-WARNING: Multiple bids have maximal category
-4S [MajorJumpToGame(), FourLevelPremptiveOvercall()]
-WARNING: Multiple bids have maximal category
-2S [NewSuitAtTheTwoLevel(), NaturalStaymanResponse()]
+WARNING: Multiple bids have maximal category
+WARNING: Multiple bids have maximal category
 WARNING: Multiple bids have maximal category
 FAIL: P (expected 2S) for KQ6.Q965.K5.AQ98 (hcp: 16 lp: 16 sp: 17), history: P 1N P 2C P
-1S [OneSpadeResponse(), OneLevelOvercall()]
-WARNING: Multiple bids have maximal category
-3H [MajorLimitRaise(), ThreeLevelPremptiveOvercall()]
-WARNING: Multiple bids have maximal category
-4H [MajorJumpToGame(), FourLevelPremptiveOvercall()]
+WARNING: Multiple bids have maximal category
+WARNING: Multiple bids have maximal category
 WARNING: Multiple bids have maximal category
 FAIL: 3H (expected 2C) for AKJ52.J.J9743.54 (hcp: 10 lp: 12 sp: 13), history: 1H P
-1S [OneSpadeResponse(), OneLevelOvercall()]
-WARNING: Multiple bids have maximal category
-3H [MajorLimitRaise(), ThreeLevelPremptiveOvercall()]
-WARNING: Multiple bids have maximal category
-4H [MajorJumpToGame(), FourLevelPremptiveOvercall()]
+WARNING: Multiple bids have maximal category
+WARNING: Multiple bids have maximal category
 WARNING: Multiple bids have maximal category
 FAIL: None (expected 4H) for T3.A7.KQT86.KJ63 (hcp: 13 lp: 14 sp: 15), history: 1H P 2N P
-3S [MajorLimitRaise(), ThreeLevelPremptiveOvercall()]
-WARNING: Multiple bids have maximal category
-4S [MajorJumpToGame(), FourLevelPremptiveOvercall()]
+WARNING: Multiple bids have maximal category
 WARNING: Multiple bids have maximal category
 FAIL: 2S (expected 3S) for AQJ5.QT42.74.T52 (hcp: 9 lp: 9 sp: 10), history: 1S P
-1S [OneSpadeResponse(), OneLevelOvercall()]
-WARNING: Multiple bids have maximal category
-3H [MajorLimitRaise(), ThreeLevelPremptiveOvercall()]
-WARNING: Multiple bids have maximal category
-4H [MajorJumpToGame(), FourLevelPremptiveOvercall()]
+WARNING: Multiple bids have maximal category
+WARNING: Multiple bids have maximal category
 WARNING: Multiple bids have maximal category
 FAIL: 3H (expected 1S) for A2.T752.KQJ.AQ72 (hcp: 16 lp: 16 sp: 17), history: 1H P
 FAIL: None (expected 4H) for KQ94.J976.KQ7.A2 (hcp: 15 lp: 15 sp: 16), history: 1N P 2D P 2H P 3N P
 WARNING: Multiple bids match and have maximal tie-breaker priority
 FAIL: None (expected 3N) for A53.A8.J9854.J64 (hcp: 10 lp: 11 sp: 11), history: 1N P 2D P 2H P
 FAIL: None (expected 3N) for AKQT5.Q865.875.K (hcp: 14 lp: 15 sp: 14), history: 1N P
-2S [NewSuitAtTheTwoLevel(), NaturalStaymanResponse()]
-WARNING: Multiple bids have maximal category
-3S [MajorLimitRaise(), NaturalStaymanResponse()]
-WARNING: Multiple bids have maximal category
-4S [MajorJumpToGame(), FourLevelPremptiveOvercall()]
+WARNING: Multiple bids have maximal category
+WARNING: Multiple bids have maximal category
 WARNING: Multiple bids have maximal category
 FAIL: 3S (expected 3N) for J94.AK9.A9.QJ932 (hcp: 15 lp: 16 sp: 16), history: 1N P 2C P 2S P 3C P
-2S [NewSuitAtTheTwoLevel(), NaturalStaymanResponse()]
 WARNING: Multiple bids have maximal category
 WARNING: Multiple bids match and have maximal tie-breaker priority
 FAIL: None (expected 2S) for J94.AK9.A9.QJ932 (hcp: 15 lp: 16 sp: 16), history: 1N P 2C P (subtest of 1N P 2C P 2S P 3C P)
-1S [OneSpadeResponse(), OneLevelOvercall()]
-WARNING: Multiple bids have maximal category
-1D [OneDiamondResponse(), OneLevelOvercall()]
-WARNING: Multiple bids have maximal category
-1H [OneHeartResponse(), OneLevelOvercall()]
-WARNING: Multiple bids have maximal category
-1S [OneSpadeResponse(), OneLevelOvercall()]
-WARNING: Multiple bids have maximal category
-1H [OneHeartResponse(), OneLevelOvercall()]
-WARNING: Multiple bids have maximal category
-1S [OneSpadeResponse(), OneLevelOvercall()]
-WARNING: Multiple bids have maximal category
-1H [OneHeartResponse(), OneLevelOvercall()]
+WARNING: Multiple bids have maximal category
+WARNING: Multiple bids have maximal category
+WARNING: Multiple bids have maximal category
+WARNING: Multiple bids have maximal category
+WARNING: Multiple bids have maximal category
+WARNING: Multiple bids have maximal category
 WARNING: Multiple bids have maximal category
 FAIL: 1N (expected 3N) for AKQ532.K8.K73.A9 (hcp: 19 lp: 21 sp: 21), history: P 1C P 1D P
 FAIL: None (expected P) for AKJT94.AJ65.8.T6 (hcp: 13 lp: 15 sp: 17), history: 1D
 FAIL: None (expected P) for 852.943.KJ64.J85 (hcp: 5 lp: 5 sp: 5), history: 1D 2C X
-1S [OneSpadeResponse(), OneLevelOvercall()]
-WARNING: Multiple bids have maximal category
-3H [MajorLimitRaise(), ThreeLevelPremptiveOvercall()]
-WARNING: Multiple bids have maximal category
-4H [MajorJumpToGame(), FourLevelPremptiveOvercall()]
+WARNING: Multiple bids have maximal category
+WARNING: Multiple bids have maximal category
 WARNING: Multiple bids have maximal category
 FAIL: None (expected 4H) for Q9754.AJ8.A9653. (hcp: 11 lp: 13 sp: 16), history: 1H P 3H P
-3H [MajorLimitRaise(), ThreeLevelPremptiveOvercall()]
-WARNING: Multiple bids have maximal category
-4H [MajorJumpToGame(), FourLevelPremptiveOvercall()]
+WARNING: Multiple bids have maximal category
 WARNING: Multiple bids have maximal category
 FAIL: None (expected P) for AQ765.AQ8.J3.K83 (hcp: 16 lp: 17 sp: 16), history: P P 1H 2C 3H P 4H
 FAIL: None (expected 2C) for AQ765.AQ8.J3.K83 (hcp: 16 lp: 17 sp: 16), history: P P 1H (subtest of P P 1H 2C 3H P 4H)
-1S [OneSpadeResponse(), OneLevelOvercall()]
-WARNING: Multiple bids have maximal category
-1D [OneDiamondResponse(), OneLevelOvercall()]
-WARNING: Multiple bids have maximal category
-1H [OneHeartResponse(), OneLevelOvercall()]
-WARNING: Multiple bids have maximal category
-1S [OneSpadeResponse(), OneLevelOvercall()]
-WARNING: Multiple bids have maximal category
-1H [OneHeartResponse(), OneLevelOvercall()]
-WARNING: Multiple bids have maximal category
-1S [OneSpadeResponse(), OneLevelOvercall()]
-WARNING: Multiple bids have maximal category
-1H [OneHeartResponse(), OneLevelOvercall()]
-WARNING: Multiple bids have maximal category
-1S [OneSpadeResponse(), OneLevelOvercall()]
-WARNING: Multiple bids have maximal category
-1S [OneSpadeResponse(), OneLevelOvercall()]
-WARNING: Multiple bids have maximal category
-3H [MajorLimitRaise(), ThreeLevelPremptiveOvercall()]
-WARNING: Multiple bids have maximal category
-4H [MajorJumpToGame(), FourLevelPremptiveOvercall()]
-WARNING: Multiple bids have maximal category
-3S [MajorLimitRaise(), ThreeLevelPremptiveOvercall()]
-WARNING: Multiple bids have maximal category
-4S [MajorJumpToGame(), FourLevelPremptiveOvercall()]
+WARNING: Multiple bids have maximal category
+WARNING: Multiple bids have maximal category
+WARNING: Multiple bids have maximal category
+WARNING: Multiple bids have maximal category
+WARNING: Multiple bids have maximal category
+WARNING: Multiple bids have maximal category
+WARNING: Multiple bids have maximal category
+WARNING: Multiple bids have maximal category
+WARNING: Multiple bids have maximal category
+WARNING: Multiple bids have maximal category
+WARNING: Multiple bids have maximal category
+WARNING: Multiple bids have maximal category
 WARNING: Multiple bids have maximal category
 FAIL: None (expected P) for A93.Q762.K832.J3 (hcp: 10 lp: 10 sp: 10), history: 1D P 1H P 1S P 2N P 3N P
-1S [OneSpadeResponse(), OneLevelOvercall()]
-WARNING: Multiple bids have maximal category
-1H [OneHeartResponse(), OneLevelOvercall()]
-WARNING: Multiple bids have maximal category
-1S [OneSpadeResponse(), OneLevelOvercall()]
-WARNING: Multiple bids have maximal category
-1S [OneSpadeResponse(), OneLevelOvercall()]
-WARNING: Multiple bids have maximal category
-3H [MajorLimitRaise(), ThreeLevelPremptiveOvercall()]
-WARNING: Multiple bids have maximal category
-4H [MajorJumpToGame(), FourLevelPremptiveOvercall()]
-WARNING: Multiple bids have maximal category
-3S [MajorLimitRaise(), ThreeLevelPremptiveOvercall()]
-WARNING: Multiple bids have maximal category
-4S [MajorJumpToGame(), FourLevelPremptiveOvercall()]
+WARNING: Multiple bids have maximal category
+WARNING: Multiple bids have maximal category
+WARNING: Multiple bids have maximal category
+WARNING: Multiple bids have maximal category
+WARNING: Multiple bids have maximal category
+WARNING: Multiple bids have maximal category
+WARNING: Multiple bids have maximal category
 WARNING: Multiple bids have maximal category
 FAIL: 1N (expected 2N) for A93.Q762.K832.J3 (hcp: 10 lp: 10 sp: 10), history: 1D P 1H P 1S P (subtest of 1D P 1H P 1S P 2N P 3N P)
-1S [OneSpadeResponse(), OneLevelOvercall()]
-WARNING: Multiple bids have maximal category
-1H [OneHeartResponse(), OneLevelOvercall()]
-WARNING: Multiple bids have maximal category
-2S [NewSuitAtTheTwoLevel(), NaturalStaymanResponse()]
+WARNING: Multiple bids have maximal category
+WARNING: Multiple bids have maximal category
 WARNING: Multiple bids have maximal category
 WARNING: Multiple bids match and have maximal tie-breaker priority
 FAIL: None (expected 4H) for 864.A6.QJ65.K987 (hcp: 10 lp: 10 sp: 11), history: P P P 1N P 2C P 2H P
 FAIL: None (expected P) for 864.A6.QJ65.K987 (hcp: 10 lp: 10 sp: 11), history: P (subtest of P P P 1N P 2C P 2H P)
-1S [OneSpadeResponse(), OneLevelOvercall()]
-WARNING: Multiple bids have maximal category
-1H [OneHeartResponse(), OneLevelOvercall()]
-WARNING: Multiple bids have maximal category
-1S [OneSpadeResponse(), OneLevelOvercall()]
-WARNING: Multiple bids have maximal category
-1S [OneSpadeResponse(), OneLevelOvercall()]
-WARNING: Multiple bids have maximal category
-3H [MajorLimitRaise(), ThreeLevelPremptiveOvercall()]
-WARNING: Multiple bids have maximal category
-4H [MajorJumpToGame(), FourLevelPremptiveOvercall()]
+WARNING: Multiple bids have maximal category
+WARNING: Multiple bids have maximal category
+WARNING: Multiple bids have maximal category
+WARNING: Multiple bids have maximal category
+WARNING: Multiple bids have maximal category
 WARNING: Multiple bids have maximal category
 FAIL: 1N (expected 2D) for J2.AQ8642.J72.KQ (hcp: 13 lp: 15 sp: 12), history: P 1D P 1H P
-3S [MajorLimitRaise(), ThreeLevelPremptiveOvercall()]
-WARNING: Multiple bids have maximal category
-4S [MajorJumpToGame(), FourLevelPremptiveOvercall()]
+WARNING: Multiple bids have maximal category
 WARNING: Multiple bids have maximal category
 FAIL: None (expected 3N) for A973.KJT82.J43.Q (hcp: 11 lp: 12 sp: 12), history: P 1S 2H X P 2N P
-3S [MajorLimitRaise(), ThreeLevelPremptiveOvercall()]
-WARNING: Multiple bids have maximal category
-4S [MajorJumpToGame(), FourLevelPremptiveOvercall()]
+WARNING: Multiple bids have maximal category
 WARNING: Multiple bids have maximal category
 FAIL: None (expected X) for A973.KJT82.J43.Q (hcp: 11 lp: 12 sp: 12), history: P 1S 2H (subtest of P 1S 2H X P 2N P)
-1S [OneSpadeResponse(), OneLevelOvercall()]
-WARNING: Multiple bids have maximal category
-3H [MajorLimitRaise(), ThreeLevelPremptiveOvercall()]
-WARNING: Multiple bids have maximal category
-4H [MajorJumpToGame(), FourLevelPremptiveOvercall()]
+WARNING: Multiple bids have maximal category
+WARNING: Multiple bids have maximal category
 WARNING: Multiple bids have maximal category
 FAIL: None (expected P) for 6.AKJ75.KJT86.A4 (hcp: 16 lp: 18 sp: 20), history: 1H P 2N P 4D P 4H P
-1S [OneSpadeResponse(), OneLevelOvercall()]
-WARNING: Multiple bids have maximal category
-3H [MajorLimitRaise(), ThreeLevelPremptiveOvercall()]
-WARNING: Multiple bids have maximal category
-4H [MajorJumpToGame(), FourLevelPremptiveOvercall()]
+WARNING: Multiple bids have maximal category
+WARNING: Multiple bids have maximal category
 WARNING: Multiple bids have maximal category
 FAIL: None (expected 4D) for 6.AKJ75.KJT86.A4 (hcp: 16 lp: 18 sp: 20), history: 1H P 2N P (subtest of 1H P 2N P 4D P 4H P)
-1S [OneSpadeResponse(), OneLevelOvercall()]
-WARNING: Multiple bids have maximal category
-1D [OneDiamondResponse(), OneLevelOvercall()]
-WARNING: Multiple bids have maximal category
-1H [OneHeartResponse(), OneLevelOvercall()]
-WARNING: Multiple bids have maximal category
-1S [OneSpadeResponse(), OneLevelOvercall()]
-WARNING: Multiple bids have maximal category
-1H [OneHeartResponse(), OneLevelOvercall()]
-WARNING: Multiple bids have maximal category
-1S [OneSpadeResponse(), OneLevelOvercall()]
-WARNING: Multiple bids have maximal category
-1H [OneHeartResponse(), OneLevelOvercall()]
-WARNING: Multiple bids have maximal category
-3S [MajorLimitRaise(), ThreeLevelPremptiveOvercall()]
-WARNING: Multiple bids have maximal category
-4S [MajorJumpToGame(), FourLevelPremptiveOvercall()]
+WARNING: Multiple bids have maximal category
+WARNING: Multiple bids have maximal category
+WARNING: Multiple bids have maximal category
+WARNING: Multiple bids have maximal category
+WARNING: Multiple bids have maximal category
+WARNING: Multiple bids have maximal category
+WARNING: Multiple bids have maximal category
+WARNING: Multiple bids have maximal category
 WARNING: Multiple bids have maximal category
 FAIL: 1N (expected 2C) for KQT4.AT96.632.T8 (hcp: 9 lp: 9 sp: 10), history: 1C P 1D P 1S P
-1S [OneSpadeResponse(), OneLevelOvercall()]
-WARNING: Multiple bids have maximal category
-1D [OneDiamondResponse(), OneLevelOvercall()]
-WARNING: Multiple bids have maximal category
-1H [OneHeartResponse(), OneLevelOvercall()]
-WARNING: Multiple bids have maximal category
-1S [OneSpadeResponse(), OneLevelOvercall()]
-WARNING: Multiple bids have maximal category
-1D [OneDiamondResponse(), OneLevelOvercall()]
-WARNING: Multiple bids have maximal category
-1H [OneHeartResponse(), OneLevelOvercall()]
-WARNING: Multiple bids have maximal category
-1S [OneSpadeResponse(), OneLevelOvercall()]
-WARNING: Multiple bids have maximal category
-1S [OneSpadeResponse(), OneLevelOvercall()]
-WARNING: Multiple bids have maximal category
-3H [MajorLimitRaise(), ThreeLevelPremptiveOvercall()]
-WARNING: Multiple bids have maximal category
-4H [MajorJumpToGame(), FourLevelPremptiveOvercall()]
+WARNING: Multiple bids have maximal category
+WARNING: Multiple bids have maximal category
+WARNING: Multiple bids have maximal category
+WARNING: Multiple bids have maximal category
+WARNING: Multiple bids have maximal category
+WARNING: Multiple bids have maximal category
+WARNING: Multiple bids have maximal category
+WARNING: Multiple bids have maximal category
+WARNING: Multiple bids have maximal category
 WARNING: Multiple bids have maximal category
 FAIL: None (expected 3N) for KQ4.KT4.AJ32.954 (hcp: 13 lp: 13 sp: 13), history: P 1C P 1H P 1N P
-1S [OneSpadeResponse(), OneLevelOvercall()]
-WARNING: Multiple bids have maximal category
-1D [OneDiamondResponse(), OneLevelOvercall()]
-WARNING: Multiple bids have maximal category
-1H [OneHeartResponse(), OneLevelOvercall()]
-WARNING: Multiple bids have maximal category
-2S [NewSuitAtTheTwoLevel(), NaturalStaymanResponse()]
+WARNING: Multiple bids have maximal category
+WARNING: Multiple bids have maximal category
+WARNING: Multiple bids have maximal category
 WARNING: Multiple bids have maximal category
 WARNING: Multiple bids match and have maximal tie-breaker priority
 FAIL: None (expected 4H) for KQT.95.AK74.AJ53 (hcp: 17 lp: 17 sp: 18), history: P P P 1N P 2C P 2H P 3H P
-2S [NewSuitAtTheTwoLevel(), NaturalStaymanResponse()]
 WARNING: Multiple bids have maximal category
 WARNING: Multiple bids match and have maximal tie-breaker priority
 FAIL: None (expected 2H) for KQT.95.AK74.AJ53 (hcp: 17 lp: 17 sp: 18), history: P P P 1N P 2C P (subtest of P P P 1N P 2C P 2H P 3H P)
-1S [OneSpadeResponse(), OneLevelOvercall()]
-WARNING: Multiple bids have maximal category
-1H [OneHeartResponse(), OneLevelOvercall()]
-WARNING: Multiple bids have maximal category
-1S [OneSpadeResponse(), OneLevelOvercall()]
-WARNING: Multiple bids have maximal category
-1S [OneSpadeResponse(), OneLevelOvercall()]
-WARNING: Multiple bids have maximal category
-3H [MajorLimitRaise(), ThreeLevelPremptiveOvercall()]
-WARNING: Multiple bids have maximal category
-4H [MajorJumpToGame(), FourLevelPremptiveOvercall()]
+WARNING: Multiple bids have maximal category
+WARNING: Multiple bids have maximal category
+WARNING: Multiple bids have maximal category
+WARNING: Multiple bids have maximal category
+WARNING: Multiple bids have maximal category
 WARNING: Multiple bids have maximal category
 FAIL: None (expected 2H) for KT76.Q.QJ8654.72 (hcp: 8 lp: 10 sp: 10), history: P P 1D P 1H P 1N P
-1S [OneSpadeResponse(), OneLevelOvercall()]
-WARNING: Multiple bids have maximal category
-1H [OneHeartResponse(), OneLevelOvercall()]
+WARNING: Multiple bids have maximal category
 WARNING: Multiple bids have maximal category
 FAIL: None (expected P) for KT76.Q.QJ8654.72 (hcp: 8 lp: 10 sp: 10), history:  (subtest of P P 1D P 1H P 1N P)
-2S [NewSuitAtTheTwoLevel(), NaturalStaymanResponse()]
-WARNING: Multiple bids have maximal category
-3S [MajorLimitRaise(), NaturalStaymanResponse()]
-WARNING: Multiple bids have maximal category
-4S [MajorJumpToGame(), FourLevelPremptiveOvercall()]
-WARNING: Multiple bids have maximal category
-2S [NewSuitAtTheTwoLevel(), NaturalStaymanResponse()]
+WARNING: Multiple bids have maximal category
+WARNING: Multiple bids have maximal category
+WARNING: Multiple bids have maximal category
 WARNING: Multiple bids have maximal category
 WARNING: Multiple bids match and have maximal tie-breaker priority
 FAIL: None (expected 2S) for AKQ6.KQT.T4.QJ96 (hcp: 17 lp: 17 sp: 18), history: P 1N P 2C P (subtest of P 1N P 2C P 2S P 3N P)
-1S [OneSpadeResponse(), OneLevelOvercall()]
-WARNING: Multiple bids have maximal category
-3H [MajorLimitRaise(), ThreeLevelPremptiveOvercall()]
-WARNING: Multiple bids have maximal category
-4H [MajorJumpToGame(), FourLevelPremptiveOvercall()]
-WARNING: Multiple bids have maximal category
-3S [MajorLimitRaise(), ThreeLevelPremptiveOvercall()]
-WARNING: Multiple bids have maximal category
-4S [MajorJumpToGame(), FourLevelPremptiveOvercall()]
+WARNING: Multiple bids have maximal category
+WARNING: Multiple bids have maximal category
+WARNING: Multiple bids have maximal category
+WARNING: Multiple bids have maximal category
 WARNING: Multiple bids have maximal category
 FAIL: None (expected P) for QT8.AQ95.KJ532.4 (hcp: 12 lp: 13 sp: 15), history: 1H P 1S 2D
-1S [OneSpadeResponse(), OneLevelOvercall()]
-WARNING: Multiple bids have maximal category
-1D [OneDiamondResponse(), OneLevelOvercall()]
-WARNING: Multiple bids have maximal category
-1H [OneHeartResponse(), OneLevelOvercall()]
-WARNING: Multiple bids have maximal category
-1S [OneSpadeResponse(), OneLevelOvercall()]
-WARNING: Multiple bids have maximal category
-1H [OneHeartResponse(), OneLevelOvercall()]
-WARNING: Multiple bids have maximal category
-1S [OneSpadeResponse(), OneLevelOvercall()]
-WARNING: Multiple bids have maximal category
-1H [OneHeartResponse(), OneLevelOvercall()]
+WARNING: Multiple bids have maximal category
+WARNING: Multiple bids have maximal category
+WARNING: Multiple bids have maximal category
+WARNING: Multiple bids have maximal category
+WARNING: Multiple bids have maximal category
+WARNING: Multiple bids have maximal category
 WARNING: Multiple bids have maximal category
 FAIL: None (expected 3N) for AKQJ6.T863.9.J54 (hcp: 11 lp: 12 sp: 14), history: P 1C P 1D P 2N P
-1S [OneSpadeResponse(), OneLevelOvercall()]
-WARNING: Multiple bids have maximal category
-1D [OneDiamondResponse(), OneLevelOvercall()]
-WARNING: Multiple bids have maximal category
-1H [OneHeartResponse(), OneLevelOvercall()]
-WARNING: Multiple bids have maximal category
-1S [OneSpadeResponse(), OneLevelOvercall()]
-WARNING: Multiple bids have maximal category
-1H [OneHeartResponse(), OneLevelOvercall()]
-WARNING: Multiple bids have maximal category
-1S [OneSpadeResponse(), OneLevelOvercall()]
-WARNING: Multiple bids have maximal category
-1H [OneHeartResponse(), OneLevelOvercall()]
+WARNING: Multiple bids have maximal category
+WARNING: Multiple bids have maximal category
+WARNING: Multiple bids have maximal category
+WARNING: Multiple bids have maximal category
+WARNING: Multiple bids have maximal category
+WARNING: Multiple bids have maximal category
 WARNING: Multiple bids have maximal category
 FAIL: None (expected P) for 432.AT.T95.AKT87 (hcp: 11 lp: 12 sp: 12), history: P (subtest of P P 1D P P)
 FAIL: None (expected 3N) for AK532.T63.86.AT9 (hcp: 11 lp: 12 sp: 12), history: P 1N P
-1S [OneSpadeResponse(), OneLevelOvercall()]
-WARNING: Multiple bids have maximal category
-1H [OneHeartResponse(), OneLevelOvercall()]
-WARNING: Multiple bids have maximal category
-3S [MajorLimitRaise(), ThreeLevelPremptiveOvercall()]
-WARNING: Multiple bids have maximal category
-4S [MajorJumpToGame(), FourLevelPremptiveOvercall()]
+WARNING: Multiple bids have maximal category
+WARNING: Multiple bids have maximal category
+WARNING: Multiple bids have maximal category
 WARNING: Multiple bids have maximal category
 FAIL: 3S (expected 2S) for Q98.KQT2.75.AJ92 (hcp: 12 lp: 12 sp: 13), history: P P 1D P 1S P
-1S [OneSpadeResponse(), OneLevelOvercall()]
-WARNING: Multiple bids have maximal category
-1H [OneHeartResponse(), OneLevelOvercall()]
-WARNING: Multiple bids have maximal category
-3S [MajorLimitRaise(), ThreeLevelPremptiveOvercall()]
-WARNING: Multiple bids have maximal category
-4S [MajorJumpToGame(), FourLevelPremptiveOvercall()]
-WARNING: Multiple bids have maximal category
-4S [MajorJumpToGame(), FourLevelPremptiveOvercall()]
+WARNING: Multiple bids have maximal category
+WARNING: Multiple bids have maximal category
+WARNING: Multiple bids have maximal category
+WARNING: Multiple bids have maximal category
 WARNING: Multiple bids have maximal category
 FAIL: None (expected P) for KJT7.764.32.KQT8 (hcp: 9 lp: 9 sp: 10), history: P P 1D P 1S P 2S P
-1S [OneSpadeResponse(), OneLevelOvercall()]
-WARNING: Multiple bids have maximal category
-1H [OneHeartResponse(), OneLevelOvercall()]
+WARNING: Multiple bids have maximal category
 WARNING: Multiple bids have maximal category
 FAIL: None (expected P) for KJT7.764.32.KQT8 (hcp: 9 lp: 9 sp: 10), history:  (subtest of P P 1D P 1S P 2S P)
-3S [MajorLimitRaise(), ThreeLevelPremptiveOvercall()]
-WARNING: Multiple bids have maximal category
-4S [MajorJumpToGame(), FourLevelPremptiveOvercall()]
-WARNING: Multiple bids have maximal category
-3S [MajorLimitRaise(), ThreeLevelPremptiveOvercall()]
-WARNING: Multiple bids have maximal category
-4S [MajorJumpToGame(), FourLevelPremptiveOvercall()]
-WARNING: Multiple bids have maximal category
-4S [MajorJumpToGame(), FourLevelPremptiveOvercall()]
-WARNING: Multiple bids have maximal category
-3S [MajorLimitRaise(), ThreeLevelPremptiveOvercall()]
-WARNING: Multiple bids have maximal category
-4S [MajorJumpToGame(), FourLevelPremptiveOvercall()]
+WARNING: Multiple bids have maximal category
+WARNING: Multiple bids have maximal category
+WARNING: Multiple bids have maximal category
+WARNING: Multiple bids have maximal category
+WARNING: Multiple bids have maximal category
+WARNING: Multiple bids have maximal category
 WARNING: Multiple bids have maximal category
 FAIL: None (expected P) for 54.AJ4.T8652.J97 (hcp: 6 lp: 7 sp: 7), history: P (subtest of P P 1D 1S 1N)
-3S [MajorLimitRaise(), ThreeLevelPremptiveOvercall()]
-WARNING: Multiple bids have maximal category
-4S [MajorJumpToGame(), FourLevelPremptiveOvercall()]
+WARNING: Multiple bids have maximal category
 WARNING: Multiple bids have maximal category
 FAIL: None (expected P) for AJ9.T8763.AKJ3.8 (hcp: 13 lp: 14 sp: 16), history: P P 1D 1S 1N 2S
 FAIL: None (expected 3N) for QJ732.AQ97.96.J5 (hcp: 10 lp: 11 sp: 11), history: P 1N P
-1S [OneSpadeResponse(), OneLevelOvercall()]
-WARNING: Multiple bids have maximal category
-3H [MajorLimitRaise(), ThreeLevelPremptiveOvercall()]
-WARNING: Multiple bids have maximal category
-4H [MajorJumpToGame(), FourLevelPremptiveOvercall()]
+WARNING: Multiple bids have maximal category
+WARNING: Multiple bids have maximal category
 WARNING: Multiple bids have maximal category
 FAIL: None (expected P) for KT76.98.K8754.94 (hcp: 6 lp: 7 sp: 8), history: P 1H X 3H P 4H X P
-1S [OneSpadeResponse(), OneLevelOvercall()]
-WARNING: Multiple bids have maximal category
-3H [MajorLimitRaise(), ThreeLevelPremptiveOvercall()]
-WARNING: Multiple bids have maximal category
-4H [MajorJumpToGame(), FourLevelPremptiveOvercall()]
+WARNING: Multiple bids have maximal category
+WARNING: Multiple bids have maximal category
 WARNING: Multiple bids have maximal category
 FAIL: None (expected P) for KT76.98.K8754.94 (hcp: 6 lp: 7 sp: 8), history: P 1H X 3H (subtest of P 1H X 3H P 4H X P)
 FAIL: None (expected P) for KT76.98.K8754.94 (hcp: 6 lp: 7 sp: 8), history:  (subtest of P 1H X 3H P 4H X P)
-1S [OneSpadeResponse(), OneLevelOvercall()]
-WARNING: Multiple bids have maximal category
-1D [OneDiamondResponse(), OneLevelOvercall()]
-WARNING: Multiple bids have maximal category
-1H [OneHeartResponse(), OneLevelOvercall()]
-WARNING: Multiple bids have maximal category
-1S [OneSpadeResponse(), OneLevelOvercall()]
-WARNING: Multiple bids have maximal category
-1S [OneSpadeResponse(), OneLevelOvercall()]
-WARNING: Multiple bids have maximal category
-3H [MajorLimitRaise(), ThreeLevelPremptiveOvercall()]
-WARNING: Multiple bids have maximal category
-4H [MajorJumpToGame(), FourLevelPremptiveOvercall()]
-WARNING: Multiple bids have maximal category
-4H [MajorJumpToGame(), FourLevelPremptiveOvercall()]
+WARNING: Multiple bids have maximal category
+WARNING: Multiple bids have maximal category
+WARNING: Multiple bids have maximal category
+WARNING: Multiple bids have maximal category
+WARNING: Multiple bids have maximal category
+WARNING: Multiple bids have maximal category
+WARNING: Multiple bids have maximal category
 WARNING: Multiple bids have maximal category
 FAIL: None (expected P) for KQ742.T.QT542.T2 (hcp: 7 lp: 9 sp: 11), history: P 1C P 1H P 2H P
-1S [OneSpadeResponse(), OneLevelOvercall()]
-WARNING: Multiple bids have maximal category
-1D [OneDiamondResponse(), OneLevelOvercall()]
-WARNING: Multiple bids have maximal category
-1H [OneHeartResponse(), OneLevelOvercall()]
-WARNING: Multiple bids have maximal category
-3S [MajorLimitRaise(), ThreeLevelPremptiveOvercall()]
-WARNING: Multiple bids have maximal category
-4S [MajorJumpToGame(), FourLevelPremptiveOvercall()]
-WARNING: Multiple bids have maximal category
-1S [OneSpadeResponse(), OneLevelOvercall()]
-WARNING: Multiple bids have maximal category
-3H [MajorLimitRaise(), ThreeLevelPremptiveOvercall()]
-WARNING: Multiple bids have maximal category
-4H [MajorJumpToGame(), FourLevelPremptiveOvercall()]
+WARNING: Multiple bids have maximal category
+WARNING: Multiple bids have maximal category
+WARNING: Multiple bids have maximal category
+WARNING: Multiple bids have maximal category
+WARNING: Multiple bids have maximal category
+WARNING: Multiple bids have maximal category
+WARNING: Multiple bids have maximal category
 WARNING: Multiple bids have maximal category
 FAIL: 3H (expected 2C) for 74.AQ752.KJ5.J85 (hcp: 11 lp: 12 sp: 12), history: P P P 1C 1H 1S
 FAIL: None (expected P) for 74.AQ752.KJ5.J85 (hcp: 11 lp: 12 sp: 12), history: P P (subtest of P P P 1C 1H 1S)
-2S [NewSuitAtTheTwoLevel(), NaturalStaymanResponse()]
-WARNING: Multiple bids have maximal category
-2S [NewSuitAtTheTwoLevel(), NaturalStaymanResponse()]
-WARNING: Multiple bids have maximal category
-2S [NewSuitAtTheTwoLevel(), NaturalStaymanResponse()]
+WARNING: Multiple bids have maximal category
+WARNING: Multiple bids have maximal category
 WARNING: Multiple bids have maximal category
 WARNING: Multiple bids match and have maximal tie-breaker priority
 FAIL: None (expected P) for 87.754.K54.AK754 (hcp: 10 lp: 11 sp: 11), history: P P 1N P 2C P 2D (subtest of P P 1N P 2C P 2D P 2N P 3N)
 FAIL: None (expected P) for 87.754.K54.AK754 (hcp: 10 lp: 11 sp: 11), history: P P 1N (subtest of P P 1N P 2C P 2D P 2N P 3N)
-1S [OneSpadeResponse(), OneLevelOvercall()]
-WARNING: Multiple bids have maximal category
-1H [OneHeartResponse(), OneLevelOvercall()]
-WARNING: Multiple bids have maximal category
-3S [MajorLimitRaise(), ThreeLevelPremptiveOvercall()]
-WARNING: Multiple bids have maximal category
-4S [MajorJumpToGame(), FourLevelPremptiveOvercall()]
+WARNING: Multiple bids have maximal category
+WARNING: Multiple bids have maximal category
+WARNING: Multiple bids have maximal category
 WARNING: Multiple bids have maximal category
 FAIL: None (expected P) for A642.53.973.AT98 (hcp: 8 lp: 8 sp: 9), history: P 1D P 1S P 1N P
-1S [OneSpadeResponse(), OneLevelOvercall()]
-WARNING: Multiple bids have maximal category
-1H [OneHeartResponse(), OneLevelOvercall()]
-WARNING: Multiple bids have maximal category
-1S [OneSpadeResponse(), OneLevelOvercall()]
-WARNING: Multiple bids have maximal category
-1H [OneHeartResponse(), OneLevelOvercall()]
-WARNING: Multiple bids have maximal category
-1S [OneSpadeResponse(), OneLevelOvercall()]
-WARNING: Multiple bids have maximal category
-1S [OneSpadeResponse(), OneLevelOvercall()]
-WARNING: Multiple bids have maximal category
-3H [MajorLimitRaise(), ThreeLevelPremptiveOvercall()]
-WARNING: Multiple bids have maximal category
-4H [MajorJumpToGame(), FourLevelPremptiveOvercall()]
-WARNING: Multiple bids have maximal category
-1S [OneSpadeResponse(), OneLevelOvercall()]
-WARNING: Multiple bids have maximal category
-3H [MajorLimitRaise(), ThreeLevelPremptiveOvercall()]
-WARNING: Multiple bids have maximal category
-4H [MajorJumpToGame(), FourLevelPremptiveOvercall()]
-WARNING: Multiple bids have maximal category
-4H [MajorJumpToGame(), FourLevelPremptiveOvercall()]
+WARNING: Multiple bids have maximal category
+WARNING: Multiple bids have maximal category
+WARNING: Multiple bids have maximal category
+WARNING: Multiple bids have maximal category
+WARNING: Multiple bids have maximal category
+WARNING: Multiple bids have maximal category
+WARNING: Multiple bids have maximal category
+WARNING: Multiple bids have maximal category
+WARNING: Multiple bids have maximal category
+WARNING: Multiple bids have maximal category
+WARNING: Multiple bids have maximal category
 WARNING: Multiple bids have maximal category
 FAIL: 4C (expected P) for KJ52.K92.AK84.J5 (hcp: 15 lp: 15 sp: 15), history: 1D 1N P 2C P 2H P 3H P
 FAIL: None (expected 2H) for KJ52.K92.AK84.J5 (hcp: 15 lp: 15 sp: 15), history: 1D 1N P 2C P (subtest of 1D 1N P 2C P 2H P 3H P)
 FAIL: None (expected 1N) for KJ52.K92.AK84.J5 (hcp: 15 lp: 15 sp: 15), history: 1D (subtest of 1D 1N P 2C P 2H P 3H P)
-1S [OneSpadeResponse(), OneLevelOvercall()]
-WARNING: Multiple bids have maximal category
-1H [OneHeartResponse(), OneLevelOvercall()]
-WARNING: Multiple bids have maximal category
-4H [MajorJumpToGame(), FourLevelPremptiveOvercall()]
+WARNING: Multiple bids have maximal category
+WARNING: Multiple bids have maximal category
 WARNING: Multiple bids have maximal category
 FAIL: 3H (expected 6N) for K4.AKQJ94.87.A96 (hcp: 17 lp: 19 sp: 19), history: 1D P 2H P
-1S [OneSpadeResponse(), OneLevelOvercall()]
-WARNING: Multiple bids have maximal category
-1H [OneHeartResponse(), OneLevelOvercall()]
-WARNING: Multiple bids have maximal category
-3S [MajorLimitRaise(), ThreeLevelPremptiveOvercall()]
-WARNING: Multiple bids have maximal category
-4S [MajorJumpToGame(), FourLevelPremptiveOvercall()]
-WARNING: Multiple bids have maximal category
-1S [OneSpadeResponse(), OneLevelOvercall()]
-WARNING: Multiple bids have maximal category
-1H [OneHeartResponse(), OneLevelOvercall()]
+WARNING: Multiple bids have maximal category
+WARNING: Multiple bids have maximal category
+WARNING: Multiple bids have maximal category
+WARNING: Multiple bids have maximal category
+WARNING: Multiple bids have maximal category
 WARNING: Multiple bids have maximal category
 FAIL: 1S (expected X) for K76.2.J975.AT942 (hcp: 8 lp: 9 sp: 11), history: 1C 1D
-3S [MajorLimitRaise(), ThreeLevelPremptiveOvercall()]
-WARNING: Multiple bids have maximal category
-4S [MajorJumpToGame(), FourLevelPremptiveOvercall()]
+WARNING: Multiple bids have maximal category
 WARNING: Multiple bids have maximal category
 FAIL: 5S (expected 4S) for AJ.AQ2.KJ2.AT875 (hcp: 19 lp: 20 sp: 19), history: P P 1S P 3S P
-1S [OneSpadeResponse(), OneLevelOvercall()]
-WARNING: Multiple bids have maximal category
-3H [MajorLimitRaise(), ThreeLevelPremptiveOvercall()]
-WARNING: Multiple bids have maximal category
-4H [MajorJumpToGame(), FourLevelPremptiveOvercall()]
+WARNING: Multiple bids have maximal category
+WARNING: Multiple bids have maximal category
 WARNING: Multiple bids have maximal category
 FAIL: None (expected 2H) for A2.K94.KQ7643.94 (hcp: 12 lp: 14 sp: 14), history: 1H P 2C P
-1S [OneSpadeResponse(), OneLevelOvercall()]
-WARNING: Multiple bids have maximal category
-3H [MajorLimitRaise(), ThreeLevelPremptiveOvercall()]
-WARNING: Multiple bids have maximal category
-4H [MajorJumpToGame(), FourLevelPremptiveOvercall()]
+WARNING: Multiple bids have maximal category
+WARNING: Multiple bids have maximal category
 WARNING: Multiple bids have maximal category
 WARNING: Multiple bids match and have maximal tie-breaker priority
 FAIL: None (expected 3S) for 75.J5.82.AKQJ753 (hcp: 11 lp: 14 sp: 13), history: 1H P 2C
-1S [OneSpadeResponse(), OneLevelOvercall()]
-WARNING: Multiple bids have maximal category
-1D [OneDiamondResponse(), OneLevelOvercall()]
-WARNING: Multiple bids have maximal category
-1H [OneHeartResponse(), OneLevelOvercall()]
-WARNING: Multiple bids have maximal category
-3S [MajorLimitRaise(), ThreeLevelPremptiveOvercall()]
-WARNING: Multiple bids have maximal category
-4S [MajorJumpToGame(), FourLevelPremptiveOvercall()]
+WARNING: Multiple bids have maximal category
+WARNING: Multiple bids have maximal category
+WARNING: Multiple bids have maximal category
+WARNING: Multiple bids have maximal category
 WARNING: Multiple bids have maximal category
 FAIL: 5C (expected P) for AKQ643.KQ76.9.72 (hcp: 14 lp: 16 sp: 18), history: P P 1C P 1S P 2C P 3C P
-<<<<<<< HEAD
-1S [OneSpadeResponse(), OneLevelOvercall()]
-WARNING: Multiple bids have maximal category
-1D [OneDiamondResponse(), OneLevelOvercall()]
-WARNING: Multiple bids have maximal category
-1H [OneHeartResponse(), OneLevelOvercall()]
-WARNING: Multiple bids have maximal category
-3S [MajorLimitRaise(), ThreeLevelPremptiveOvercall()]
-WARNING: Multiple bids have maximal category
-4S [MajorJumpToGame(), FourLevelPremptiveOvercall()]
+WARNING: Multiple bids have maximal category
+WARNING: Multiple bids have maximal category
+WARNING: Multiple bids have maximal category
+WARNING: Multiple bids have maximal category
 WARNING: Multiple bids have maximal category
 FAIL: 2D (expected 2C) for AKQ643.KQ76.9.72 (hcp: 14 lp: 16 sp: 18), history: P P 1C P 1S P (subtest of P P 1C P 1S P 2C P 3C P)
-1S [OneSpadeResponse(), OneLevelOvercall()]
-WARNING: Multiple bids have maximal category
-1H [OneHeartResponse(), OneLevelOvercall()]
-WARNING: Multiple bids have maximal category
-3S [MajorLimitRaise(), ThreeLevelPremptiveOvercall()]
-WARNING: Multiple bids have maximal category
-4S [MajorJumpToGame(), FourLevelPremptiveOvercall()]
+WARNING: Multiple bids have maximal category
+WARNING: Multiple bids have maximal category
+WARNING: Multiple bids have maximal category
 WARNING: Multiple bids have maximal category
 FAIL: None (expected 3N) for AK83.8652.8.AJ73 (hcp: 12 lp: 12 sp: 15), history: 1D P 1S P 1N P 2N P 3S P
-1S [OneSpadeResponse(), OneLevelOvercall()]
-WARNING: Multiple bids have maximal category
-1H [OneHeartResponse(), OneLevelOvercall()]
-WARNING: Multiple bids have maximal category
-3S [MajorLimitRaise(), ThreeLevelPremptiveOvercall()]
-WARNING: Multiple bids have maximal category
-4S [MajorJumpToGame(), FourLevelPremptiveOvercall()]
-WARNING: Multiple bids have maximal category
-WARNING: Multiple bids match and have maximal tie-breaker priority
-=======
-FAIL: None (expected 2C) for AKQ643.KQ76.9.72 (hcp: 14 lp: 16 sp: 18), history: P P 1C P 1S P (subtest of P P 1C P 1S P 2C P 3C P)
-FAIL: None (expected 3N) for AK83.8652.8.AJ73 (hcp: 12 lp: 12 sp: 15), history: 1D P 1S P 1N P 2N P 3S P
->>>>>>> 1111b3ff
+WARNING: Multiple bids have maximal category
+WARNING: Multiple bids have maximal category
+WARNING: Multiple bids have maximal category
+WARNING: Multiple bids have maximal category
+WARNING: Multiple bids match and have maximal tie-breaker priority
 FAIL: None (expected 2N) for AK83.8652.8.AJ73 (hcp: 12 lp: 12 sp: 15), history: 1D P 1S P 1N P (subtest of 1D P 1S P 1N P 2N P 3S P)
-1S [OneSpadeResponse(), OneLevelOvercall()]
-WARNING: Multiple bids have maximal category
-1H [OneHeartResponse(), OneLevelOvercall()]
+WARNING: Multiple bids have maximal category
 WARNING: Multiple bids have maximal category
 FAIL: 1D (expected P) for QJ973.A8742.A.75 (hcp: 11 lp: 13 sp: 15), history: P P P
-2S [NewSuitAtTheTwoLevel(), NaturalStaymanResponse()]
-WARNING: Multiple bids have maximal category
-3S [MajorLimitRaise(), NaturalStaymanResponse()]
-WARNING: Multiple bids have maximal category
-4S [MajorJumpToGame(), FourLevelPremptiveOvercall()]
-WARNING: Multiple bids have maximal category
-2S [NewSuitAtTheTwoLevel(), NaturalStaymanResponse()]
-WARNING: Multiple bids have maximal category
-3S [MajorLimitRaise(), NaturalStaymanResponse()]
-WARNING: Multiple bids have maximal category
-4S [MajorJumpToGame(), FourLevelPremptiveOvercall()]
+WARNING: Multiple bids have maximal category
+WARNING: Multiple bids have maximal category
+WARNING: Multiple bids have maximal category
+WARNING: Multiple bids have maximal category
+WARNING: Multiple bids have maximal category
 WARNING: Multiple bids have maximal category
 FAIL: 3H (expected 2N) for A64.J63.Q953.Q54 (hcp: 9 lp: 9 sp: 9), history: P P P 1N P 2C P 2S P (subtest of P P P 1N P 2C P 2S P 2N P 3N P)
 FAIL: None (expected P) for A64.J63.Q953.Q54 (hcp: 9 lp: 9 sp: 9), history: P (subtest of P P P 1N P 2C P 2S P 2N P 3N P)
-1S [OneSpadeResponse(), OneLevelOvercall()]
-WARNING: Multiple bids have maximal category
-1D [OneDiamondResponse(), OneLevelOvercall()]
-WARNING: Multiple bids have maximal category
-1H [OneHeartResponse(), OneLevelOvercall()]
-WARNING: Multiple bids have maximal category
-3S [MajorLimitRaise(), ThreeLevelPremptiveOvercall()]
-WARNING: Multiple bids have maximal category
-4S [MajorJumpToGame(), FourLevelPremptiveOvercall()]
+WARNING: Multiple bids have maximal category
+WARNING: Multiple bids have maximal category
+WARNING: Multiple bids have maximal category
+WARNING: Multiple bids have maximal category
 WARNING: Multiple bids have maximal category
 FAIL: None (expected 4S) for A7.K.QT6.KJ98543 (hcp: 13 lp: 16 sp: 14), history: 1C P 1S P 1N P
-1S [OneSpadeResponse(), OneLevelOvercall()]
-WARNING: Multiple bids have maximal category
-1D [OneDiamondResponse(), OneLevelOvercall()]
-WARNING: Multiple bids have maximal category
-1H [OneHeartResponse(), OneLevelOvercall()]
-WARNING: Multiple bids have maximal category
-3S [MajorLimitRaise(), ThreeLevelPremptiveOvercall()]
-WARNING: Multiple bids have maximal category
-4S [MajorJumpToGame(), FourLevelPremptiveOvercall()]
-WARNING: Multiple bids have maximal category
-4S [MajorJumpToGame(), FourLevelPremptiveOvercall()]
+WARNING: Multiple bids have maximal category
+WARNING: Multiple bids have maximal category
+WARNING: Multiple bids have maximal category
+WARNING: Multiple bids have maximal category
+WARNING: Multiple bids have maximal category
 WARNING: Multiple bids have maximal category
 FAIL: None (expected 3H) for J7542.A9.J9843.7 (hcp: 6 lp: 8 sp: 10), history: 1S 1N 2S P P X P
-3S [MajorLimitRaise(), ThreeLevelPremptiveOvercall()]
-WARNING: Multiple bids have maximal category
-4S [MajorJumpToGame(), FourLevelPremptiveOvercall()]
+WARNING: Multiple bids have maximal category
 WARNING: Multiple bids have maximal category
 FAIL: None (expected P) for J7542.A9.J9843.7 (hcp: 6 lp: 8 sp: 10), history: 1S 1N 2S (subtest of 1S 1N 2S P P X P)
-1S [OneSpadeResponse(), OneLevelOvercall()]
-WARNING: Multiple bids have maximal category
-1D [OneDiamondResponse(), OneLevelOvercall()]
-WARNING: Multiple bids have maximal category
-1H [OneHeartResponse(), OneLevelOvercall()]
-WARNING: Multiple bids have maximal category
-1S [OneSpadeResponse(), OneLevelOvercall()]
-WARNING: Multiple bids have maximal category
-1S [OneSpadeResponse(), OneLevelOvercall()]
-WARNING: Multiple bids have maximal category
-3H [MajorLimitRaise(), ThreeLevelPremptiveOvercall()]
-WARNING: Multiple bids have maximal category
-4H [MajorJumpToGame(), FourLevelPremptiveOvercall()]
+WARNING: Multiple bids have maximal category
+WARNING: Multiple bids have maximal category
+WARNING: Multiple bids have maximal category
+WARNING: Multiple bids have maximal category
+WARNING: Multiple bids have maximal category
+WARNING: Multiple bids have maximal category
 WARNING: Multiple bids have maximal category
 FAIL: None (expected P) for AJ93.T874.K3.Q75 (hcp: 10 lp: 10 sp: 11), history: P 1C P 1H P 1N P 4H
-1S [OneSpadeResponse(), OneLevelOvercall()]
-WARNING: Multiple bids have maximal category
-1D [OneDiamondResponse(), OneLevelOvercall()]
-WARNING: Multiple bids have maximal category
-1H [OneHeartResponse(), OneLevelOvercall()]
-WARNING: Multiple bids have maximal category
-1S [OneSpadeResponse(), OneLevelOvercall()]
+WARNING: Multiple bids have maximal category
+WARNING: Multiple bids have maximal category
+WARNING: Multiple bids have maximal category
 WARNING: Multiple bids have maximal category
 FAIL: 2D (expected P) for AJ93.T874.K3.Q75 (hcp: 10 lp: 10 sp: 11), history: P 1C P 1H (subtest of P 1C P 1H P 1N P 4H)
 FAIL: None (expected P) for AJ93.T874.K3.Q75 (hcp: 10 lp: 10 sp: 11), history:  (subtest of P 1C P 1H P 1N P 4H)
-1S [OneSpadeResponse(), OneLevelOvercall()]
-WARNING: Multiple bids have maximal category
-3H [MajorLimitRaise(), ThreeLevelPremptiveOvercall()]
-WARNING: Multiple bids have maximal category
-4H [MajorJumpToGame(), FourLevelPremptiveOvercall()]
-WARNING: Multiple bids have maximal category
-3S [MajorLimitRaise(), ThreeLevelPremptiveOvercall()]
-WARNING: Multiple bids have maximal category
-4S [MajorJumpToGame(), FourLevelPremptiveOvercall()]
+WARNING: Multiple bids have maximal category
+WARNING: Multiple bids have maximal category
+WARNING: Multiple bids have maximal category
+WARNING: Multiple bids have maximal category
 WARNING: Multiple bids have maximal category
 FAIL: None (expected 4C) for AKQ8.KJ7.T8.AQ87 (hcp: 19 lp: 19 sp: 20), history: 1H P 1S P 2D P
-1S [OneSpadeResponse(), OneLevelOvercall()]
-WARNING: Multiple bids have maximal category
-3H [MajorLimitRaise(), ThreeLevelPremptiveOvercall()]
-WARNING: Multiple bids have maximal category
-4H [MajorJumpToGame(), FourLevelPremptiveOvercall()]
-WARNING: Multiple bids have maximal category
-3S [MajorLimitRaise(), ThreeLevelPremptiveOvercall()]
-WARNING: Multiple bids have maximal category
-4S [MajorJumpToGame(), FourLevelPremptiveOvercall()]
+WARNING: Multiple bids have maximal category
+WARNING: Multiple bids have maximal category
+WARNING: Multiple bids have maximal category
+WARNING: Multiple bids have maximal category
 WARNING: Multiple bids have maximal category
 FAIL: 1N (expected 2D) for K9.J962.62.AT863 (hcp: 8 lp: 9 sp: 10), history: P P 1S X P
 FAIL: None (expected P) for K9.J962.62.AT863 (hcp: 8 lp: 9 sp: 10), history: P (subtest of P P 1S X P)
-1S [OneSpadeResponse(), OneLevelOvercall()]
-WARNING: Multiple bids have maximal category
-1D [OneDiamondResponse(), OneLevelOvercall()]
-WARNING: Multiple bids have maximal category
-1H [OneHeartResponse(), OneLevelOvercall()]
-WARNING: Multiple bids have maximal category
-1S [OneSpadeResponse(), OneLevelOvercall()]
-WARNING: Multiple bids have maximal category
-1S [OneSpadeResponse(), OneLevelOvercall()]
-WARNING: Multiple bids have maximal category
-3H [MajorLimitRaise(), ThreeLevelPremptiveOvercall()]
-WARNING: Multiple bids have maximal category
-4H [MajorJumpToGame(), FourLevelPremptiveOvercall()]
+WARNING: Multiple bids have maximal category
+WARNING: Multiple bids have maximal category
+WARNING: Multiple bids have maximal category
+WARNING: Multiple bids have maximal category
+WARNING: Multiple bids have maximal category
+WARNING: Multiple bids have maximal category
 WARNING: Multiple bids have maximal category
 FAIL: 2D (expected 1N) for A9863.QJT7.8.KJ6 (hcp: 11 lp: 12 sp: 14), history: P 1C P 1H P
-1S [OneSpadeResponse(), OneLevelOvercall()]
-WARNING: Multiple bids have maximal category
-1H [OneHeartResponse(), OneLevelOvercall()]
-WARNING: Multiple bids have maximal category
-1S [OneSpadeResponse(), OneLevelOvercall()]
-WARNING: Multiple bids have maximal category
-1S [OneSpadeResponse(), OneLevelOvercall()]
-WARNING: Multiple bids have maximal category
-3H [MajorLimitRaise(), ThreeLevelPremptiveOvercall()]
-WARNING: Multiple bids have maximal category
-4H [MajorJumpToGame(), FourLevelPremptiveOvercall()]
+WARNING: Multiple bids have maximal category
+WARNING: Multiple bids have maximal category
+WARNING: Multiple bids have maximal category
+WARNING: Multiple bids have maximal category
+WARNING: Multiple bids have maximal category
 WARNING: Multiple bids have maximal category
 FAIL: None (expected 2D) for KJ3.T96.QT865.J4 (hcp: 7 lp: 8 sp: 7), history: 1D P 1H P 2C P
-1S [OneSpadeResponse(), OneLevelOvercall()]
-WARNING: Multiple bids have maximal category
-1H [OneHeartResponse(), OneLevelOvercall()]
-WARNING: Multiple bids have maximal category
-4S [MajorJumpToGame(), FourLevelPremptiveOvercall()]
+WARNING: Multiple bids have maximal category
+WARNING: Multiple bids have maximal category
 WARNING: Multiple bids have maximal category
 FAIL: None (expected P) for Q632.JT52.743.86 (hcp: 3 lp: 3 sp: 4), history: 1S 2S P 2N P 3C P
-4S [MajorJumpToGame(), FourLevelPremptiveOvercall()]
 WARNING: Multiple bids have maximal category
 FAIL: None (expected 2N) for Q632.JT52.743.86 (hcp: 3 lp: 3 sp: 4), history: 1S 2S P (subtest of 1S 2S P 2N P 3C P)
-4S [MajorJumpToGame(), FourLevelPremptiveOvercall()]
 WARNING: Multiple bids have maximal category
 FAIL: None (expected P) for Q632.JT52.743.86 (hcp: 3 lp: 3 sp: 4), history: 1S 2S P 2N P 3D P
-4S [MajorJumpToGame(), FourLevelPremptiveOvercall()]
 WARNING: Multiple bids have maximal category
 FAIL: None (expected 3C) for KJ984.93.KJ986.K (hcp: 11 lp: 13 sp: 12), history: 1S 2S P 2N P
 FAIL: None (expected 2S) for KJ984.93.KJ986.K (hcp: 11 lp: 13 sp: 12), history: 1S (subtest of 1S 2S P 2N P)
-4S [MajorJumpToGame(), FourLevelPremptiveOvercall()]
 WARNING: Multiple bids have maximal category
 FAIL: None (expected 3D) for 93.KJ984.KJ986.K (hcp: 11 lp: 13 sp: 12), history: 1S 2S P 2N P
 FAIL: None (expected 2S) for 93.KJ984.KJ986.K (hcp: 11 lp: 13 sp: 12), history: 1S (subtest of 1S 2S P 2N P)
 FAIL: None (expected 4H) for K654.AQ.864.T653 (hcp: 9 lp: 9 sp: 8), history: 2D X P 3C P 3H P
 FAIL: None (expected 3C) for K654.AQ.864.T653 (hcp: 9 lp: 9 sp: 8), history: 2D X P (subtest of 2D X P 3C P 3H P)
-4S [MajorJumpToGame(), FourLevelPremptiveOvercall()]
 WARNING: Multiple bids have maximal category
 FAIL: None (expected 3H) for 85.T.KJ43.KQ9752 (hcp: 9 lp: 11 sp: 13), history: 1D 2S P 2N P
 FAIL: 1S (expected 2S) for 85.T.KJ43.KQ9752 (hcp: 9 lp: 11 sp: 13), history: 1D (subtest of 1D 2S P 2N P)
-4S [MajorJumpToGame(), FourLevelPremptiveOvercall()]
 WARNING: Multiple bids have maximal category
 FAIL: None (expected 4S) for KQJT3.864.AQ9.AT (hcp: 16 lp: 17 sp: 17), history: 1D 2S P 2N P 3H P
-4S [MajorJumpToGame(), FourLevelPremptiveOvercall()]
 WARNING: Multiple bids have maximal category
 FAIL: 3S (expected 2N) for KQJT3.864.AQ9.AT (hcp: 16 lp: 17 sp: 17), history: 1D 2S P (subtest of 1D 2S P 2N P 3H P)
-4S [MajorJumpToGame(), FourLevelPremptiveOvercall()]
 WARNING: Multiple bids have maximal category
 FAIL: None (expected 4S) for KQJT3.864.AQ9.AT (hcp: 16 lp: 17 sp: 17), history: 1D 2S P 2N P 3N P
-1S [OneSpadeResponse(), OneLevelOvercall()]
-WARNING: Multiple bids have maximal category
-1D [OneDiamondResponse(), OneLevelOvercall()]
-WARNING: Multiple bids have maximal category
-1H [OneHeartResponse(), OneLevelOvercall()]
-WARNING: Multiple bids have maximal category
-1S [OneSpadeResponse(), OneLevelOvercall()]
-WARNING: Multiple bids have maximal category
-1H [OneHeartResponse(), OneLevelOvercall()]
-WARNING: Multiple bids have maximal category
-1S [OneSpadeResponse(), OneLevelOvercall()]
-WARNING: Multiple bids have maximal category
-1H [OneHeartResponse(), OneLevelOvercall()]
-WARNING: Multiple bids have maximal category
-1S [OneSpadeResponse(), OneLevelOvercall()]
-WARNING: Multiple bids have maximal category
-1S [OneSpadeResponse(), OneLevelOvercall()]
-WARNING: Multiple bids have maximal category
-3H [MajorLimitRaise(), ThreeLevelPremptiveOvercall()]
-WARNING: Multiple bids have maximal category
-4H [MajorJumpToGame(), FourLevelPremptiveOvercall()]
-WARNING: Multiple bids have maximal category
-1S [OneSpadeResponse(), OneLevelOvercall()]
-WARNING: Multiple bids have maximal category
-1D [OneDiamondResponse(), OneLevelOvercall()]
-WARNING: Multiple bids have maximal category
-1H [OneHeartResponse(), OneLevelOvercall()]
+WARNING: Multiple bids have maximal category
+WARNING: Multiple bids have maximal category
+WARNING: Multiple bids have maximal category
+WARNING: Multiple bids have maximal category
+WARNING: Multiple bids have maximal category
+WARNING: Multiple bids have maximal category
+WARNING: Multiple bids have maximal category
+WARNING: Multiple bids have maximal category
+WARNING: Multiple bids have maximal category
+WARNING: Multiple bids have maximal category
+WARNING: Multiple bids have maximal category
+WARNING: Multiple bids have maximal category
+WARNING: Multiple bids have maximal category
 WARNING: Multiple bids have maximal category
 FAIL: None (expected P) for QT8.KQ632.86.T97 (hcp: 7 lp: 8 sp: 8), history:  (subtest of P P 1C P 1D P 1H P)
-3S [MajorLimitRaise(), ThreeLevelPremptiveOvercall()]
-WARNING: Multiple bids have maximal category
-4S [MajorJumpToGame(), FourLevelPremptiveOvercall()]
+WARNING: Multiple bids have maximal category
 WARNING: Multiple bids have maximal category
 FAIL: None (expected 3S) for JT87.A732..KQJ72 (hcp: 11 lp: 12 sp: 16), history: 1D 1S P 2D P
 FAIL: None (expected X) for AJT95.AK4.K93.K6 (hcp: 18 lp: 19 sp: 19), history: 1S
-4S [MajorJumpToGame(), FourLevelPremptiveOvercall()]
 WARNING: Multiple bids have maximal category
 FAIL: None (expected 5N) for AQJT9.AQT3.5.T52 (hcp: 13 lp: 14 sp: 16), history: 2S X P 3C P 3H P
-4S [MajorJumpToGame(), FourLevelPremptiveOvercall()]
 WARNING: Multiple bids have maximal category
 FAIL: None (expected 3C) for AQJT9.AQT3.5.T52 (hcp: 13 lp: 14 sp: 16), history: 2S X P (subtest of 2S X P 3C P 3H P)
 FAIL: 2C (expected P) for KQ986.K.AK7.J942 (hcp: 16 lp: 17 sp: 16), history: 1N P P
-1S [OneSpadeResponse(), OneLevelOvercall()]
-WARNING: Multiple bids have maximal category
-1H [OneHeartResponse(), OneLevelOvercall()]
-WARNING: Multiple bids have maximal category
-1S [OneSpadeResponse(), OneLevelOvercall()]
-WARNING: Multiple bids have maximal category
-1S [OneSpadeResponse(), OneLevelOvercall()]
-WARNING: Multiple bids have maximal category
-3H [MajorLimitRaise(), ThreeLevelPremptiveOvercall()]
-WARNING: Multiple bids have maximal category
-4H [MajorJumpToGame(), FourLevelPremptiveOvercall()]
-WARNING: Multiple bids have maximal category
-3S [MajorLimitRaise(), ThreeLevelPremptiveOvercall()]
-WARNING: Multiple bids have maximal category
-4S [MajorJumpToGame(), FourLevelPremptiveOvercall()]
+WARNING: Multiple bids have maximal category
+WARNING: Multiple bids have maximal category
+WARNING: Multiple bids have maximal category
+WARNING: Multiple bids have maximal category
+WARNING: Multiple bids have maximal category
+WARNING: Multiple bids have maximal category
+WARNING: Multiple bids have maximal category
 WARNING: Multiple bids have maximal category
 FAIL: None (expected P) for K83.Q.K75432.QJ6 (hcp: 11 lp: 13 sp: 12), history: 1D P 1H P 1S P 3H P 3N P
-1S [OneSpadeResponse(), OneLevelOvercall()]
-WARNING: Multiple bids have maximal category
-1H [OneHeartResponse(), OneLevelOvercall()]
-WARNING: Multiple bids have maximal category
-1S [OneSpadeResponse(), OneLevelOvercall()]
-WARNING: Multiple bids have maximal category
-1S [OneSpadeResponse(), OneLevelOvercall()]
-WARNING: Multiple bids have maximal category
-3H [MajorLimitRaise(), ThreeLevelPremptiveOvercall()]
-WARNING: Multiple bids have maximal category
-4H [MajorJumpToGame(), FourLevelPremptiveOvercall()]
-WARNING: Multiple bids have maximal category
-3S [MajorLimitRaise(), ThreeLevelPremptiveOvercall()]
-WARNING: Multiple bids have maximal category
-4S [MajorJumpToGame(), FourLevelPremptiveOvercall()]
+WARNING: Multiple bids have maximal category
+WARNING: Multiple bids have maximal category
+WARNING: Multiple bids have maximal category
+WARNING: Multiple bids have maximal category
+WARNING: Multiple bids have maximal category
+WARNING: Multiple bids have maximal category
+WARNING: Multiple bids have maximal category
 WARNING: Multiple bids have maximal category
 FAIL: 1N (expected 3H) for K83.Q.K75432.QJ6 (hcp: 11 lp: 13 sp: 12), history: 1D P 1H P 1S P (subtest of 1D P 1H P 1S P 3H P 3N P)
-1S [OneSpadeResponse(), OneLevelOvercall()]
-WARNING: Multiple bids have maximal category
-1H [OneHeartResponse(), OneLevelOvercall()]
-WARNING: Multiple bids have maximal category
-2S [NewSuitAtTheTwoLevel(), NaturalStaymanResponse()]
-WARNING: Multiple bids have maximal category
-3S [MajorLimitRaise(), NaturalStaymanResponse()]
-WARNING: Multiple bids have maximal category
-4S [MajorJumpToGame(), FourLevelPremptiveOvercall()]
+WARNING: Multiple bids have maximal category
+WARNING: Multiple bids have maximal category
+WARNING: Multiple bids have maximal category
+WARNING: Multiple bids have maximal category
 WARNING: Multiple bids have maximal category
 FAIL: P (expected 6N) for KQ4.KJ.K84.KQ973 (hcp: 17 lp: 18 sp: 17), history: P 1N P 2C P 2S P 5N P
-2S [NewSuitAtTheTwoLevel(), NaturalStaymanResponse()]
 WARNING: Multiple bids have maximal category
 WARNING: Multiple bids match and have maximal tie-breaker priority
 FAIL: None (expected 2S) for KQ4.KJ.K84.KQ973 (hcp: 17 lp: 18 sp: 17), history: P 1N P 2C P (subtest of P 1N P 2C P 2S P 5N P)
 FAIL: None (expected 6N) for QJT4.AQJ.765.AQJ (hcp: 17 lp: 17 sp: 17), history: 1N P 4N P
-1S [OneSpadeResponse(), OneLevelOvercall()]
-WARNING: Multiple bids have maximal category
-1H [OneHeartResponse(), OneLevelOvercall()]
-WARNING: Multiple bids have maximal category
-3S [MajorLimitRaise(), ThreeLevelPremptiveOvercall()]
-WARNING: Multiple bids have maximal category
-4S [MajorJumpToGame(), FourLevelPremptiveOvercall()]
-WARNING: Multiple bids have maximal category
-4S [MajorJumpToGame(), FourLevelPremptiveOvercall()]
+WARNING: Multiple bids have maximal category
+WARNING: Multiple bids have maximal category
+WARNING: Multiple bids have maximal category
+WARNING: Multiple bids have maximal category
 WARNING: Multiple bids have maximal category
 FAIL: 3S (expected 4S) for AQ6.K643.65.KQ96 (hcp: 14 lp: 14 sp: 15), history: 1C 1D 1S P 2S P
-1S [OneSpadeResponse(), OneLevelOvercall()]
-WARNING: Multiple bids have maximal category
-1H [OneHeartResponse(), OneLevelOvercall()]
-WARNING: Multiple bids have maximal category
-1S [OneSpadeResponse(), OneLevelOvercall()]
-WARNING: Multiple bids have maximal category
-1H [OneHeartResponse(), OneLevelOvercall()]
+WARNING: Multiple bids have maximal category
+WARNING: Multiple bids have maximal category
+WARNING: Multiple bids have maximal category
 WARNING: Multiple bids have maximal category
 FAIL: None (expected P) for AJT8.J8.K52.KJ83 (hcp: 13 lp: 13 sp: 13), history: P 1C 1D 3C 3D
-1S [OneSpadeResponse(), OneLevelOvercall()]
-WARNING: Multiple bids have maximal category
-1D [OneDiamondResponse(), OneLevelOvercall()]
-WARNING: Multiple bids have maximal category
-1H [OneHeartResponse(), OneLevelOvercall()]
-WARNING: Multiple bids have maximal category
-3S [MajorLimitRaise(), ThreeLevelPremptiveOvercall()]
-WARNING: Multiple bids have maximal category
-4S [MajorJumpToGame(), FourLevelPremptiveOvercall()]
+WARNING: Multiple bids have maximal category
+WARNING: Multiple bids have maximal category
+WARNING: Multiple bids have maximal category
+WARNING: Multiple bids have maximal category
 WARNING: Multiple bids have maximal category
 FAIL: 1N (expected 2C) for AQT854.7.AJ98.J3 (hcp: 12 lp: 14 sp: 15), history: P P 1C P 1S P
-4S [MajorJumpToGame(), FourLevelPremptiveOvercall()]
 WARNING: Multiple bids have maximal category
 FAIL: None (expected P) for A8763.432.K6.763 (hcp: 7 lp: 8 sp: 8), history: 1S 2S P 2N P 3D P
-4S [MajorJumpToGame(), FourLevelPremptiveOvercall()]
 WARNING: Multiple bids have maximal category
 FAIL: None (expected 2N) for A8763.432.K6.763 (hcp: 7 lp: 8 sp: 8), history: 1S 2S P (subtest of 1S 2S P 2N P 3D P)
-3S [MajorLimitRaise(), ThreeLevelPremptiveOvercall()]
-WARNING: Multiple bids have maximal category
-4S [MajorJumpToGame(), FourLevelPremptiveOvercall()]
-WARNING: Multiple bids have maximal category
-1S [OneSpadeResponse(), OneLevelOvercall()]
-WARNING: Multiple bids have maximal category
-1H [OneHeartResponse(), OneLevelOvercall()]
-WARNING: Multiple bids have maximal category
-3S [MajorLimitRaise(), ThreeLevelPremptiveOvercall()]
-WARNING: Multiple bids have maximal category
-4S [MajorJumpToGame(), FourLevelPremptiveOvercall()]
-WARNING: Multiple bids have maximal category
-4S [MajorJumpToGame(), FourLevelPremptiveOvercall()]
+WARNING: Multiple bids have maximal category
+WARNING: Multiple bids have maximal category
+WARNING: Multiple bids have maximal category
+WARNING: Multiple bids have maximal category
+WARNING: Multiple bids have maximal category
+WARNING: Multiple bids have maximal category
 WARNING: Multiple bids have maximal category
 FAIL: None (expected P) for AT9.Q97652..AJ64 (hcp: 11 lp: 13 sp: 16), history: 1D P 1S P 2S P 4S P
-1S [OneSpadeResponse(), OneLevelOvercall()]
-WARNING: Multiple bids have maximal category
-1H [OneHeartResponse(), OneLevelOvercall()]
-WARNING: Multiple bids have maximal category
-3S [MajorLimitRaise(), ThreeLevelPremptiveOvercall()]
-WARNING: Multiple bids have maximal category
-4S [MajorJumpToGame(), FourLevelPremptiveOvercall()]
+WARNING: Multiple bids have maximal category
+WARNING: Multiple bids have maximal category
+WARNING: Multiple bids have maximal category
 WARNING: Multiple bids have maximal category
 FAIL: 3S (expected 2S) for AT9.Q97652..AJ64 (hcp: 11 lp: 13 sp: 16), history: 1D P 1S P (subtest of 1D P 1S P 2S P 4S P)
-1S [OneSpadeResponse(), OneLevelOvercall()]
-WARNING: Multiple bids have maximal category
-1H [OneHeartResponse(), OneLevelOvercall()]
+WARNING: Multiple bids have maximal category
 WARNING: Multiple bids have maximal category
 FAIL: None (expected P) for A742.QJ765.Q4.Q4 (hcp: 11 lp: 12 sp: 9), history: P 1D P 2C P 3C P 3N P
-1S [OneSpadeResponse(), OneLevelOvercall()]
-WARNING: Multiple bids have maximal category
-1H [OneHeartResponse(), OneLevelOvercall()]
+WARNING: Multiple bids have maximal category
 WARNING: Multiple bids have maximal category
 FAIL: None (expected 3C) for A742.QJ765.Q4.Q4 (hcp: 11 lp: 12 sp: 9), history: P 1D P 2C P (subtest of P 1D P 2C P 3C P 3N P)
-1S [OneSpadeResponse(), OneLevelOvercall()]
-WARNING: Multiple bids have maximal category
-1H [OneHeartResponse(), OneLevelOvercall()]
-WARNING: Multiple bids have maximal category
-1S [OneSpadeResponse(), OneLevelOvercall()]
-WARNING: Multiple bids have maximal category
-1S [OneSpadeResponse(), OneLevelOvercall()]
-WARNING: Multiple bids have maximal category
-3H [MajorLimitRaise(), ThreeLevelPremptiveOvercall()]
-WARNING: Multiple bids have maximal category
-4H [MajorJumpToGame(), FourLevelPremptiveOvercall()]
-WARNING: Multiple bids have maximal category
-3S [MajorLimitRaise(), ThreeLevelPremptiveOvercall()]
-WARNING: Multiple bids have maximal category
-4S [MajorJumpToGame(), FourLevelPremptiveOvercall()]
+WARNING: Multiple bids have maximal category
+WARNING: Multiple bids have maximal category
+WARNING: Multiple bids have maximal category
+WARNING: Multiple bids have maximal category
+WARNING: Multiple bids have maximal category
+WARNING: Multiple bids have maximal category
+WARNING: Multiple bids have maximal category
 WARNING: Multiple bids have maximal category
 FAIL: None (expected 3N) for A642.AQJ42..K986 (hcp: 14 lp: 15 sp: 19), history: 1D X 1H P 1S P 2N P
-1S [OneSpadeResponse(), OneLevelOvercall()]
-WARNING: Multiple bids have maximal category
-1H [OneHeartResponse(), OneLevelOvercall()]
-WARNING: Multiple bids have maximal category
-1S [OneSpadeResponse(), OneLevelOvercall()]
-WARNING: Multiple bids have maximal category
-1S [OneSpadeResponse(), OneLevelOvercall()]
-WARNING: Multiple bids have maximal category
-3H [MajorLimitRaise(), ThreeLevelPremptiveOvercall()]
-WARNING: Multiple bids have maximal category
-4H [MajorJumpToGame(), FourLevelPremptiveOvercall()]
-WARNING: Multiple bids have maximal category
-1S [OneSpadeResponse(), OneLevelOvercall()]
-WARNING: Multiple bids have maximal category
-1H [OneHeartResponse(), OneLevelOvercall()]
-WARNING: Multiple bids have maximal category
-1S [OneSpadeResponse(), OneLevelOvercall()]
-WARNING: Multiple bids have maximal category
-1S [OneSpadeResponse(), OneLevelOvercall()]
-WARNING: Multiple bids have maximal category
-3H [MajorLimitRaise(), ThreeLevelPremptiveOvercall()]
-WARNING: Multiple bids have maximal category
-4H [MajorJumpToGame(), FourLevelPremptiveOvercall()]
-WARNING: Multiple bids have maximal category
-3S [MajorLimitRaise(), ThreeLevelPremptiveOvercall()]
-WARNING: Multiple bids have maximal category
-4S [MajorJumpToGame(), FourLevelPremptiveOvercall()]
+WARNING: Multiple bids have maximal category
+WARNING: Multiple bids have maximal category
+WARNING: Multiple bids have maximal category
+WARNING: Multiple bids have maximal category
+WARNING: Multiple bids have maximal category
+WARNING: Multiple bids have maximal category
+WARNING: Multiple bids have maximal category
+WARNING: Multiple bids have maximal category
+WARNING: Multiple bids have maximal category
+WARNING: Multiple bids have maximal category
+WARNING: Multiple bids have maximal category
+WARNING: Multiple bids have maximal category
+WARNING: Multiple bids have maximal category
 WARNING: Multiple bids have maximal category
 FAIL: None (expected P) for JT873.K5.AK72.74 (hcp: 11 lp: 12 sp: 13), history: 1D X 1H P 1S P 2N P 3N P
-1S [OneSpadeResponse(), OneLevelOvercall()]
-WARNING: Multiple bids have maximal category
-1H [OneHeartResponse(), OneLevelOvercall()]
-WARNING: Multiple bids have maximal category
-1S [OneSpadeResponse(), OneLevelOvercall()]
-WARNING: Multiple bids have maximal category
-1S [OneSpadeResponse(), OneLevelOvercall()]
-WARNING: Multiple bids have maximal category
-3H [MajorLimitRaise(), ThreeLevelPremptiveOvercall()]
-WARNING: Multiple bids have maximal category
-4H [MajorJumpToGame(), FourLevelPremptiveOvercall()]
-WARNING: Multiple bids have maximal category
-3S [MajorLimitRaise(), ThreeLevelPremptiveOvercall()]
-WARNING: Multiple bids have maximal category
-4S [MajorJumpToGame(), FourLevelPremptiveOvercall()]
+WARNING: Multiple bids have maximal category
+WARNING: Multiple bids have maximal category
+WARNING: Multiple bids have maximal category
+WARNING: Multiple bids have maximal category
+WARNING: Multiple bids have maximal category
+WARNING: Multiple bids have maximal category
+WARNING: Multiple bids have maximal category
 WARNING: Multiple bids have maximal category
 FAIL: 2C (expected 2N) for JT873.K5.AK72.74 (hcp: 11 lp: 12 sp: 13), history: 1D X 1H P 1S P (subtest of 1D X 1H P 1S P 2N P 3N P)
-1S [OneSpadeResponse(), OneLevelOvercall()]
-WARNING: Multiple bids have maximal category
-1H [OneHeartResponse(), OneLevelOvercall()]
+WARNING: Multiple bids have maximal category
 WARNING: Multiple bids have maximal category
 FAIL: None (expected 2C) for AQT972.64.T6.K86 (hcp: 9 lp: 11 sp: 11), history: P P 1H
 FAIL: None (expected 1D) for 432.AKQJ.432.432 (hcp: 10 lp: 10 sp: 10), history: 1C
-1S [OneSpadeResponse(), OneLevelOvercall()]
-WARNING: Multiple bids have maximal category
-3H [MajorLimitRaise(), ThreeLevelPremptiveOvercall()]
-WARNING: Multiple bids have maximal category
-4H [MajorJumpToGame(), FourLevelPremptiveOvercall()]
+WARNING: Multiple bids have maximal category
+WARNING: Multiple bids have maximal category
 WARNING: Multiple bids have maximal category
 FAIL: None (expected P) for KQT8.AK7432.9.K3 (hcp: 15 lp: 17 sp: 19), history: 1D 1H 2C 4H
 FAIL: None (expected 4D) for AK.K83.QJT76.986 (hcp: 13 lp: 14 sp: 14), history: 3D P
 FAIL: None (expected P) for AJ64.Q962.T7.983 (hcp: 7 lp: 7 sp: 8), history: 1N P
-1S [OneSpadeResponse(), OneLevelOvercall()]
-WARNING: Multiple bids have maximal category
-3H [MajorLimitRaise(), ThreeLevelPremptiveOvercall()]
-WARNING: Multiple bids have maximal category
-4H [MajorJumpToGame(), FourLevelPremptiveOvercall()]
+WARNING: Multiple bids have maximal category
+WARNING: Multiple bids have maximal category
 WARNING: Multiple bids have maximal category
 FAIL: None (expected P) for 3.KQ952.T732.A84 (hcp: 9 lp: 10 sp: 12), history: P 1H P 3H P 4H P
-1S [OneSpadeResponse(), OneLevelOvercall()]
-WARNING: Multiple bids have maximal category
-3H [MajorLimitRaise(), ThreeLevelPremptiveOvercall()]
-WARNING: Multiple bids have maximal category
-4H [MajorJumpToGame(), FourLevelPremptiveOvercall()]
+WARNING: Multiple bids have maximal category
+WARNING: Multiple bids have maximal category
 WARNING: Multiple bids have maximal category
 FAIL: 2H (expected 3H) for 3.KQ952.T732.A84 (hcp: 9 lp: 10 sp: 12), history: P 1H P (subtest of P 1H P 3H P 4H P)
-4S [MajorJumpToGame(), FourLevelPremptiveOvercall()]
 WARNING: Multiple bids have maximal category
 FAIL: None (expected P) for T954.952.T863.82 (hcp: 0 lp: 0 sp: 1), history: 2C P 2D P 2S P 3C P P
 FAIL: None (expected P) for T954.952.T863.82 (hcp: 0 lp: 0 sp: 1), history: 2C P 2D P 2S (subtest of 2C P 2D P 2S P 3C P P)
 FAIL: None (expected P) for T954.952.T863.82 (hcp: 0 lp: 0 sp: 1), history: 2C (subtest of 2C P 2D P 2S P 3C P P)
-3S [MajorLimitRaise(), ThreeLevelPremptiveOvercall()]
-WARNING: Multiple bids have maximal category
-4S [MajorJumpToGame(), FourLevelPremptiveOvercall()]
-WARNING: Multiple bids have maximal category
-4H [MajorJumpToGame(), FourLevelPremptiveOvercall()]
+WARNING: Multiple bids have maximal category
+WARNING: Multiple bids have maximal category
 WARNING: Multiple bids have maximal category
 FAIL: None (expected 3D) for J92.AKQ5.6.AKJ52 (hcp: 18 lp: 19 sp: 21), history: 1S P 2H P
-3S [MajorLimitRaise(), ThreeLevelPremptiveOvercall()]
-WARNING: Multiple bids have maximal category
-4S [MajorJumpToGame(), FourLevelPremptiveOvercall()]
-WARNING: Multiple bids have maximal category
-4H [MajorJumpToGame(), FourLevelPremptiveOvercall()]
+WARNING: Multiple bids have maximal category
+WARNING: Multiple bids have maximal category
 WARNING: Multiple bids have maximal category
 FAIL: None (expected 3N) for AQ8.532.AT985.96 (hcp: 10 lp: 11 sp: 11), history: 1S P 2H P 3D P
-3S [MajorLimitRaise(), ThreeLevelPremptiveOvercall()]
-WARNING: Multiple bids have maximal category
-4S [MajorJumpToGame(), FourLevelPremptiveOvercall()]
-WARNING: Multiple bids have maximal category
-3S [MajorLimitRaise(), ThreeLevelPremptiveOvercall()]
-WARNING: Multiple bids have maximal category
-4S [MajorJumpToGame(), FourLevelPremptiveOvercall()]
-WARNING: Multiple bids have maximal category
-4H [MajorJumpToGame(), FourLevelPremptiveOvercall()]
+WARNING: Multiple bids have maximal category
+WARNING: Multiple bids have maximal category
+WARNING: Multiple bids have maximal category
+WARNING: Multiple bids have maximal category
 WARNING: Multiple bids have maximal category
 FAIL: None (expected 3H) for 876.A3.AT9852.Q6 (hcp: 10 lp: 12 sp: 10), history: 1S P 2H P 3D P
-3S [MajorLimitRaise(), ThreeLevelPremptiveOvercall()]
-WARNING: Multiple bids have maximal category
-4S [MajorJumpToGame(), FourLevelPremptiveOvercall()]
-WARNING: Multiple bids have maximal category
-3S [MajorLimitRaise(), ThreeLevelPremptiveOvercall()]
-WARNING: Multiple bids have maximal category
-4S [MajorJumpToGame(), FourLevelPremptiveOvercall()]
-WARNING: Multiple bids have maximal category
-4H [MajorJumpToGame(), FourLevelPremptiveOvercall()]
+WARNING: Multiple bids have maximal category
+WARNING: Multiple bids have maximal category
+WARNING: Multiple bids have maximal category
+WARNING: Multiple bids have maximal category
 WARNING: Multiple bids have maximal category
 FAIL: None (expected 3N) for 876.A32.AT985.Q6 (hcp: 10 lp: 11 sp: 9), history: 1S P 2H P 3D P
-3S [MajorLimitRaise(), ThreeLevelPremptiveOvercall()]
-WARNING: Multiple bids have maximal category
-4S [MajorJumpToGame(), FourLevelPremptiveOvercall()]
-WARNING: Multiple bids have maximal category
-1S [OneSpadeResponse(), OneLevelOvercall()]
-WARNING: Multiple bids have maximal category
-3H [MajorLimitRaise(), ThreeLevelPremptiveOvercall()]
-WARNING: Multiple bids have maximal category
-4H [MajorJumpToGame(), FourLevelPremptiveOvercall()]
-WARNING: Multiple bids have maximal category
-3S [MajorLimitRaise(), ThreeLevelPremptiveOvercall()]
-WARNING: Multiple bids have maximal category
-4S [MajorJumpToGame(), FourLevelPremptiveOvercall()]
-WARNING: Multiple bids have maximal category
-4S [MajorJumpToGame(), FourLevelPremptiveOvercall()]
+WARNING: Multiple bids have maximal category
+WARNING: Multiple bids have maximal category
+WARNING: Multiple bids have maximal category
+WARNING: Multiple bids have maximal category
+WARNING: Multiple bids have maximal category
+WARNING: Multiple bids have maximal category
+WARNING: Multiple bids have maximal category
 WARNING: Multiple bids have maximal category
 FAIL: None (expected P) for AQ852.KQ7.7652.J (hcp: 12 lp: 13 sp: 14), history: P 1C 1H 1S P 1N P 2S P
-1S [OneSpadeResponse(), OneLevelOvercall()]
-WARNING: Multiple bids have maximal category
-3H [MajorLimitRaise(), ThreeLevelPremptiveOvercall()]
-WARNING: Multiple bids have maximal category
-4H [MajorJumpToGame(), FourLevelPremptiveOvercall()]
-WARNING: Multiple bids have maximal category
-3S [MajorLimitRaise(), ThreeLevelPremptiveOvercall()]
-WARNING: Multiple bids have maximal category
-4S [MajorJumpToGame(), FourLevelPremptiveOvercall()]
+WARNING: Multiple bids have maximal category
+WARNING: Multiple bids have maximal category
+WARNING: Multiple bids have maximal category
+WARNING: Multiple bids have maximal category
 WARNING: Multiple bids have maximal category
 FAIL: None (expected 3C) for 876.432.K985.876 (hcp: 3 lp: 3 sp: 3), history: 2C P 2D P 2N P
 FAIL: None (expected 2D) for 876.432.K985.876 (hcp: 3 lp: 3 sp: 3), history: 2C P (subtest of 2C P 2D P 2N P)
-1S [OneSpadeResponse(), OneLevelOvercall()]
-WARNING: Multiple bids have maximal category
-3H [MajorLimitRaise(), ThreeLevelPremptiveOvercall()]
-WARNING: Multiple bids have maximal category
-4H [MajorJumpToGame(), FourLevelPremptiveOvercall()]
-WARNING: Multiple bids have maximal category
-3S [MajorLimitRaise(), ThreeLevelPremptiveOvercall()]
-WARNING: Multiple bids have maximal category
-4S [MajorJumpToGame(), FourLevelPremptiveOvercall()]
+WARNING: Multiple bids have maximal category
+WARNING: Multiple bids have maximal category
+WARNING: Multiple bids have maximal category
+WARNING: Multiple bids have maximal category
 WARNING: Multiple bids have maximal category
 FAIL: None (expected P) for J64.K7.AKQ94.AQ9 (hcp: 19 lp: 20 sp: 20), history: P P P 1H P 1S P 2N P 3N P
-1S [OneSpadeResponse(), OneLevelOvercall()]
-WARNING: Multiple bids have maximal category
-3H [MajorLimitRaise(), ThreeLevelPremptiveOvercall()]
-WARNING: Multiple bids have maximal category
-4H [MajorJumpToGame(), FourLevelPremptiveOvercall()]
-WARNING: Multiple bids have maximal category
-3S [MajorLimitRaise(), ThreeLevelPremptiveOvercall()]
-WARNING: Multiple bids have maximal category
-4S [MajorJumpToGame(), FourLevelPremptiveOvercall()]
+WARNING: Multiple bids have maximal category
+WARNING: Multiple bids have maximal category
+WARNING: Multiple bids have maximal category
+WARNING: Multiple bids have maximal category
 WARNING: Multiple bids have maximal category
 FAIL: 1N (expected 2N) for J64.K7.AKQ94.AQ9 (hcp: 19 lp: 20 sp: 20), history: P P P 1H P 1S P (subtest of P P P 1H P 1S P 2N P 3N P)
-4S [MajorJumpToGame(), FourLevelPremptiveOvercall()]
 WARNING: Multiple bids have maximal category
 FAIL: None (expected 5C) for AKQJT4.2.KT2.J98 (hcp: 14 lp: 16 sp: 17), history: P 1D 2S 3C P 3D P
 FAIL: None (expected 3C) for AKQJT4.2.KT2.J98 (hcp: 14 lp: 16 sp: 17), history: P 1D 2S (subtest of P 1D 2S 3C P 3D P)
-4S [MajorJumpToGame(), FourLevelPremptiveOvercall()]
 WARNING: Multiple bids have maximal category
 FAIL: None (expected 3D) for .AQ986543.A74.74 (hcp: 10 lp: 14 sp: 16), history: P 1D 2S 3C P
-3S [MajorLimitRaise(), ThreeLevelPremptiveOvercall()]
-WARNING: Multiple bids have maximal category
-4S [MajorJumpToGame(), FourLevelPremptiveOvercall()]
+WARNING: Multiple bids have maximal category
 WARNING: Multiple bids have maximal category
 FAIL: None (expected P) for JT.73.KQ76542.86 (hcp: 6 lp: 9 sp: 8), history: P 1S 2D
-3S [MajorLimitRaise(), ThreeLevelPremptiveOvercall()]
-WARNING: Multiple bids have maximal category
-4S [MajorJumpToGame(), FourLevelPremptiveOvercall()]
-WARNING: Multiple bids have maximal category
-4H [MajorJumpToGame(), FourLevelPremptiveOvercall()]
+WARNING: Multiple bids have maximal category
+WARNING: Multiple bids have maximal category
 WARNING: Multiple bids have maximal category
 FAIL: None (expected P) for J.QJ.KQ854.AQJ53 (hcp: 16 lp: 18 sp: 16), history: P 1S P 1N P 2H P 2S P
-3S [MajorLimitRaise(), ThreeLevelPremptiveOvercall()]
-WARNING: Multiple bids have maximal category
-4S [MajorJumpToGame(), FourLevelPremptiveOvercall()]
-WARNING: Multiple bids have maximal category
-4H [MajorJumpToGame(), FourLevelPremptiveOvercall()]
+WARNING: Multiple bids have maximal category
+WARNING: Multiple bids have maximal category
 WARNING: Multiple bids have maximal category
 FAIL: 4H (expected 2N) for J2.AQ84.T9432.J7 (hcp: 8 lp: 9 sp: 8), history: P P 1C 1N P 2D P 2H P
 FAIL: None (expected 2D) for J2.AQ84.T9432.J7 (hcp: 8 lp: 9 sp: 8), history: P P 1C 1N P (subtest of P P 1C 1N P 2D P 2H P)
 FAIL: None (expected P) for J2.AQ84.T9432.J7 (hcp: 8 lp: 9 sp: 8), history: P (subtest of P P 1C 1N P 2D P 2H P)
-3S [MajorLimitRaise(), ThreeLevelPremptiveOvercall()]
-WARNING: Multiple bids have maximal category
-4S [MajorJumpToGame(), FourLevelPremptiveOvercall()]
+WARNING: Multiple bids have maximal category
 WARNING: Multiple bids have maximal category
 FAIL: 3S (expected 2C) for A82.AK8.Q874.T42 (hcp: 13 lp: 13 sp: 13), history: 1S P
-1S [OneSpadeResponse(), OneLevelOvercall()]
-WARNING: Multiple bids have maximal category
-1D [OneDiamondResponse(), OneLevelOvercall()]
-WARNING: Multiple bids have maximal category
-1H [OneHeartResponse(), OneLevelOvercall()]
-WARNING: Multiple bids have maximal category
-1S [OneSpadeResponse(), OneLevelOvercall()]
-WARNING: Multiple bids have maximal category
-3H [MajorLimitRaise(), ThreeLevelPremptiveOvercall()]
-WARNING: Multiple bids have maximal category
-4H [MajorJumpToGame(), FourLevelPremptiveOvercall()]
+WARNING: Multiple bids have maximal category
+WARNING: Multiple bids have maximal category
+WARNING: Multiple bids have maximal category
+WARNING: Multiple bids have maximal category
+WARNING: Multiple bids have maximal category
 WARNING: Multiple bids have maximal category
 WARNING: Multiple bids match and have maximal tie-breaker priority
 FAIL: None (expected 2D) for 6.KQJ985432..AQ8 (hcp: 12 lp: 17 sp: 20), history: 1H P 1S
-3S [MajorLimitRaise(), ThreeLevelPremptiveOvercall()]
-WARNING: Multiple bids have maximal category
-4S [MajorJumpToGame(), FourLevelPremptiveOvercall()]
-WARNING: Multiple bids have maximal category
-4S [MajorJumpToGame(), FourLevelPremptiveOvercall()]
+WARNING: Multiple bids have maximal category
+WARNING: Multiple bids have maximal category
 WARNING: Multiple bids have maximal category
 FAIL: None (expected X) for AK7432.543.QJ9.5 (hcp: 10 lp: 12 sp: 13), history: 1S 2C 2S P P
 FAIL: None (expected 2C) for AK7432.543.QJ9.5 (hcp: 10 lp: 12 sp: 13), history: 1S (subtest of 1S 2C 2S P P)
-1S [OneSpadeResponse(), OneLevelOvercall()]
-WARNING: Multiple bids have maximal category
-1S [OneSpadeResponse(), OneLevelOvercall()]
-WARNING: Multiple bids have maximal category
-3H [MajorLimitRaise(), ThreeLevelPremptiveOvercall()]
-WARNING: Multiple bids have maximal category
-4H [MajorJumpToGame(), FourLevelPremptiveOvercall()]
-WARNING: Multiple bids have maximal category
-1S [OneSpadeResponse(), OneLevelOvercall()]
-WARNING: Multiple bids have maximal category
-1S [OneSpadeResponse(), OneLevelOvercall()]
-WARNING: Multiple bids have maximal category
-1S [OneSpadeResponse(), OneLevelOvercall()]
-WARNING: Multiple bids have maximal category
-3S [MajorLimitRaise(), ThreeLevelPremptiveOvercall()]
-WARNING: Multiple bids have maximal category
-4S [MajorJumpToGame(), FourLevelPremptiveOvercall()]
+WARNING: Multiple bids have maximal category
+WARNING: Multiple bids have maximal category
+WARNING: Multiple bids have maximal category
+WARNING: Multiple bids have maximal category
+WARNING: Multiple bids have maximal category
+WARNING: Multiple bids have maximal category
+WARNING: Multiple bids have maximal category
+WARNING: Multiple bids have maximal category
 WARNING: Multiple bids have maximal category
 FAIL: 1N (expected P) for 3.AK954.A985.AK5 (hcp: 18 lp: 19 sp: 21), history: P 1D 1H P P X P 1S P
-1S [OneSpadeResponse(), OneLevelOvercall()]
-WARNING: Multiple bids have maximal category
-1S [OneSpadeResponse(), OneLevelOvercall()]
-WARNING: Multiple bids have maximal category
-3H [MajorLimitRaise(), ThreeLevelPremptiveOvercall()]
-WARNING: Multiple bids have maximal category
-4H [MajorJumpToGame(), FourLevelPremptiveOvercall()]
-WARNING: Multiple bids have maximal category
-1S [OneSpadeResponse(), OneLevelOvercall()]
+WARNING: Multiple bids have maximal category
+WARNING: Multiple bids have maximal category
+WARNING: Multiple bids have maximal category
+WARNING: Multiple bids have maximal category
 WARNING: Multiple bids have maximal category
 FAIL: 1N (expected X) for 3.AK954.A985.AK5 (hcp: 18 lp: 19 sp: 21), history: P 1D 1H P P (subtest of P 1D 1H P P X P 1S P)
 FAIL: None (expected 2N) for K42.AJT7.QT8.T63 (hcp: 10 lp: 10 sp: 10), history: P 1N P
 FAIL: None (expected P) for AT6.K82.A64.AQ87 (hcp: 17 lp: 17 sp: 17), history: P 1N P 2N P
 FAIL: 2D (expected 2H) for KT54.KJ73.KJT6.Q (hcp: 13 lp: 13 sp: 14), history: 1C 2C P
-1S [OneSpadeResponse(), OneLevelOvercall()]
-WARNING: Multiple bids have maximal category
-3H [MajorLimitRaise(), ThreeLevelPremptiveOvercall()]
-WARNING: Multiple bids have maximal category
-4H [MajorJumpToGame(), FourLevelPremptiveOvercall()]
-WARNING: Multiple bids have maximal category
-1S [OneSpadeResponse(), OneLevelOvercall()]
-WARNING: Multiple bids have maximal category
-1D [OneDiamondResponse(), OneLevelOvercall()]
-WARNING: Multiple bids have maximal category
-1H [OneHeartResponse(), OneLevelOvercall()]
-WARNING: Multiple bids have maximal category
-3S [MajorLimitRaise(), ThreeLevelPremptiveOvercall()]
-WARNING: Multiple bids have maximal category
-4S [MajorJumpToGame(), FourLevelPremptiveOvercall()]
+WARNING: Multiple bids have maximal category
+WARNING: Multiple bids have maximal category
+WARNING: Multiple bids have maximal category
+WARNING: Multiple bids have maximal category
+WARNING: Multiple bids have maximal category
+WARNING: Multiple bids have maximal category
+WARNING: Multiple bids have maximal category
 WARNING: Multiple bids have maximal category
 FAIL: None (expected 4S) for AK742.A.T972.Q63 (hcp: 13 lp: 14 sp: 16), history: 1C P 1S P 1N P 3S P
-1S [OneSpadeResponse(), OneLevelOvercall()]
-WARNING: Multiple bids have maximal category
-1D [OneDiamondResponse(), OneLevelOvercall()]
-WARNING: Multiple bids have maximal category
-1H [OneHeartResponse(), OneLevelOvercall()]
-WARNING: Multiple bids have maximal category
-3S [MajorLimitRaise(), ThreeLevelPremptiveOvercall()]
-WARNING: Multiple bids have maximal category
-4S [MajorJumpToGame(), FourLevelPremptiveOvercall()]
-WARNING: Multiple bids have maximal category
-3S [MajorLimitRaise(), ThreeLevelPremptiveOvercall()]
-WARNING: Multiple bids have maximal category
-4S [MajorJumpToGame(), FourLevelPremptiveOvercall()]
+WARNING: Multiple bids have maximal category
+WARNING: Multiple bids have maximal category
+WARNING: Multiple bids have maximal category
+WARNING: Multiple bids have maximal category
+WARNING: Multiple bids have maximal category
+WARNING: Multiple bids have maximal category
 WARNING: Multiple bids have maximal category
 FAIL: None (expected P) for 732.A62.KQ964.J7 (hcp: 10 lp: 11 sp: 10), history: P (subtest of P P 1D 1S P)
-3H [MajorLimitRaise(), ThreeLevelPremptiveOvercall()]
-WARNING: Multiple bids have maximal category
-4H [MajorJumpToGame(), FourLevelPremptiveOvercall()]
-WARNING: Multiple bids have maximal category
-3S [MajorLimitRaise(), ThreeLevelPremptiveOvercall()]
-WARNING: Multiple bids have maximal category
-4S [MajorJumpToGame(), FourLevelPremptiveOvercall()]
+WARNING: Multiple bids have maximal category
+WARNING: Multiple bids have maximal category
+WARNING: Multiple bids have maximal category
 WARNING: Multiple bids have maximal category
 FAIL: 2S (expected P) for 5.9643.K7542.QJ5 (hcp: 6 lp: 7 sp: 9), history: 1N P 2D P 2H P
-3S [MajorLimitRaise(), ThreeLevelPremptiveOvercall()]
-WARNING: Multiple bids have maximal category
-4S [MajorJumpToGame(), FourLevelPremptiveOvercall()]
+WARNING: Multiple bids have maximal category
 WARNING: Multiple bids have maximal category
 FAIL: None (expected 4S) for AKQ852.K8.T.KJ93 (hcp: 16 lp: 18 sp: 20), history: 1S P 2N P 3H P
-3S [MajorLimitRaise(), ThreeLevelPremptiveOvercall()]
-WARNING: Multiple bids have maximal category
-4S [MajorJumpToGame(), FourLevelPremptiveOvercall()]
+WARNING: Multiple bids have maximal category
 WARNING: Multiple bids have maximal category
 FAIL: 3S (expected 2N) for AKQ852.K8.T.KJ93 (hcp: 16 lp: 18 sp: 20), history: 1S P (subtest of 1S P 2N P 3H P)
-1S [OneSpadeResponse(), OneLevelOvercall()]
-WARNING: Multiple bids have maximal category
-3H [MajorLimitRaise(), ThreeLevelPremptiveOvercall()]
-WARNING: Multiple bids have maximal category
-4H [MajorJumpToGame(), FourLevelPremptiveOvercall()]
+WARNING: Multiple bids have maximal category
+WARNING: Multiple bids have maximal category
 WARNING: Multiple bids have maximal category
 FAIL: None (expected 4H) for J5.KJ7.AKQ74.963 (hcp: 14 lp: 15 sp: 14), history: 1H X 2N P
 FAIL: None (expected 3H) for AT8.J965.K85.Q97 (hcp: 10 lp: 10 sp: 10), history: 1D 2N P
 FAIL: None (expected 2C) for A96432.5.KJ8.AQJ (hcp: 15 lp: 17 sp: 18), history: P 1D
 FAIL: 2S (expected 2N) for .AQ964.J9752.Q75 (hcp: 9 lp: 11 sp: 14), history: P 1N P 2D P 2H P
-1S [OneSpadeResponse(), OneLevelOvercall()]
-WARNING: Multiple bids have maximal category
-1H [OneHeartResponse(), OneLevelOvercall()]
-WARNING: Multiple bids have maximal category
-3S [MajorLimitRaise(), ThreeLevelPremptiveOvercall()]
-WARNING: Multiple bids have maximal category
-4S [MajorJumpToGame(), FourLevelPremptiveOvercall()]
+WARNING: Multiple bids have maximal category
+WARNING: Multiple bids have maximal category
+WARNING: Multiple bids have maximal category
 WARNING: Multiple bids have maximal category
 FAIL: 3D (expected P) for AQ72.AT82.32.K74 (hcp: 13 lp: 13 sp: 14), history: P 1D P 1S P 2C P 2D P
-1S [OneSpadeResponse(), OneLevelOvercall()]
-WARNING: Multiple bids have maximal category
-1H [OneHeartResponse(), OneLevelOvercall()]
-WARNING: Multiple bids have maximal category
-3S [MajorLimitRaise(), ThreeLevelPremptiveOvercall()]
-WARNING: Multiple bids have maximal category
-4S [MajorJumpToGame(), FourLevelPremptiveOvercall()]
-WARNING: Multiple bids have maximal category
-3H [MajorLimitRaise(), ThreeLevelPremptiveOvercall()]
-WARNING: Multiple bids have maximal category
-4H [MajorJumpToGame(), FourLevelPremptiveOvercall()]
+WARNING: Multiple bids have maximal category
+WARNING: Multiple bids have maximal category
+WARNING: Multiple bids have maximal category
+WARNING: Multiple bids have maximal category
+WARNING: Multiple bids have maximal category
 WARNING: Multiple bids have maximal category
 FAIL: None (expected X) for 84.KT9765.4.A763 (hcp: 7 lp: 9 sp: 11), history: 1H 2C
-1S [OneSpadeResponse(), OneLevelOvercall()]
-WARNING: Multiple bids have maximal category
-1H [OneHeartResponse(), OneLevelOvercall()]
-WARNING: Multiple bids have maximal category
-1S [OneSpadeResponse(), OneLevelOvercall()]
-WARNING: Multiple bids have maximal category
-1S [OneSpadeResponse(), OneLevelOvercall()]
-WARNING: Multiple bids have maximal category
-3H [MajorLimitRaise(), ThreeLevelPremptiveOvercall()]
-WARNING: Multiple bids have maximal category
-4H [MajorJumpToGame(), FourLevelPremptiveOvercall()]
-WARNING: Multiple bids have maximal category
-3S [MajorLimitRaise(), ThreeLevelPremptiveOvercall()]
-WARNING: Multiple bids have maximal category
-4S [MajorJumpToGame(), FourLevelPremptiveOvercall()]
-WARNING: Multiple bids have maximal category
-1S [OneSpadeResponse(), OneLevelOvercall()]
-WARNING: Multiple bids have maximal category
-1H [OneHeartResponse(), OneLevelOvercall()]
+WARNING: Multiple bids have maximal category
+WARNING: Multiple bids have maximal category
+WARNING: Multiple bids have maximal category
+WARNING: Multiple bids have maximal category
+WARNING: Multiple bids have maximal category
+WARNING: Multiple bids have maximal category
+WARNING: Multiple bids have maximal category
+WARNING: Multiple bids have maximal category
+WARNING: Multiple bids have maximal category
 WARNING: Multiple bids have maximal category
 FAIL: None (expected P) for Q62.T7.KT982.A75 (hcp: 9 lp: 10 sp: 10), history:  (subtest of P P 1D P 1H P 1S P)
-1S [OneSpadeResponse(), OneLevelOvercall()]
-WARNING: Multiple bids have maximal category
-1H [OneHeartResponse(), OneLevelOvercall()]
-WARNING: Multiple bids have maximal category
-1S [OneSpadeResponse(), OneLevelOvercall()]
-WARNING: Multiple bids have maximal category
-1S [OneSpadeResponse(), OneLevelOvercall()]
-WARNING: Multiple bids have maximal category
-3H [MajorLimitRaise(), ThreeLevelPremptiveOvercall()]
-WARNING: Multiple bids have maximal category
-4H [MajorJumpToGame(), FourLevelPremptiveOvercall()]
-WARNING: Multiple bids have maximal category
-3S [MajorLimitRaise(), ThreeLevelPremptiveOvercall()]
-WARNING: Multiple bids have maximal category
-4S [MajorJumpToGame(), FourLevelPremptiveOvercall()]
+WARNING: Multiple bids have maximal category
+WARNING: Multiple bids have maximal category
+WARNING: Multiple bids have maximal category
+WARNING: Multiple bids have maximal category
+WARNING: Multiple bids have maximal category
+WARNING: Multiple bids have maximal category
+WARNING: Multiple bids have maximal category
 WARNING: Multiple bids have maximal category
 FAIL: 2C (expected 2N) for T973.AKQ3.Q.KQ43 (hcp: 16 lp: 16 sp: 17), history: P P 1D P 1H P 1S P 1N P
-1S [OneSpadeResponse(), OneLevelOvercall()]
-WARNING: Multiple bids have maximal category
-1H [OneHeartResponse(), OneLevelOvercall()]
-WARNING: Multiple bids have maximal category
-1S [OneSpadeResponse(), OneLevelOvercall()]
-WARNING: Multiple bids have maximal category
-1S [OneSpadeResponse(), OneLevelOvercall()]
-WARNING: Multiple bids have maximal category
-3H [MajorLimitRaise(), ThreeLevelPremptiveOvercall()]
-WARNING: Multiple bids have maximal category
-4H [MajorJumpToGame(), FourLevelPremptiveOvercall()]
-WARNING: Multiple bids have maximal category
-1S [OneSpadeResponse(), OneLevelOvercall()]
-WARNING: Multiple bids have maximal category
-1D [OneDiamondResponse(), OneLevelOvercall()]
-WARNING: Multiple bids have maximal category
-1H [OneHeartResponse(), OneLevelOvercall()]
-WARNING: Multiple bids have maximal category
-1S [OneSpadeResponse(), OneLevelOvercall()]
-WARNING: Multiple bids have maximal category
-1S [OneSpadeResponse(), OneLevelOvercall()]
-WARNING: Multiple bids have maximal category
-3H [MajorLimitRaise(), ThreeLevelPremptiveOvercall()]
-WARNING: Multiple bids have maximal category
-4H [MajorJumpToGame(), FourLevelPremptiveOvercall()]
-WARNING: Multiple bids have maximal category
-3S [MajorLimitRaise(), ThreeLevelPremptiveOvercall()]
-WARNING: Multiple bids have maximal category
-4S [MajorJumpToGame(), FourLevelPremptiveOvercall()]
+WARNING: Multiple bids have maximal category
+WARNING: Multiple bids have maximal category
+WARNING: Multiple bids have maximal category
+WARNING: Multiple bids have maximal category
+WARNING: Multiple bids have maximal category
+WARNING: Multiple bids have maximal category
+WARNING: Multiple bids have maximal category
+WARNING: Multiple bids have maximal category
+WARNING: Multiple bids have maximal category
+WARNING: Multiple bids have maximal category
+WARNING: Multiple bids have maximal category
+WARNING: Multiple bids have maximal category
+WARNING: Multiple bids have maximal category
+WARNING: Multiple bids have maximal category
 WARNING: Multiple bids have maximal category
 FAIL: 1N (expected 3N) for K7.Q76.AJT84.K98 (hcp: 13 lp: 14 sp: 14), history: P 1C P 1H P 1S P
-1S [OneSpadeResponse(), OneLevelOvercall()]
-WARNING: Multiple bids have maximal category
-1D [OneDiamondResponse(), OneLevelOvercall()]
-WARNING: Multiple bids have maximal category
-1H [OneHeartResponse(), OneLevelOvercall()]
-WARNING: Multiple bids have maximal category
-3S [MajorLimitRaise(), ThreeLevelPremptiveOvercall()]
-WARNING: Multiple bids have maximal category
-4S [MajorJumpToGame(), FourLevelPremptiveOvercall()]
+WARNING: Multiple bids have maximal category
+WARNING: Multiple bids have maximal category
+WARNING: Multiple bids have maximal category
+WARNING: Multiple bids have maximal category
 WARNING: Multiple bids have maximal category
 FAIL: 3S (expected 3N) for KQ8.K62.Q432.AK8 (hcp: 17 lp: 17 sp: 17), history: P 1S P
 FAIL: None (expected 5D) for AKT964.975.7.965 (hcp: 7 lp: 9 sp: 10), history: 2C P 3C P 4N P
 FAIL: None (expected 3C) for AKT964.975.7.965 (hcp: 7 lp: 9 sp: 10), history: 2C P (subtest of 2C P 3C P 4N P)
-4H [MajorJumpToGame(), FourLevelPremptiveOvercall()]
 WARNING: Multiple bids have maximal category
 FAIL: 3H (expected 2N) for AK.AK54.98.KQJ76 (hcp: 20 lp: 21 sp: 22), history: 2H P
-3S [MajorLimitRaise(), ThreeLevelPremptiveOvercall()]
-WARNING: Multiple bids have maximal category
-4S [MajorJumpToGame(), FourLevelPremptiveOvercall()]
-WARNING: Multiple bids have maximal category
-4S [MajorJumpToGame(), FourLevelPremptiveOvercall()]
+WARNING: Multiple bids have maximal category
+WARNING: Multiple bids have maximal category
 WARNING: Multiple bids have maximal category
 FAIL: None (expected X) for AKQ5.KJ93.AQ97.4 (hcp: 19 lp: 19 sp: 22), history: 1S X 2S P P
 FAIL: None (expected X) for AKQ5.KJ93.AQ97.4 (hcp: 19 lp: 19 sp: 22), history: 1S (subtest of 1S X 2S P P)
-2S [NewSuitAtTheTwoLevel(), NaturalStaymanResponse()]
 WARNING: Multiple bids have maximal category
 FAIL: 3H (expected 3S) for Q4.K32.QJT8.AK94 (hcp: 15 lp: 15 sp: 14), history: P P P 1N P 2C P 2H P 2N P
-2S [NewSuitAtTheTwoLevel(), NaturalStaymanResponse()]
 WARNING: Multiple bids have maximal category
 FAIL: P (expected 2H) for Q4.K32.QJT8.AK94 (hcp: 15 lp: 15 sp: 14), history: P P P 1N P 2C P (subtest of P P P 1N P 2C P 2H P 2N P)
-3S [MajorLimitRaise(), ThreeLevelPremptiveOvercall()]
-WARNING: Multiple bids have maximal category
-4S [MajorJumpToGame(), FourLevelPremptiveOvercall()]
+WARNING: Multiple bids have maximal category
 WARNING: Multiple bids have maximal category
 FAIL: None (expected P) for KJ64.9.K6.KT7542 (hcp: 10 lp: 12 sp: 14), history: 1S P 2C P 3C P 3S P 4S P
-3S [MajorLimitRaise(), ThreeLevelPremptiveOvercall()]
-WARNING: Multiple bids have maximal category
-4S [MajorJumpToGame(), FourLevelPremptiveOvercall()]
-WARNING: Multiple bids have maximal category
-3S [MajorLimitRaise(), ThreeLevelPremptiveOvercall()]
-WARNING: Multiple bids have maximal category
-4S [MajorJumpToGame(), FourLevelPremptiveOvercall()]
+WARNING: Multiple bids have maximal category
+WARNING: Multiple bids have maximal category
+WARNING: Multiple bids have maximal category
 WARNING: Multiple bids have maximal category
 FAIL: 3S (expected 2C) for KJ64.9.K6.KT7542 (hcp: 10 lp: 12 sp: 14), history: 1S P (subtest of 1S P 2C P 3C P 3S P 4S P)
-1S [OneSpadeResponse(), OneLevelOvercall()]
-WARNING: Multiple bids have maximal category
-3H [MajorLimitRaise(), ThreeLevelPremptiveOvercall()]
-WARNING: Multiple bids have maximal category
-4H [MajorJumpToGame(), FourLevelPremptiveOvercall()]
-WARNING: Multiple bids have maximal category
-4H [MajorJumpToGame(), FourLevelPremptiveOvercall()]
+WARNING: Multiple bids have maximal category
+WARNING: Multiple bids have maximal category
+WARNING: Multiple bids have maximal category
 WARNING: Multiple bids have maximal category
 FAIL: None (expected P) for AQ7.AJT9762.5.Q4 (hcp: 13 lp: 16 sp: 15), history: P 1H P 2D P 2H P 3D P 3N P
-1S [OneSpadeResponse(), OneLevelOvercall()]
-WARNING: Multiple bids have maximal category
-3H [MajorLimitRaise(), ThreeLevelPremptiveOvercall()]
-WARNING: Multiple bids have maximal category
-4H [MajorJumpToGame(), FourLevelPremptiveOvercall()]
-WARNING: Multiple bids have maximal category
-4H [MajorJumpToGame(), FourLevelPremptiveOvercall()]
+WARNING: Multiple bids have maximal category
+WARNING: Multiple bids have maximal category
+WARNING: Multiple bids have maximal category
 WARNING: Multiple bids have maximal category
 FAIL: None (expected 3D) for AQ7.AJT9762.5.Q4 (hcp: 13 lp: 16 sp: 15), history: P 1H P 2D P 2H P (subtest of P 1H P 2D P 2H P 3D P 3N P)
-1S [OneSpadeResponse(), OneLevelOvercall()]
-WARNING: Multiple bids have maximal category
-3H [MajorLimitRaise(), ThreeLevelPremptiveOvercall()]
-WARNING: Multiple bids have maximal category
-4H [MajorJumpToGame(), FourLevelPremptiveOvercall()]
+WARNING: Multiple bids have maximal category
+WARNING: Multiple bids have maximal category
 WARNING: Multiple bids have maximal category
 WARNING: Multiple bids match and have maximal tie-breaker priority
 FAIL: None (expected 2D) for AQ7.AJT9762.5.Q4 (hcp: 13 lp: 16 sp: 15), history: P 1H P (subtest of P 1H P 2D P 2H P 3D P 3N P)
-1S [OneSpadeResponse(), OneLevelOvercall()]
-WARNING: Multiple bids have maximal category
-3H [MajorLimitRaise(), ThreeLevelPremptiveOvercall()]
-WARNING: Multiple bids have maximal category
-4H [MajorJumpToGame(), FourLevelPremptiveOvercall()]
-WARNING: Multiple bids have maximal category
-4H [MajorJumpToGame(), FourLevelPremptiveOvercall()]
+WARNING: Multiple bids have maximal category
+WARNING: Multiple bids have maximal category
+WARNING: Multiple bids have maximal category
 WARNING: Multiple bids have maximal category
 FAIL: None (expected 3H) for QT62.Q8.J94.KT76 (hcp: 8 lp: 8 sp: 7), history: P P P 1H P 2H P 3D P
-1S [OneSpadeResponse(), OneLevelOvercall()]
-WARNING: Multiple bids have maximal category
-3H [MajorLimitRaise(), ThreeLevelPremptiveOvercall()]
-WARNING: Multiple bids have maximal category
-4H [MajorJumpToGame(), FourLevelPremptiveOvercall()]
+WARNING: Multiple bids have maximal category
+WARNING: Multiple bids have maximal category
 WARNING: Multiple bids have maximal category
 FAIL: None (expected P) for QT62.Q8.J94.KT76 (hcp: 8 lp: 8 sp: 7), history: P (subtest of P P P 1H P 2H P 3D P)
-1S [OneSpadeResponse(), OneLevelOvercall()]
-WARNING: Multiple bids have maximal category
-1H [OneHeartResponse(), OneLevelOvercall()]
-WARNING: Multiple bids have maximal category
-3S [MajorLimitRaise(), ThreeLevelPremptiveOvercall()]
-WARNING: Multiple bids have maximal category
-4S [MajorJumpToGame(), FourLevelPremptiveOvercall()]
+WARNING: Multiple bids have maximal category
+WARNING: Multiple bids have maximal category
+WARNING: Multiple bids have maximal category
 WARNING: Multiple bids have maximal category
 FAIL: None (expected 2D) for J83.AQJ8.72.Q763 (hcp: 10 lp: 10 sp: 11), history: P P 1D P 1S P 1N P
-1S [OneSpadeResponse(), OneLevelOvercall()]
-WARNING: Multiple bids have maximal category
-1H [OneHeartResponse(), OneLevelOvercall()]
+WARNING: Multiple bids have maximal category
 WARNING: Multiple bids have maximal category
 FAIL: None (expected P) for J83.AQJ8.72.Q763 (hcp: 10 lp: 10 sp: 11), history:  (subtest of P P 1D P 1S P 1N P)
-1S [OneSpadeResponse(), OneLevelOvercall()]
-WARNING: Multiple bids have maximal category
-3H [MajorLimitRaise(), ThreeLevelPremptiveOvercall()]
-WARNING: Multiple bids have maximal category
-4H [MajorJumpToGame(), FourLevelPremptiveOvercall()]
+WARNING: Multiple bids have maximal category
+WARNING: Multiple bids have maximal category
 WARNING: Multiple bids have maximal category
 FAIL: None (expected 3H) for AK.K8.AKT762.953 (hcp: 17 lp: 19 sp: 19), history: P P 1H P 2C P
-3S [MajorLimitRaise(), ThreeLevelPremptiveOvercall()]
-WARNING: Multiple bids have maximal category
-4S [MajorJumpToGame(), FourLevelPremptiveOvercall()]
+WARNING: Multiple bids have maximal category
 WARNING: Multiple bids have maximal category
 FAIL: None (expected P) for 982.AK4.Q8.AJT53 (hcp: 14 lp: 15 sp: 13), history: P P 1S 1N P 2D
-3S [MajorLimitRaise(), ThreeLevelPremptiveOvercall()]
-WARNING: Multiple bids have maximal category
-4S [MajorJumpToGame(), FourLevelPremptiveOvercall()]
-WARNING: Multiple bids have maximal category
-4S [MajorJumpToGame(), FourLevelPremptiveOvercall()]
+WARNING: Multiple bids have maximal category
+WARNING: Multiple bids have maximal category
 WARNING: Multiple bids have maximal category
 FAIL: None (expected P) for T6543.2.JT6432.2 (hcp: 1 lp: 4 sp: 7), history: P P 1S 1N P 2D 2S P P
-3S [MajorLimitRaise(), ThreeLevelPremptiveOvercall()]
-WARNING: Multiple bids have maximal category
-4S [MajorJumpToGame(), FourLevelPremptiveOvercall()]
+WARNING: Multiple bids have maximal category
 WARNING: Multiple bids have maximal category
 FAIL: None (expected 2D) for T6543.2.JT6432.2 (hcp: 1 lp: 4 sp: 7), history: P P 1S 1N P (subtest of P P 1S 1N P 2D 2S P P)
 FAIL: None (expected P) for T6543.2.JT6432.2 (hcp: 1 lp: 4 sp: 7), history: P (subtest of P P 1S 1N P 2D 2S P P)
-3S [MajorLimitRaise(), ThreeLevelPremptiveOvercall()]
-WARNING: Multiple bids have maximal category
-4S [MajorJumpToGame(), FourLevelPremptiveOvercall()]
+WARNING: Multiple bids have maximal category
 WARNING: Multiple bids have maximal category
 FAIL: None (expected 4H) for 6.A74.Q96532.K85 (hcp: 9 lp: 11 sp: 12), history: P P 1S 1N P 2D P 3D P
-3S [MajorLimitRaise(), ThreeLevelPremptiveOvercall()]
-WARNING: Multiple bids have maximal category
-4S [MajorJumpToGame(), FourLevelPremptiveOvercall()]
+WARNING: Multiple bids have maximal category
 WARNING: Multiple bids have maximal category
 FAIL: None (expected 2D) for 6.A74.Q96532.K85 (hcp: 9 lp: 11 sp: 12), history: P P 1S 1N P (subtest of P P 1S 1N P 2D P 3D P)
 FAIL: None (expected P) for 6.A74.Q96532.K85 (hcp: 9 lp: 11 sp: 12), history: P (subtest of P P 1S 1N P 2D P 3D P)
-3S [MajorLimitRaise(), ThreeLevelPremptiveOvercall()]
-WARNING: Multiple bids have maximal category
-4S [MajorJumpToGame(), FourLevelPremptiveOvercall()]
-WARNING: Multiple bids have maximal category
-4S [MajorJumpToGame(), FourLevelPremptiveOvercall()]
+WARNING: Multiple bids have maximal category
+WARNING: Multiple bids have maximal category
 WARNING: Multiple bids have maximal category
 FAIL: None (expected 3D) for AT62.J7652.J5.96 (hcp: 6 lp: 7 sp: 7), history: 1S X 2S P P X P
-3S [MajorLimitRaise(), ThreeLevelPremptiveOvercall()]
-WARNING: Multiple bids have maximal category
-4S [MajorJumpToGame(), FourLevelPremptiveOvercall()]
+WARNING: Multiple bids have maximal category
 WARNING: Multiple bids have maximal category
 FAIL: None (expected P) for AT62.J7652.J5.96 (hcp: 6 lp: 7 sp: 7), history: 1S X 2S (subtest of 1S X 2S P P X P)
-1S [OneSpadeResponse(), OneLevelOvercall()]
-WARNING: Multiple bids have maximal category
-1H [OneHeartResponse(), OneLevelOvercall()]
+WARNING: Multiple bids have maximal category
 WARNING: Multiple bids have maximal category
 FAIL: None (expected 2S) for T8.KJ7.Q74.Q8654 (hcp: 8 lp: 9 sp: 9), history: P P P 1D P 2C P 2D P P X P
-1S [OneSpadeResponse(), OneLevelOvercall()]
-WARNING: Multiple bids have maximal category
-1H [OneHeartResponse(), OneLevelOvercall()]
+WARNING: Multiple bids have maximal category
 WARNING: Multiple bids have maximal category
 FAIL: None (expected P) for T8.KJ7.Q74.Q8654 (hcp: 8 lp: 9 sp: 9), history: P P P 1D P 2C P 2D (subtest of P P P 1D P 2C P 2D P P X P)
 FAIL: 1S (expected P) for T8.KJ7.Q74.Q8654 (hcp: 8 lp: 9 sp: 9), history: P P P 1D (subtest of P P P 1D P 2C P 2D P P X P)
 FAIL: None (expected P) for T8.KJ7.Q74.Q8654 (hcp: 8 lp: 9 sp: 9), history:  (subtest of P P P 1D P 2C P 2D P P X P)
-1S [OneSpadeResponse(), OneLevelOvercall()]
-WARNING: Multiple bids have maximal category
-1H [OneHeartResponse(), OneLevelOvercall()]
+WARNING: Multiple bids have maximal category
 WARNING: Multiple bids have maximal category
 FAIL: None (expected P) for 96.87.J653.AQT94 (hcp: 7 lp: 8 sp: 9), history:  (subtest of P P 1D P)
-1S [OneSpadeResponse(), OneLevelOvercall()]
-WARNING: Multiple bids have maximal category
-1H [OneHeartResponse(), OneLevelOvercall()]
-WARNING: Multiple bids have maximal category
-3S [MajorLimitRaise(), ThreeLevelPremptiveOvercall()]
-WARNING: Multiple bids have maximal category
-4S [MajorJumpToGame(), FourLevelPremptiveOvercall()]
+WARNING: Multiple bids have maximal category
+WARNING: Multiple bids have maximal category
+WARNING: Multiple bids have maximal category
 WARNING: Multiple bids have maximal category
 FAIL: None (expected 3S) for A5.AK98765.5.KJ7 (hcp: 15 lp: 18 sp: 19), history: P 1D P 1S P 2D P 2N P
-1S [OneSpadeResponse(), OneLevelOvercall()]
-WARNING: Multiple bids have maximal category
-1H [OneHeartResponse(), OneLevelOvercall()]
-WARNING: Multiple bids have maximal category
-3S [MajorLimitRaise(), ThreeLevelPremptiveOvercall()]
-WARNING: Multiple bids have maximal category
-4S [MajorJumpToGame(), FourLevelPremptiveOvercall()]
+WARNING: Multiple bids have maximal category
+WARNING: Multiple bids have maximal category
+WARNING: Multiple bids have maximal category
 WARNING: Multiple bids have maximal category
 FAIL: 1N (expected 2D) for A5.AK98765.5.KJ7 (hcp: 15 lp: 18 sp: 19), history: P 1D P 1S P (subtest of P 1D P 1S P 2D P 2N P)
-3S [MajorLimitRaise(), ThreeLevelPremptiveOvercall()]
-WARNING: Multiple bids have maximal category
-4S [MajorJumpToGame(), FourLevelPremptiveOvercall()]
+WARNING: Multiple bids have maximal category
 WARNING: Multiple bids have maximal category
 FAIL: 3D (expected P) for AQ72.AKJ53.A82.5 (hcp: 18 lp: 19 sp: 21), history: P 1D 1S 1N P 2C P 2D P
-3S [MajorLimitRaise(), ThreeLevelPremptiveOvercall()]
-WARNING: Multiple bids have maximal category
-4S [MajorJumpToGame(), FourLevelPremptiveOvercall()]
-WARNING: Multiple bids have maximal category
-2S [NewSuitAtTheTwoLevel(), NaturalStaymanResponse()]
-WARNING: Multiple bids have maximal category
-3S [MajorLimitRaise(), NaturalStaymanResponse()]
-WARNING: Multiple bids have maximal category
-4S [MajorJumpToGame(), FourLevelPremptiveOvercall()]
+WARNING: Multiple bids have maximal category
+WARNING: Multiple bids have maximal category
+WARNING: Multiple bids have maximal category
+WARNING: Multiple bids have maximal category
 WARNING: Multiple bids have maximal category
 WARNING: Multiple bids match and have maximal tie-breaker priority
 FAIL: None (expected P) for A54.QT5.J743.QJ7 (hcp: 10 lp: 10 sp: 10), history: P P 1N P 2C P 2S P 2N P 3N P
-2S [NewSuitAtTheTwoLevel(), NaturalStaymanResponse()]
-WARNING: Multiple bids have maximal category
-3S [MajorLimitRaise(), NaturalStaymanResponse()]
-WARNING: Multiple bids have maximal category
-4S [MajorJumpToGame(), FourLevelPremptiveOvercall()]
+WARNING: Multiple bids have maximal category
+WARNING: Multiple bids have maximal category
 WARNING: Multiple bids have maximal category
 WARNING: Multiple bids match and have maximal tie-breaker priority
 FAIL: None (expected 2N) for A54.QT5.J743.QJ7 (hcp: 10 lp: 10 sp: 10), history: P P 1N P 2C P 2S P (subtest of P P 1N P 2C P 2S P 2N P 3N P)
 FAIL: None (expected P) for A54.QT5.J743.QJ7 (hcp: 10 lp: 10 sp: 10), history:  (subtest of P P 1N P 2C P 2S P 2N P 3N P)
-4H [MajorJumpToGame(), FourLevelPremptiveOvercall()]
 WARNING: Multiple bids have maximal category
 FAIL: None (expected P) for J.AQ972.T5.JT964 (hcp: 8 lp: 10 sp: 11), history: 1H 2H 3C 4S P
 FAIL: 1S (expected 2H) for J.AQ972.T5.JT964 (hcp: 8 lp: 10 sp: 11), history: 1H (subtest of 1H 2H 3C 4S P)
-4H [MajorJumpToGame(), FourLevelPremptiveOvercall()]
-WARNING: Multiple bids have maximal category
-4S [MajorJumpToGame(), FourLevelPremptiveOvercall()]
+WARNING: Multiple bids have maximal category
 WARNING: Multiple bids have maximal category
 FAIL: None (expected X) for 8532.A854.A74.AK (hcp: 15 lp: 15 sp: 16), history: P 1H 2S P 3S P 4C 4H P P 5C
-4H [MajorJumpToGame(), FourLevelPremptiveOvercall()]
-WARNING: Multiple bids have maximal category
-4S [MajorJumpToGame(), FourLevelPremptiveOvercall()]
+WARNING: Multiple bids have maximal category
 WARNING: Multiple bids have maximal category
 FAIL: None (expected 4H) for 8532.A854.A74.AK (hcp: 15 lp: 15 sp: 16), history: P 1H 2S P 3S P 4C (subtest of P 1H 2S P 3S P 4C 4H P P 5C)
-4H [MajorJumpToGame(), FourLevelPremptiveOvercall()]
 WARNING: Multiple bids have maximal category
 FAIL: 3H (expected P) for 8532.A854.A74.AK (hcp: 15 lp: 15 sp: 16), history: P 1H 2S (subtest of P 1H 2S P 3S P 4C 4H P P 5C)
-1S [OneSpadeResponse(), OneLevelOvercall()]
-WARNING: Multiple bids have maximal category
-1H [OneHeartResponse(), OneLevelOvercall()]
-WARNING: Multiple bids have maximal category
-1S [OneSpadeResponse(), OneLevelOvercall()]
-WARNING: Multiple bids have maximal category
-1H [OneHeartResponse(), OneLevelOvercall()]
-WARNING: Multiple bids have maximal category
-1S [OneSpadeResponse(), OneLevelOvercall()]
-WARNING: Multiple bids have maximal category
-1H [OneHeartResponse(), OneLevelOvercall()]
-WARNING: Multiple bids have maximal category
-1S [OneSpadeResponse(), OneLevelOvercall()]
-WARNING: Multiple bids have maximal category
-3H [MajorLimitRaise(), ThreeLevelPremptiveOvercall()]
-WARNING: Multiple bids have maximal category
-4H [MajorJumpToGame(), FourLevelPremptiveOvercall()]
-WARNING: Multiple bids have maximal category
-3S [MajorLimitRaise(), ThreeLevelPremptiveOvercall()]
-WARNING: Multiple bids have maximal category
-4S [MajorJumpToGame(), FourLevelPremptiveOvercall()]
+WARNING: Multiple bids have maximal category
+WARNING: Multiple bids have maximal category
+WARNING: Multiple bids have maximal category
+WARNING: Multiple bids have maximal category
+WARNING: Multiple bids have maximal category
+WARNING: Multiple bids have maximal category
+WARNING: Multiple bids have maximal category
+WARNING: Multiple bids have maximal category
+WARNING: Multiple bids have maximal category
+WARNING: Multiple bids have maximal category
 WARNING: Multiple bids have maximal category
 FAIL: 1N (expected 2D) for 83.KQ732.Q2.AKJ9 (hcp: 15 lp: 16 sp: 15), history: P 1C 1D P P 1H 1S P P X
-1S [OneSpadeResponse(), OneLevelOvercall()]
-WARNING: Multiple bids have maximal category
-1H [OneHeartResponse(), OneLevelOvercall()]
-WARNING: Multiple bids have maximal category
-1S [OneSpadeResponse(), OneLevelOvercall()]
-WARNING: Multiple bids have maximal category
-1H [OneHeartResponse(), OneLevelOvercall()]
-WARNING: Multiple bids have maximal category
-1S [OneSpadeResponse(), OneLevelOvercall()]
-WARNING: Multiple bids have maximal category
-1H [OneHeartResponse(), OneLevelOvercall()]
-WARNING: Multiple bids have maximal category
-1S [OneSpadeResponse(), OneLevelOvercall()]
+WARNING: Multiple bids have maximal category
+WARNING: Multiple bids have maximal category
+WARNING: Multiple bids have maximal category
+WARNING: Multiple bids have maximal category
+WARNING: Multiple bids have maximal category
+WARNING: Multiple bids have maximal category
 WARNING: Multiple bids have maximal category
 FAIL: None (expected P) for 94.932.QT95.K872 (hcp: 5 lp: 5 sp: 6), history: 2C P P
-3S [MajorLimitRaise(), ThreeLevelPremptiveOvercall()]
-WARNING: Multiple bids have maximal category
-4S [MajorJumpToGame(), FourLevelPremptiveOvercall()]
+WARNING: Multiple bids have maximal category
 WARNING: Multiple bids have maximal category
 FAIL: None (expected 3S) for A853.K.K2.KJT943 (hcp: 14 lp: 16 sp: 15), history: P 1S P 2D P
-4H [MajorJumpToGame(), FourLevelPremptiveOvercall()]
 WARNING: Multiple bids have maximal category
 FAIL: None (expected X) for 9.AKQT63.AQ.K865 (hcp: 18 lp: 20 sp: 20), history: 2H X 4H P P
 FAIL: None (expected X) for 9.AKQT63.AQ.K865 (hcp: 18 lp: 20 sp: 20), history: 2H (subtest of 2H X 4H P P)
-1S [OneSpadeResponse(), OneLevelOvercall()]
-WARNING: Multiple bids have maximal category
-1D [OneDiamondResponse(), OneLevelOvercall()]
-WARNING: Multiple bids have maximal category
-1H [OneHeartResponse(), OneLevelOvercall()]
-WARNING: Multiple bids have maximal category
-1S [OneSpadeResponse(), OneLevelOvercall()]
-WARNING: Multiple bids have maximal category
-1D [OneDiamondResponse(), OneLevelOvercall()]
-WARNING: Multiple bids have maximal category
-1H [OneHeartResponse(), OneLevelOvercall()]
-WARNING: Multiple bids have maximal category
-1S [OneSpadeResponse(), OneLevelOvercall()]
-WARNING: Multiple bids have maximal category
-1H [OneHeartResponse(), OneLevelOvercall()]
-WARNING: Multiple bids have maximal category
-4S [MajorJumpToGame(), FourLevelPremptiveOvercall()]
+WARNING: Multiple bids have maximal category
+WARNING: Multiple bids have maximal category
+WARNING: Multiple bids have maximal category
+WARNING: Multiple bids have maximal category
+WARNING: Multiple bids have maximal category
+WARNING: Multiple bids have maximal category
+WARNING: Multiple bids have maximal category
+WARNING: Multiple bids have maximal category
 WARNING: Multiple bids have maximal category
 FAIL: None (expected P) for 875.K8752.Q6.986 (hcp: 5 lp: 6 sp: 4), history: 1C X P 1D 1S 2N P
-1S [OneSpadeResponse(), OneLevelOvercall()]
-WARNING: Multiple bids have maximal category
-1D [OneDiamondResponse(), OneLevelOvercall()]
-WARNING: Multiple bids have maximal category
-1H [OneHeartResponse(), OneLevelOvercall()]
-WARNING: Multiple bids have maximal category
-1S [OneSpadeResponse(), OneLevelOvercall()]
-WARNING: Multiple bids have maximal category
-1D [OneDiamondResponse(), OneLevelOvercall()]
-WARNING: Multiple bids have maximal category
-1H [OneHeartResponse(), OneLevelOvercall()]
+WARNING: Multiple bids have maximal category
+WARNING: Multiple bids have maximal category
+WARNING: Multiple bids have maximal category
+WARNING: Multiple bids have maximal category
+WARNING: Multiple bids have maximal category
 WARNING: Multiple bids have maximal category
 FAIL: None (expected 1D) for 875.K8752.Q6.986 (hcp: 5 lp: 6 sp: 4), history: 1C X P (subtest of 1C X P 1D 1S 2N P)
 FAIL: None (expected 3D) for AJ6532.T73.J6.86 (hcp: 6 lp: 8 sp: 7), history: 1C 2N P
-1S [OneSpadeResponse(), OneLevelOvercall()]
-WARNING: Multiple bids have maximal category
-1D [OneDiamondResponse(), OneLevelOvercall()]
-WARNING: Multiple bids have maximal category
-1H [OneHeartResponse(), OneLevelOvercall()]
-WARNING: Multiple bids have maximal category
-1S [OneSpadeResponse(), OneLevelOvercall()]
-WARNING: Multiple bids have maximal category
-1H [OneHeartResponse(), OneLevelOvercall()]
-WARNING: Multiple bids have maximal category
-3S [MajorLimitRaise(), ThreeLevelPremptiveOvercall()]
-WARNING: Multiple bids have maximal category
-4S [MajorJumpToGame(), FourLevelPremptiveOvercall()]
+WARNING: Multiple bids have maximal category
+WARNING: Multiple bids have maximal category
+WARNING: Multiple bids have maximal category
+WARNING: Multiple bids have maximal category
+WARNING: Multiple bids have maximal category
+WARNING: Multiple bids have maximal category
 WARNING: Multiple bids have maximal category
 FAIL: None (expected 2N) for .K54.A9842.Q9543 (hcp: 9 lp: 11 sp: 14), history: P P 1D P 1S P 2C P
-1S [OneSpadeResponse(), OneLevelOvercall()]
-WARNING: Multiple bids have maximal category
-1H [OneHeartResponse(), OneLevelOvercall()]
+WARNING: Multiple bids have maximal category
 WARNING: Multiple bids have maximal category
 FAIL: None (expected P) for .K54.A9842.Q9543 (hcp: 9 lp: 11 sp: 14), history:  (subtest of P P 1D P 1S P 2C P)
-2S [NewSuitAtTheTwoLevel(), NaturalStaymanResponse()]
-WARNING: Multiple bids have maximal category
-2S [NewSuitAtTheTwoLevel(), NaturalStaymanResponse()]
+WARNING: Multiple bids have maximal category
 WARNING: Multiple bids have maximal category
 WARNING: Multiple bids match and have maximal tie-breaker priority
 FAIL: None (expected 3N) for A72.QJ65.AJ.K875 (hcp: 15 lp: 15 sp: 15), history: 1N P 2C P 2D P
 FAIL: None (expected 2S) for J98652.942.T.AKQ (hcp: 10 lp: 12 sp: 13), history: P 1D 2D P
 FAIL: None (expected P) for J98652.942.T.AKQ (hcp: 10 lp: 12 sp: 13), history:  (subtest of P 1D 2D P)
 FAIL: None (expected P) for .T743.AKJ63.AQJ4 (hcp: 15 lp: 16 sp: 20), history: P 1H 4C P P
-4H [MajorJumpToGame(), FourLevelPremptiveOvercall()]
 WARNING: Multiple bids have maximal category
 FAIL: None (expected 4C) for K9874.3.AQ.AKQ72 (hcp: 18 lp: 20 sp: 20), history: P 1H 2H P 2N P
 FAIL: 1S (expected 2H) for K9874.3.AQ.AKQ72 (hcp: 18 lp: 20 sp: 20), history: P 1H (subtest of P 1H 2H P 2N P)
 FAIL: None (expected 4S) for Q5.962.AKQ65.AQ2 (hcp: 17 lp: 18 sp: 16), history: 1N P 2H P 2S P 2N P
-4H [MajorJumpToGame(), FourLevelPremptiveOvercall()]
 WARNING: Multiple bids have maximal category
 FAIL: None (expected 3D) for T32.Q63.KQJ986.2 (hcp: 8 lp: 10 sp: 11), history: P 2H P 2N P
-1S [OneSpadeResponse(), OneLevelOvercall()]
-WARNING: Multiple bids have maximal category
-1D [OneDiamondResponse(), OneLevelOvercall()]
-WARNING: Multiple bids have maximal category
-1H [OneHeartResponse(), OneLevelOvercall()]
-WARNING: Multiple bids have maximal category
-1S [OneSpadeResponse(), OneLevelOvercall()]
-WARNING: Multiple bids have maximal category
-1S [OneSpadeResponse(), OneLevelOvercall()]
-WARNING: Multiple bids have maximal category
-3H [MajorLimitRaise(), ThreeLevelPremptiveOvercall()]
-WARNING: Multiple bids have maximal category
-4H [MajorJumpToGame(), FourLevelPremptiveOvercall()]
-WARNING: Multiple bids have maximal category
-1S [OneSpadeResponse(), OneLevelOvercall()]
-WARNING: Multiple bids have maximal category
-1D [OneDiamondResponse(), OneLevelOvercall()]
-WARNING: Multiple bids have maximal category
-1H [OneHeartResponse(), OneLevelOvercall()]
-WARNING: Multiple bids have maximal category
-1S [OneSpadeResponse(), OneLevelOvercall()]
-WARNING: Multiple bids have maximal category
-1S [OneSpadeResponse(), OneLevelOvercall()]
-WARNING: Multiple bids have maximal category
-3H [MajorLimitRaise(), ThreeLevelPremptiveOvercall()]
-WARNING: Multiple bids have maximal category
-4H [MajorJumpToGame(), FourLevelPremptiveOvercall()]
-WARNING: Multiple bids have maximal category
-3S [MajorLimitRaise(), ThreeLevelPremptiveOvercall()]
-WARNING: Multiple bids have maximal category
-4S [MajorJumpToGame(), FourLevelPremptiveOvercall()]
-WARNING: Multiple bids have maximal category
-4H [MajorJumpToGame(), FourLevelPremptiveOvercall()]
+WARNING: Multiple bids have maximal category
+WARNING: Multiple bids have maximal category
+WARNING: Multiple bids have maximal category
+WARNING: Multiple bids have maximal category
+WARNING: Multiple bids have maximal category
+WARNING: Multiple bids have maximal category
+WARNING: Multiple bids have maximal category
+WARNING: Multiple bids have maximal category
+WARNING: Multiple bids have maximal category
+WARNING: Multiple bids have maximal category
+WARNING: Multiple bids have maximal category
+WARNING: Multiple bids have maximal category
+WARNING: Multiple bids have maximal category
+WARNING: Multiple bids have maximal category
+WARNING: Multiple bids have maximal category
+WARNING: Multiple bids have maximal category
 WARNING: Multiple bids have maximal category
 FAIL: None (expected P) for KT94.83.AT9654.T (hcp: 7 lp: 9 sp: 11), history: P P P 1C P 1H P 1S P 2H P 2N P
-1S [OneSpadeResponse(), OneLevelOvercall()]
-WARNING: Multiple bids have maximal category
-1D [OneDiamondResponse(), OneLevelOvercall()]
-WARNING: Multiple bids have maximal category
-1H [OneHeartResponse(), OneLevelOvercall()]
-WARNING: Multiple bids have maximal category
-1S [OneSpadeResponse(), OneLevelOvercall()]
-WARNING: Multiple bids have maximal category
-1S [OneSpadeResponse(), OneLevelOvercall()]
-WARNING: Multiple bids have maximal category
-3H [MajorLimitRaise(), ThreeLevelPremptiveOvercall()]
-WARNING: Multiple bids have maximal category
-4H [MajorJumpToGame(), FourLevelPremptiveOvercall()]
-WARNING: Multiple bids have maximal category
-3S [MajorLimitRaise(), ThreeLevelPremptiveOvercall()]
-WARNING: Multiple bids have maximal category
-4S [MajorJumpToGame(), FourLevelPremptiveOvercall()]
+WARNING: Multiple bids have maximal category
+WARNING: Multiple bids have maximal category
+WARNING: Multiple bids have maximal category
+WARNING: Multiple bids have maximal category
+WARNING: Multiple bids have maximal category
+WARNING: Multiple bids have maximal category
+WARNING: Multiple bids have maximal category
+WARNING: Multiple bids have maximal category
 WARNING: Multiple bids have maximal category
 FAIL: 1N (expected 2H) for KT94.83.AT9654.T (hcp: 7 lp: 9 sp: 11), history: P P P 1C P 1H P 1S P (subtest of P P P 1C P 1H P 1S P 2H P 2N P)
-1S [OneSpadeResponse(), OneLevelOvercall()]
-WARNING: Multiple bids have maximal category
-1D [OneDiamondResponse(), OneLevelOvercall()]
-WARNING: Multiple bids have maximal category
-1H [OneHeartResponse(), OneLevelOvercall()]
+WARNING: Multiple bids have maximal category
+WARNING: Multiple bids have maximal category
 WARNING: Multiple bids have maximal category
 FAIL: None (expected P) for KT94.83.AT9654.T (hcp: 7 lp: 9 sp: 11), history: P (subtest of P P P 1C P 1H P 1S P 2H P 2N P)
-1S [OneSpadeResponse(), OneLevelOvercall()]
-WARNING: Multiple bids have maximal category
-3H [MajorLimitRaise(), ThreeLevelPremptiveOvercall()]
-WARNING: Multiple bids have maximal category
-4H [MajorJumpToGame(), FourLevelPremptiveOvercall()]
-WARNING: Multiple bids have maximal category
-4H [MajorJumpToGame(), FourLevelPremptiveOvercall()]
+WARNING: Multiple bids have maximal category
+WARNING: Multiple bids have maximal category
+WARNING: Multiple bids have maximal category
 WARNING: Multiple bids have maximal category
 FAIL: None (expected P) for AQ73.AT6.QJ.QJ63 (hcp: 16 lp: 16 sp: 14), history: 1H P 2H X P 3C P
-1S [OneSpadeResponse(), OneLevelOvercall()]
-WARNING: Multiple bids have maximal category
-3H [MajorLimitRaise(), ThreeLevelPremptiveOvercall()]
-WARNING: Multiple bids have maximal category
-4H [MajorJumpToGame(), FourLevelPremptiveOvercall()]
+WARNING: Multiple bids have maximal category
+WARNING: Multiple bids have maximal category
 WARNING: Multiple bids have maximal category
 FAIL: None (expected X) for AQ73.AT6.QJ.QJ63 (hcp: 16 lp: 16 sp: 14), history: 1H P 2H (subtest of 1H P 2H X P 3C P)
-3S [MajorLimitRaise(), ThreeLevelPremptiveOvercall()]
-WARNING: Multiple bids have maximal category
-4S [MajorJumpToGame(), FourLevelPremptiveOvercall()]
-WARNING: Multiple bids have maximal category
-4H [MajorJumpToGame(), FourLevelPremptiveOvercall()]
+WARNING: Multiple bids have maximal category
+WARNING: Multiple bids have maximal category
 WARNING: Multiple bids have maximal category
 FAIL: None (expected 3C) for K83.54.8632.A643 (hcp: 7 lp: 7 sp: 8), history: 1S P 2H X P
 FAIL: None (expected P) for K83.54.8632.A643 (hcp: 7 lp: 7 sp: 8), history: 1S (subtest of 1S P 2H X P)
-1S [OneSpadeResponse(), OneLevelOvercall()]
-WARNING: Multiple bids have maximal category
-1H [OneHeartResponse(), OneLevelOvercall()]
-WARNING: Multiple bids have maximal category
-3S [MajorLimitRaise(), ThreeLevelPremptiveOvercall()]
-WARNING: Multiple bids have maximal category
-4S [MajorJumpToGame(), FourLevelPremptiveOvercall()]
+WARNING: Multiple bids have maximal category
+WARNING: Multiple bids have maximal category
+WARNING: Multiple bids have maximal category
 WARNING: Multiple bids have maximal category
 FAIL: 4D (expected P) for K5.J86532.K6.AJ8 (hcp: 12 lp: 14 sp: 14), history: P P P 1D P 1S P 2D P 3D P
-1S [OneSpadeResponse(), OneLevelOvercall()]
-WARNING: Multiple bids have maximal category
-1H [OneHeartResponse(), OneLevelOvercall()]
-WARNING: Multiple bids have maximal category
-3S [MajorLimitRaise(), ThreeLevelPremptiveOvercall()]
-WARNING: Multiple bids have maximal category
-4S [MajorJumpToGame(), FourLevelPremptiveOvercall()]
+WARNING: Multiple bids have maximal category
+WARNING: Multiple bids have maximal category
+WARNING: Multiple bids have maximal category
 WARNING: Multiple bids have maximal category
 FAIL: 1N (expected 2D) for K5.J86532.K6.AJ8 (hcp: 12 lp: 14 sp: 14), history: P P P 1D P 1S P (subtest of P P P 1D P 1S P 2D P 3D P)
 FAIL: None (expected X) for AKQ76..AT32.AT84 (hcp: 17 lp: 18 sp: 22), history: P P 1N
 FAIL: None (expected X) for AT6.KJ864.A4.A42 (hcp: 16 lp: 17 sp: 17), history: P 2H
-3S [MajorLimitRaise(), ThreeLevelPremptiveOvercall()]
-WARNING: Multiple bids have maximal category
-4S [MajorJumpToGame(), FourLevelPremptiveOvercall()]
+WARNING: Multiple bids have maximal category
 WARNING: Multiple bids have maximal category
 FAIL: None (expected 2N) for 962.863.KQJ7.KJ7 (hcp: 10 lp: 10 sp: 10), history: P P 1D 1S X P 2C P
 FAIL: 1N (expected X) for 962.863.KQJ7.KJ7 (hcp: 10 lp: 10 sp: 10), history: P P 1D 1S (subtest of P P 1D 1S X P 2C P)
 FAIL: None (expected P) for 962.863.KQJ7.KJ7 (hcp: 10 lp: 10 sp: 10), history:  (subtest of P P 1D 1S X P 2C P)
-2S [NewSuitAtTheTwoLevel(), NaturalStaymanResponse()]
 WARNING: Multiple bids have maximal category
 WARNING: Multiple bids match and have maximal tie-breaker priority
 FAIL: None (expected 3N) for AKJ.T53.KQ65.KJ2 (hcp: 17 lp: 17 sp: 17), history: P 1N P 2C P 2H P 2N P
-2S [NewSuitAtTheTwoLevel(), NaturalStaymanResponse()]
 WARNING: Multiple bids have maximal category
 WARNING: Multiple bids match and have maximal tie-breaker priority
 FAIL: None (expected 2H) for AKJ.T53.KQ65.KJ2 (hcp: 17 lp: 17 sp: 17), history: P 1N P 2C P (subtest of P 1N P 2C P 2H P 2N P)
-1S [OneSpadeResponse(), OneLevelOvercall()]
-WARNING: Multiple bids have maximal category
-3H [MajorLimitRaise(), ThreeLevelPremptiveOvercall()]
-WARNING: Multiple bids have maximal category
-4H [MajorJumpToGame(), FourLevelPremptiveOvercall()]
+WARNING: Multiple bids have maximal category
+WARNING: Multiple bids have maximal category
 WARNING: Multiple bids have maximal category
 FAIL: 3H (expected 2N) for K.K7.KJ98542.QT8 (hcp: 12 lp: 15 sp: 13), history: 1H P
-1S [OneSpadeResponse(), OneLevelOvercall()]
-WARNING: Multiple bids have maximal category
-1D [OneDiamondResponse(), OneLevelOvercall()]
-WARNING: Multiple bids have maximal category
-1H [OneHeartResponse(), OneLevelOvercall()]
-WARNING: Multiple bids have maximal category
-1S [OneSpadeResponse(), OneLevelOvercall()]
-WARNING: Multiple bids have maximal category
-1D [OneDiamondResponse(), OneLevelOvercall()]
-WARNING: Multiple bids have maximal category
-1H [OneHeartResponse(), OneLevelOvercall()]
+WARNING: Multiple bids have maximal category
+WARNING: Multiple bids have maximal category
+WARNING: Multiple bids have maximal category
+WARNING: Multiple bids have maximal category
+WARNING: Multiple bids have maximal category
 WARNING: Multiple bids have maximal category
 FAIL: 1S (expected 1N) for AKT4.AT.A82.J876 (hcp: 16 lp: 16 sp: 17), history: 1C P P
 Pass 126 of 369 hands
@@ -3148,23 +1842,17 @@
 FAIL: 1N (expected X) for 87.A864.K9653.76 (hcp: 7 lp: 8 sp: 9), history: 1C 1S
 FAIL: 1N (expected X) for 9872.K64.K875.63 (hcp: 6 lp: 6 sp: 7), history: 1C 1S
 FAIL: None (expected P) for 73.J986.J53.A864 (hcp: 6 lp: 6 sp: 7), history: 1C 2H
-1S [OneSpadeResponse(), OneLevelOvercall()]
 WARNING: Multiple bids have maximal category
 FAIL: 1S (expected X) for 64.Q965.984.KQ75 (hcp: 7 lp: 7 sp: 8), history: 1C 1H
-3S [MajorLimitRaise(), ThreeLevelPremptiveOvercall()]
-WARNING: Multiple bids have maximal category
-4S [MajorJumpToGame(), FourLevelPremptiveOvercall()]
+WARNING: Multiple bids have maximal category
 WARNING: Multiple bids have maximal category
 FAIL: 1N (expected P) for 4.A3.KQ65.KJT865 (hcp: 13 lp: 15 sp: 17), history: 1C 1S P P X P
 FAIL: 1N (expected P) for 4.A3.KQ65.KJT865 (hcp: 13 lp: 15 sp: 17), history: 1C 1S (subtest of 1C 1S P P X P)
-4H [MajorJumpToGame(), FourLevelPremptiveOvercall()]
 WARNING: Multiple bids have maximal category
 FAIL: None (expected 3H) for KJ52.K9864..AQ64 (hcp: 13 lp: 14 sp: 18), history: 1C 2H X P 2S P
 FAIL: None (expected X) for KJ52.K9864..AQ64 (hcp: 13 lp: 14 sp: 18), history: 1C 2H (subtest of 1C 2H X P 2S P)
-4H [MajorJumpToGame(), FourLevelPremptiveOvercall()]
 WARNING: Multiple bids have maximal category
 FAIL: None (expected 3H) for KJ52.K9864..AQ64 (hcp: 13 lp: 14 sp: 18), history: 1C 2H X P 3C P
-4H [MajorJumpToGame(), FourLevelPremptiveOvercall()]
 WARNING: Multiple bids have maximal category
 FAIL: None (expected 3H) for KJ52.K9864..AQ64 (hcp: 13 lp: 14 sp: 18), history: 1C 2H X P 3D P
 FAIL: None (expected 3N) for KJ3.86.AQT7.K963 (hcp: 13 lp: 13 sp: 14), history: 1D 2C X P 2D P
@@ -3175,52 +1863,32 @@
 FAIL: None (expected X) for KJ4.T9.AJ74.Q875 (hcp: 11 lp: 11 sp: 12), history: 1D 2C (subtest of 1D 2C X P 2D P)
 FAIL: None (expected 3H) for KJ4.T9.AJ74.Q875 (hcp: 11 lp: 11 sp: 12), history: 1D 2C X P 2H P
 FAIL: None (expected 3S) for KJ4.T9.AJ74.Q875 (hcp: 11 lp: 11 sp: 12), history: 1D 2C X P 2S P
-3S [MajorLimitRaise(), ThreeLevelPremptiveOvercall()]
-WARNING: Multiple bids have maximal category
-4S [MajorJumpToGame(), FourLevelPremptiveOvercall()]
+WARNING: Multiple bids have maximal category
 WARNING: Multiple bids have maximal category
 FAIL: 1N (expected 2D) for J5.AQ864.A54.K76 (hcp: 14 lp: 15 sp: 14), history: 1D 1S X P
-3S [MajorLimitRaise(), ThreeLevelPremptiveOvercall()]
-WARNING: Multiple bids have maximal category
-4S [MajorJumpToGame(), FourLevelPremptiveOvercall()]
-WARNING: Multiple bids have maximal category
-3S [MajorLimitRaise(), ThreeLevelPremptiveOvercall()]
-WARNING: Multiple bids have maximal category
-4S [MajorJumpToGame(), FourLevelPremptiveOvercall()]
-WARNING: Multiple bids have maximal category
-3S [MajorLimitRaise(), ThreeLevelPremptiveOvercall()]
-WARNING: Multiple bids have maximal category
-4S [MajorJumpToGame(), FourLevelPremptiveOvercall()]
+WARNING: Multiple bids have maximal category
+WARNING: Multiple bids have maximal category
+WARNING: Multiple bids have maximal category
+WARNING: Multiple bids have maximal category
+WARNING: Multiple bids have maximal category
 WARNING: Multiple bids have maximal category
 FAIL: 1N (expected 3N) for KJ6.AQJ93.K5.AJ6 (hcp: 19 lp: 20 sp: 20), history: 1D 1S X P
-3S [MajorLimitRaise(), ThreeLevelPremptiveOvercall()]
-WARNING: Multiple bids have maximal category
-4S [MajorJumpToGame(), FourLevelPremptiveOvercall()]
+WARNING: Multiple bids have maximal category
 WARNING: Multiple bids have maximal category
 FAIL: 1N (expected 2S) for AQ6.KQJ97.AQ76.5 (hcp: 18 lp: 19 sp: 21), history: 1D 1S X P
-3S [MajorLimitRaise(), ThreeLevelPremptiveOvercall()]
-WARNING: Multiple bids have maximal category
-4S [MajorJumpToGame(), FourLevelPremptiveOvercall()]
+WARNING: Multiple bids have maximal category
 WARNING: Multiple bids have maximal category
 FAIL: 1N (expected 2H) for J43.KJ97.AQ76.Q7 (hcp: 13 lp: 13 sp: 12), history: 1D 1S X P
-3S [MajorLimitRaise(), ThreeLevelPremptiveOvercall()]
-WARNING: Multiple bids have maximal category
-4S [MajorJumpToGame(), FourLevelPremptiveOvercall()]
+WARNING: Multiple bids have maximal category
 WARNING: Multiple bids have maximal category
 FAIL: 1N (expected 2H) for 62.AQ876.KJ97.A8 (hcp: 14 lp: 15 sp: 16), history: 1D 1S X P
 FAIL: 1N (expected X) for KQ8.J9.Q8653.753 (hcp: 8 lp: 9 sp: 8), history: 1D 1S
-1S [OneSpadeResponse(), OneLevelOvercall()]
-WARNING: Multiple bids have maximal category
-1H [OneHeartResponse(), OneLevelOvercall()]
-WARNING: Multiple bids have maximal category
-1S [OneSpadeResponse(), OneLevelOvercall()]
-WARNING: Multiple bids have maximal category
-1H [OneHeartResponse(), OneLevelOvercall()]
+WARNING: Multiple bids have maximal category
+WARNING: Multiple bids have maximal category
+WARNING: Multiple bids have maximal category
 WARNING: Multiple bids have maximal category
 FAIL: None (expected 2S) for A864.863.AQ.KT32 (hcp: 13 lp: 13 sp: 12), history: 1C 1D X 2D
-1S [OneSpadeResponse(), OneLevelOvercall()]
-WARNING: Multiple bids have maximal category
-1H [OneHeartResponse(), OneLevelOvercall()]
+WARNING: Multiple bids have maximal category
 WARNING: Multiple bids have maximal category
 FAIL: 1H (expected X) for J97.52.KJ74.QJ74 (hcp: 8 lp: 8 sp: 9), history: 1C 1D
 Pass 10 of 37 hands
@@ -3232,19 +1900,13 @@
 Pass 1 of 1 hands
 
 test_opener_rebid_after_a_limit_raise:
-3S [MajorLimitRaise(), ThreeLevelPremptiveOvercall()]
-WARNING: Multiple bids have maximal category
-4S [MajorJumpToGame(), FourLevelPremptiveOvercall()]
+WARNING: Multiple bids have maximal category
 WARNING: Multiple bids have maximal category
 FAIL: None (expected P) for Q6.Q86.KT5.AQ982 (hcp: 13 lp: 14 sp: 12), history: 1S P 3S P
-3S [MajorLimitRaise(), ThreeLevelPremptiveOvercall()]
-WARNING: Multiple bids have maximal category
-4S [MajorJumpToGame(), FourLevelPremptiveOvercall()]
+WARNING: Multiple bids have maximal category
 WARNING: Multiple bids have maximal category
 FAIL: None (expected 4S) for 6.KJ86.KT5.AQ982 (hcp: 13 lp: 14 sp: 16), history: 1S P 3S P
-3S [MajorLimitRaise(), ThreeLevelPremptiveOvercall()]
-WARNING: Multiple bids have maximal category
-4S [MajorJumpToGame(), FourLevelPremptiveOvercall()]
+WARNING: Multiple bids have maximal category
 WARNING: Multiple bids have maximal category
 FAIL: None (expected 4S) for 98.Q86.KT5.AKQJ8 (hcp: 15 lp: 16 sp: 16), history: 1S P 3S P
 FAIL: 1N (expected 1S) for 98.Q86.KT5.AKQJ8 (hcp: 15 lp: 16 sp: 16), history:  (subtest of 1S P 3S P)
@@ -3278,22 +1940,14 @@
 test_overcalls:
 FAIL: None (expected P) for T98.872.KJ743.T9 (hcp: 4 lp: 5 sp: 5), history: 1C
 FAIL: 1S (expected P) for AKT.53.KT8.98542 (hcp: 10 lp: 11 sp: 11), history: 1H
-1S [OneSpadeResponse(), OneLevelOvercall()]
-WARNING: Multiple bids have maximal category
-3H [MajorLimitRaise(), ThreeLevelPremptiveOvercall()]
-WARNING: Multiple bids have maximal category
-4H [MajorJumpToGame(), FourLevelPremptiveOvercall()]
-WARNING: Multiple bids have maximal category
-1S [OneSpadeResponse(), OneLevelOvercall()]
+WARNING: Multiple bids have maximal category
+WARNING: Multiple bids have maximal category
+WARNING: Multiple bids have maximal category
 WARNING: Multiple bids have maximal category
 FAIL: 1S (expected X) for AKJ.Q84.6.AKJT73 (hcp: 18 lp: 20 sp: 21), history: 1H (subtest of 1H X P 2C P)
-1S [OneSpadeResponse(), OneLevelOvercall()]
-WARNING: Multiple bids have maximal category
-3H [MajorLimitRaise(), ThreeLevelPremptiveOvercall()]
-WARNING: Multiple bids have maximal category
-4H [MajorJumpToGame(), FourLevelPremptiveOvercall()]
-WARNING: Multiple bids have maximal category
-1S [OneSpadeResponse(), OneLevelOvercall()]
+WARNING: Multiple bids have maximal category
+WARNING: Multiple bids have maximal category
+WARNING: Multiple bids have maximal category
 WARNING: Multiple bids have maximal category
 FAIL: None (expected P) for K8.76.AQ953.QJT2 (hcp: 12 lp: 13 sp: 14), history: 1S
 FAIL: None (expected 2H) for QJT2.76.AQ953.K8 (hcp: 12 lp: 13 sp: 14), history: 1S
@@ -3305,50 +1959,29 @@
 FAIL: None (expected 1N) for KQ4.AQ8.Q9873.K2 (hcp: 16 lp: 17 sp: 17), history: 1H
 FAIL: None (expected 2H) for KQ4.K98.KQ873.K2 (hcp: 16 lp: 17 sp: 17), history: 1S
 FAIL: 1H (expected 1N) for KQ4.A98.QJ873.K2 (hcp: 15 lp: 16 sp: 16), history: 1C
-1S [OneSpadeResponse(), OneLevelOvercall()]
-WARNING: Multiple bids have maximal category
-1S [OneSpadeResponse(), OneLevelOvercall()]
-WARNING: Multiple bids have maximal category
-3H [MajorLimitRaise(), ThreeLevelPremptiveOvercall()]
-WARNING: Multiple bids have maximal category
-4H [MajorJumpToGame(), FourLevelPremptiveOvercall()]
+WARNING: Multiple bids have maximal category
+WARNING: Multiple bids have maximal category
+WARNING: Multiple bids have maximal category
 WARNING: Multiple bids have maximal category
 FAIL: 2H (expected 3H) for J63.Q843.KT87.J5 (hcp: 7 lp: 7 sp: 7), history: 1C 1H P
-1S [OneSpadeResponse(), OneLevelOvercall()]
-WARNING: Multiple bids have maximal category
-1S [OneSpadeResponse(), OneLevelOvercall()]
-WARNING: Multiple bids have maximal category
-3H [MajorLimitRaise(), ThreeLevelPremptiveOvercall()]
-WARNING: Multiple bids have maximal category
-4H [MajorJumpToGame(), FourLevelPremptiveOvercall()]
-WARNING: Multiple bids have maximal category
-1S [OneSpadeResponse(), OneLevelOvercall()]
-WARNING: Multiple bids have maximal category
-1S [OneSpadeResponse(), OneLevelOvercall()]
-WARNING: Multiple bids have maximal category
-3H [MajorLimitRaise(), ThreeLevelPremptiveOvercall()]
-WARNING: Multiple bids have maximal category
-4H [MajorJumpToGame(), FourLevelPremptiveOvercall()]
+WARNING: Multiple bids have maximal category
+WARNING: Multiple bids have maximal category
+WARNING: Multiple bids have maximal category
+WARNING: Multiple bids have maximal category
+WARNING: Multiple bids have maximal category
+WARNING: Multiple bids have maximal category
+WARNING: Multiple bids have maximal category
 WARNING: Multiple bids have maximal category
 FAIL: 3H (expected 2C) for 63.Q843.AT87.KQ5 (hcp: 11 lp: 11 sp: 12), history: 1C 1H P
-1S [OneSpadeResponse(), OneLevelOvercall()]
-WARNING: Multiple bids have maximal category
-1S [OneSpadeResponse(), OneLevelOvercall()]
-WARNING: Multiple bids have maximal category
-3H [MajorLimitRaise(), ThreeLevelPremptiveOvercall()]
-WARNING: Multiple bids have maximal category
-4H [MajorJumpToGame(), FourLevelPremptiveOvercall()]
+WARNING: Multiple bids have maximal category
+WARNING: Multiple bids have maximal category
+WARNING: Multiple bids have maximal category
 WARNING: Multiple bids have maximal category
 FAIL: 3H (expected 2C) for K7.Q876.KJ75.KQ5 (hcp: 14 lp: 14 sp: 15), history: 1C 1H P
-1S [OneSpadeResponse(), OneLevelOvercall()]
-WARNING: Multiple bids have maximal category
-1S [OneSpadeResponse(), OneLevelOvercall()]
-WARNING: Multiple bids have maximal category
-3H [MajorLimitRaise(), ThreeLevelPremptiveOvercall()]
-WARNING: Multiple bids have maximal category
-4H [MajorJumpToGame(), FourLevelPremptiveOvercall()]
-WARNING: Multiple bids have maximal category
-4H [MajorJumpToGame(), FourLevelPremptiveOvercall()]
+WARNING: Multiple bids have maximal category
+WARNING: Multiple bids have maximal category
+WARNING: Multiple bids have maximal category
+WARNING: Multiple bids have maximal category
 WARNING: Multiple bids have maximal category
 FAIL: 1H (expected 2H) for J63.K43.KQT874.5 (hcp: 9 lp: 11 sp: 12), history: 1D
 FAIL: 1H (expected 3H) for 6.Q84.AQT8764.65 (hcp: 8 lp: 11 sp: 12), history: 1D
@@ -3362,29 +1995,20 @@
 FAIL: None (expected 2S) for Q98.JT8.53.AKT95 (hcp: 10 lp: 11 sp: 11), history: P P
 FAIL: None (expected 1S) for Q98.JT8.53.AKT95 (hcp: 10 lp: 11 sp: 11), history: P P P
 FAIL: 1S (expected 2S) for Q83.K9.Q8.AQJ874 (hcp: 14 lp: 16 sp: 14), history: P P P
-4H [MajorJumpToGame(), FourLevelPremptiveOvercall()]
-WARNING: Multiple bids have maximal category
-4S [MajorJumpToGame(), FourLevelPremptiveOvercall()]
+WARNING: Multiple bids have maximal category
 WARNING: Multiple bids have maximal category
 FAIL: None (expected 3S) for 9.QJ2.AQT984.986 (hcp: 9 lp: 11 sp: 12), history: 2H P 2S P
-4H [MajorJumpToGame(), FourLevelPremptiveOvercall()]
-WARNING: Multiple bids have maximal category
-4S [MajorJumpToGame(), FourLevelPremptiveOvercall()]
+WARNING: Multiple bids have maximal category
 WARNING: Multiple bids have maximal category
 FAIL: None (expected 3D) for Q9.QT82.AQT984.2 (hcp: 10 lp: 12 sp: 12), history: 2H P 2S P
 FAIL: 1H (expected 2H) for Q9.QT82.AQT984.2 (hcp: 10 lp: 12 sp: 12), history:  (subtest of 2H P 2S P)
-4H [MajorJumpToGame(), FourLevelPremptiveOvercall()]
-WARNING: Multiple bids have maximal category
-4S [MajorJumpToGame(), FourLevelPremptiveOvercall()]
+WARNING: Multiple bids have maximal category
 WARNING: Multiple bids have maximal category
 FAIL: None (expected 3H) for 74.982.AQT984.82 (hcp: 6 lp: 8 sp: 8), history: 2H P 2S P
-4H [MajorJumpToGame(), FourLevelPremptiveOvercall()]
 WARNING: Multiple bids have maximal category
 FAIL: None (expected 3H) for T9.982.AKT984.98 (hcp: 7 lp: 9 sp: 9), history: 2H P 2N P
-4H [MajorJumpToGame(), FourLevelPremptiveOvercall()]
 WARNING: Multiple bids have maximal category
 FAIL: None (expected 3D) for T9.KT2.AQT984.82 (hcp: 9 lp: 11 sp: 11), history: 2H P 2N P
-4H [MajorJumpToGame(), FourLevelPremptiveOvercall()]
 WARNING: Multiple bids have maximal category
 FAIL: None (expected 3D) for J9.QT2.KQJ984.J2 (hcp: 10 lp: 12 sp: 10), history: 2H P 2N P
 FAIL: 3S (expected P) for J4.T.QJT.AJT7653 (hcp: 9 lp: 12 sp: 12), history: 
@@ -3419,163 +2043,95 @@
 Pass 6 of 6 hands
 
 test_remaining_hands_from_book:
-3S [MajorLimitRaise(), ThreeLevelPremptiveOvercall()]
-WARNING: Multiple bids have maximal category
-4S [MajorJumpToGame(), FourLevelPremptiveOvercall()]
+WARNING: Multiple bids have maximal category
 WARNING: Multiple bids have maximal category
 FAIL: 1N (expected 2H) for 974.J85.AJT872.9 (hcp: 6 lp: 8 sp: 9), history: 1S P P
-1S [OneSpadeResponse(), OneLevelOvercall()]
-WARNING: Multiple bids have maximal category
-1D [OneDiamondResponse(), OneLevelOvercall()]
-WARNING: Multiple bids have maximal category
-1H [OneHeartResponse(), OneLevelOvercall()]
-WARNING: Multiple bids have maximal category
-1S [OneSpadeResponse(), OneLevelOvercall()]
-WARNING: Multiple bids have maximal category
-1D [OneDiamondResponse(), OneLevelOvercall()]
-WARNING: Multiple bids have maximal category
-1H [OneHeartResponse(), OneLevelOvercall()]
+WARNING: Multiple bids have maximal category
+WARNING: Multiple bids have maximal category
+WARNING: Multiple bids have maximal category
+WARNING: Multiple bids have maximal category
+WARNING: Multiple bids have maximal category
 WARNING: Multiple bids have maximal category
 WARNING: Multiple bids match and have maximal tie-breaker priority
 FAIL: None (expected 2H) for 9.KQ5.AKT872.J65 (hcp: 13 lp: 15 sp: 16), history: 1C P P
-1S [OneSpadeResponse(), OneLevelOvercall()]
-WARNING: Multiple bids have maximal category
-1H [OneHeartResponse(), OneLevelOvercall()]
+WARNING: Multiple bids have maximal category
 WARNING: Multiple bids have maximal category
 FAIL: None (expected 2H) for KJ8.A74.JT874.86 (hcp: 9 lp: 10 sp: 10), history: 1D P 2D P P
 FAIL: 1H (expected P) for KJ8.A74.JT874.86 (hcp: 9 lp: 10 sp: 10), history: 1D (subtest of 1D P 2D P P)
-1S [OneSpadeResponse(), OneLevelOvercall()]
-WARNING: Multiple bids have maximal category
-3H [MajorLimitRaise(), ThreeLevelPremptiveOvercall()]
-WARNING: Multiple bids have maximal category
-4H [MajorJumpToGame(), FourLevelPremptiveOvercall()]
-WARNING: Multiple bids have maximal category
-4H [MajorJumpToGame(), FourLevelPremptiveOvercall()]
+WARNING: Multiple bids have maximal category
+WARNING: Multiple bids have maximal category
+WARNING: Multiple bids have maximal category
 WARNING: Multiple bids have maximal category
 FAIL: None (expected 2S) for Q98.K74.43.QJ874 (hcp: 8 lp: 9 sp: 9), history: 1H P 2H P P
 FAIL: 1S (expected P) for Q98.K74.43.QJ874 (hcp: 8 lp: 9 sp: 9), history: 1H (subtest of 1H P 2H P P)
-1S [OneSpadeResponse(), OneLevelOvercall()]
-WARNING: Multiple bids have maximal category
-3H [MajorLimitRaise(), ThreeLevelPremptiveOvercall()]
-WARNING: Multiple bids have maximal category
-4H [MajorJumpToGame(), FourLevelPremptiveOvercall()]
-WARNING: Multiple bids have maximal category
-1S [OneSpadeResponse(), OneLevelOvercall()]
-WARNING: Multiple bids have maximal category
-1S [OneSpadeResponse(), OneLevelOvercall()]
-WARNING: Multiple bids have maximal category
-3H [MajorLimitRaise(), ThreeLevelPremptiveOvercall()]
-WARNING: Multiple bids have maximal category
-4H [MajorJumpToGame(), FourLevelPremptiveOvercall()]
-WARNING: Multiple bids have maximal category
-4H [MajorJumpToGame(), FourLevelPremptiveOvercall()]
+WARNING: Multiple bids have maximal category
+WARNING: Multiple bids have maximal category
+WARNING: Multiple bids have maximal category
+WARNING: Multiple bids have maximal category
+WARNING: Multiple bids have maximal category
+WARNING: Multiple bids have maximal category
+WARNING: Multiple bids have maximal category
 WARNING: Multiple bids have maximal category
 FAIL: None (expected P) for K98.K974.QJ7.987 (hcp: 9 lp: 9 sp: 9), history: 1H P 2H P P
 FAIL: None (expected P) for K98.K974.QJ7.987 (hcp: 9 lp: 9 sp: 9), history: 1H (subtest of 1H P 2H P P)
-3S [MajorLimitRaise(), ThreeLevelPremptiveOvercall()]
-WARNING: Multiple bids have maximal category
-4S [MajorJumpToGame(), FourLevelPremptiveOvercall()]
+WARNING: Multiple bids have maximal category
 WARNING: Multiple bids have maximal category
 FAIL: 2C (expected 1N) for JT43.KJ4.KT8.KQ6 (hcp: 13 lp: 13 sp: 13), history: 1S P P
-1S [OneSpadeResponse(), OneLevelOvercall()]
-WARNING: Multiple bids have maximal category
-1D [OneDiamondResponse(), OneLevelOvercall()]
-WARNING: Multiple bids have maximal category
-1H [OneHeartResponse(), OneLevelOvercall()]
-WARNING: Multiple bids have maximal category
-1S [OneSpadeResponse(), OneLevelOvercall()]
-WARNING: Multiple bids have maximal category
-1D [OneDiamondResponse(), OneLevelOvercall()]
-WARNING: Multiple bids have maximal category
-1H [OneHeartResponse(), OneLevelOvercall()]
+WARNING: Multiple bids have maximal category
+WARNING: Multiple bids have maximal category
+WARNING: Multiple bids have maximal category
+WARNING: Multiple bids have maximal category
+WARNING: Multiple bids have maximal category
 WARNING: Multiple bids have maximal category
 FAIL: 1H (expected X) for 42.AJ3.K954.QT87 (hcp: 10 lp: 10 sp: 11), history: 1C P P
 FAIL: None (expected P) for 42.AJ3.K954.QT87 (hcp: 10 lp: 10 sp: 11), history: 1C
-1S [OneSpadeResponse(), OneLevelOvercall()]
-WARNING: Multiple bids have maximal category
-1H [OneHeartResponse(), OneLevelOvercall()]
-WARNING: Multiple bids have maximal category
-1S [OneSpadeResponse(), OneLevelOvercall()]
-WARNING: Multiple bids have maximal category
-1H [OneHeartResponse(), OneLevelOvercall()]
+WARNING: Multiple bids have maximal category
+WARNING: Multiple bids have maximal category
+WARNING: Multiple bids have maximal category
 WARNING: Multiple bids have maximal category
 FAIL: 2C (expected X) for QT752.73.A94.AT6 (hcp: 10 lp: 11 sp: 11), history: 1D P P
 FAIL: None (expected P) for QT752.73.A94.AT6 (hcp: 10 lp: 11 sp: 11), history: 1D
-1S [OneSpadeResponse(), OneLevelOvercall()]
-WARNING: Multiple bids have maximal category
-3H [MajorLimitRaise(), ThreeLevelPremptiveOvercall()]
-WARNING: Multiple bids have maximal category
-4H [MajorJumpToGame(), FourLevelPremptiveOvercall()]
-WARNING: Multiple bids have maximal category
-4H [MajorJumpToGame(), FourLevelPremptiveOvercall()]
+WARNING: Multiple bids have maximal category
+WARNING: Multiple bids have maximal category
+WARNING: Multiple bids have maximal category
 WARNING: Multiple bids have maximal category
 FAIL: None (expected X) for KT6.QT87.84.AT84 (hcp: 9 lp: 9 sp: 10), history: 1H P 2H P P
 FAIL: None (expected P) for KT6.QT87.84.AT84 (hcp: 9 lp: 9 sp: 10), history: 1H (subtest of 1H P 2H P P)
-1S [OneSpadeResponse(), OneLevelOvercall()]
-WARNING: Multiple bids have maximal category
-3H [MajorLimitRaise(), ThreeLevelPremptiveOvercall()]
-WARNING: Multiple bids have maximal category
-4H [MajorJumpToGame(), FourLevelPremptiveOvercall()]
-WARNING: Multiple bids have maximal category
-1S [OneSpadeResponse(), OneLevelOvercall()]
+WARNING: Multiple bids have maximal category
+WARNING: Multiple bids have maximal category
+WARNING: Multiple bids have maximal category
 WARNING: Multiple bids have maximal category
 FAIL: 1S (expected X) for K87.AJ76.65.Q863 (hcp: 10 lp: 10 sp: 11), history: 1H P P
-1S [OneSpadeResponse(), OneLevelOvercall()]
-WARNING: Multiple bids have maximal category
-3H [MajorLimitRaise(), ThreeLevelPremptiveOvercall()]
-WARNING: Multiple bids have maximal category
-4H [MajorJumpToGame(), FourLevelPremptiveOvercall()]
-WARNING: Multiple bids have maximal category
-1S [OneSpadeResponse(), OneLevelOvercall()]
+WARNING: Multiple bids have maximal category
+WARNING: Multiple bids have maximal category
+WARNING: Multiple bids have maximal category
 WARNING: Multiple bids have maximal category
 FAIL: 1S (expected X) for AKQ5.84.72.AQJ93 (hcp: 16 lp: 17 sp: 18), history: 1H P P
-1S [OneSpadeResponse(), OneLevelOvercall()]
-WARNING: Multiple bids have maximal category
-3H [MajorLimitRaise(), ThreeLevelPremptiveOvercall()]
-WARNING: Multiple bids have maximal category
-4H [MajorJumpToGame(), FourLevelPremptiveOvercall()]
-WARNING: Multiple bids have maximal category
-1S [OneSpadeResponse(), OneLevelOvercall()]
+WARNING: Multiple bids have maximal category
+WARNING: Multiple bids have maximal category
+WARNING: Multiple bids have maximal category
 WARNING: Multiple bids have maximal category
 FAIL: 2D (expected X) for K92.QJT7.KQ4.AJ7 (hcp: 16 lp: 16 sp: 16), history: 1H P P
-1S [OneSpadeResponse(), OneLevelOvercall()]
-WARNING: Multiple bids have maximal category
-3H [MajorLimitRaise(), ThreeLevelPremptiveOvercall()]
-WARNING: Multiple bids have maximal category
-4H [MajorJumpToGame(), FourLevelPremptiveOvercall()]
-WARNING: Multiple bids have maximal category
-1S [OneSpadeResponse(), OneLevelOvercall()]
-WARNING: Multiple bids have maximal category
-1S [OneSpadeResponse(), OneLevelOvercall()]
-WARNING: Multiple bids have maximal category
-1S [OneSpadeResponse(), OneLevelOvercall()]
+WARNING: Multiple bids have maximal category
+WARNING: Multiple bids have maximal category
+WARNING: Multiple bids have maximal category
+WARNING: Multiple bids have maximal category
+WARNING: Multiple bids have maximal category
 WARNING: Multiple bids have maximal category
 FAIL: 2D (expected 2N) for K92.QJT7.KQ4.AJ7 (hcp: 16 lp: 16 sp: 16), history: 1H P P X P 2C P
-3S [MajorLimitRaise(), ThreeLevelPremptiveOvercall()]
-WARNING: Multiple bids have maximal category
-4S [MajorJumpToGame(), FourLevelPremptiveOvercall()]
+WARNING: Multiple bids have maximal category
 WARNING: Multiple bids have maximal category
 FAIL: 2H (expected 2S) for QJ875.A.KT9854.9 (hcp: 10 lp: 13 sp: 16), history: 1S P P
-1S [OneSpadeResponse(), OneLevelOvercall()]
-WARNING: Multiple bids have maximal category
-3H [MajorLimitRaise(), ThreeLevelPremptiveOvercall()]
-WARNING: Multiple bids have maximal category
-4H [MajorJumpToGame(), FourLevelPremptiveOvercall()]
-WARNING: Multiple bids have maximal category
-1S [OneSpadeResponse(), OneLevelOvercall()]
+WARNING: Multiple bids have maximal category
+WARNING: Multiple bids have maximal category
+WARNING: Multiple bids have maximal category
 WARNING: Multiple bids have maximal category
 FAIL: 1S (expected P) for 4.QJ96.KQ65.Q865 (hcp: 10 lp: 10 sp: 13), history: 1H P P
-1S [OneSpadeResponse(), OneLevelOvercall()]
-WARNING: Multiple bids have maximal category
-1D [OneDiamondResponse(), OneLevelOvercall()]
-WARNING: Multiple bids have maximal category
-1H [OneHeartResponse(), OneLevelOvercall()]
-WARNING: Multiple bids have maximal category
-1S [OneSpadeResponse(), OneLevelOvercall()]
-WARNING: Multiple bids have maximal category
-1D [OneDiamondResponse(), OneLevelOvercall()]
-WARNING: Multiple bids have maximal category
-1H [OneHeartResponse(), OneLevelOvercall()]
+WARNING: Multiple bids have maximal category
+WARNING: Multiple bids have maximal category
+WARNING: Multiple bids have maximal category
+WARNING: Multiple bids have maximal category
+WARNING: Multiple bids have maximal category
 WARNING: Multiple bids have maximal category
 FAIL: None (expected P) for J87.T9652.A43.98 (hcp: 5 lp: 6 sp: 6), history: 1C P P
 FAIL: None (expected 4N) for QT64.AK8.KT6.A62 (hcp: 16 lp: 16 sp: 16), history: 1N P
@@ -3591,241 +2147,136 @@
 FAIL: None (expected P) for 8743.Q9863.T4.87 (hcp: 2 lp: 3 sp: 4), history: 1D 2C (subtest of 1D 2C P P X P)
 FAIL: None (expected P) for AQT753.843.Q2.42 (hcp: 8 lp: 10 sp: 8), history: 1D 2C P P X P
 FAIL: None (expected P) for AQT753.843.Q2.42 (hcp: 8 lp: 10 sp: 8), history: 1D 2C (subtest of 1D 2C P P X P)
-3S [MajorLimitRaise(), ThreeLevelPremptiveOvercall()]
-WARNING: Multiple bids have maximal category
-4S [MajorJumpToGame(), FourLevelPremptiveOvercall()]
+WARNING: Multiple bids have maximal category
 WARNING: Multiple bids have maximal category
 FAIL: None (expected X) for AK6.93.A42.K7652 (hcp: 14 lp: 15 sp: 15), history: P P 1S 2D P P
-3S [MajorLimitRaise(), ThreeLevelPremptiveOvercall()]
-WARNING: Multiple bids have maximal category
-4S [MajorJumpToGame(), FourLevelPremptiveOvercall()]
+WARNING: Multiple bids have maximal category
 WARNING: Multiple bids have maximal category
 FAIL: None (expected P) for QJ3.KJ876.863.QT (hcp: 9 lp: 10 sp: 8), history: P P 1S 2D P P X P
-3S [MajorLimitRaise(), ThreeLevelPremptiveOvercall()]
-WARNING: Multiple bids have maximal category
-4S [MajorJumpToGame(), FourLevelPremptiveOvercall()]
+WARNING: Multiple bids have maximal category
 WARNING: Multiple bids have maximal category
 FAIL: None (expected P) for QJ3.KJ876.863.QT (hcp: 9 lp: 10 sp: 8), history: P P 1S 2D (subtest of P P 1S 2D P P X P)
 FAIL: None (expected P) for QJ3.KJ876.863.QT (hcp: 9 lp: 10 sp: 8), history:  (subtest of P P 1S 2D P P X P)
-3S [MajorLimitRaise(), ThreeLevelPremptiveOvercall()]
-WARNING: Multiple bids have maximal category
-4S [MajorJumpToGame(), FourLevelPremptiveOvercall()]
+WARNING: Multiple bids have maximal category
 WARNING: Multiple bids have maximal category
 FAIL: None (expected P) for 643.KT94.AKJ53.7 (hcp: 11 lp: 12 sp: 14), history: P 1S 2H P P X P
-3S [MajorLimitRaise(), ThreeLevelPremptiveOvercall()]
-WARNING: Multiple bids have maximal category
-4S [MajorJumpToGame(), FourLevelPremptiveOvercall()]
+WARNING: Multiple bids have maximal category
 WARNING: Multiple bids have maximal category
 FAIL: None (expected P) for 643.KT94.AKJ53.7 (hcp: 11 lp: 12 sp: 14), history: P 1S 2H (subtest of P 1S 2H P P X P)
-3S [MajorLimitRaise(), ThreeLevelPremptiveOvercall()]
-WARNING: Multiple bids have maximal category
-4S [MajorJumpToGame(), FourLevelPremptiveOvercall()]
+WARNING: Multiple bids have maximal category
 WARNING: Multiple bids have maximal category
 FAIL: None (expected X) for KQ5.QJ3.2.AJ6543 (hcp: 13 lp: 15 sp: 16), history: P 1S 2H P P
-3S [MajorLimitRaise(), ThreeLevelPremptiveOvercall()]
-WARNING: Multiple bids have maximal category
-4S [MajorJumpToGame(), FourLevelPremptiveOvercall()]
+WARNING: Multiple bids have maximal category
 WARNING: Multiple bids have maximal category
 FAIL: None (expected X) for Q93.5.AT93.AKJ53 (hcp: 14 lp: 15 sp: 17), history: P 1S 2D P P
-3S [MajorLimitRaise(), ThreeLevelPremptiveOvercall()]
-WARNING: Multiple bids have maximal category
-4S [MajorJumpToGame(), FourLevelPremptiveOvercall()]
+WARNING: Multiple bids have maximal category
 WARNING: Multiple bids have maximal category
 FAIL: None (expected P) for KT6.AQJ74.874.T2 (hcp: 10 lp: 11 sp: 11), history: P 1S 2D P P X P
-3S [MajorLimitRaise(), ThreeLevelPremptiveOvercall()]
-WARNING: Multiple bids have maximal category
-4S [MajorJumpToGame(), FourLevelPremptiveOvercall()]
+WARNING: Multiple bids have maximal category
 WARNING: Multiple bids have maximal category
 FAIL: None (expected P) for KT6.AQJ74.874.T2 (hcp: 10 lp: 11 sp: 11), history: P 1S 2D (subtest of P 1S 2D P P X P)
 Pass 3 of 19 hands
 
 test_reverses:
-1S [OneSpadeResponse(), OneLevelOvercall()]
-WARNING: Multiple bids have maximal category
-1H [OneHeartResponse(), OneLevelOvercall()]
-WARNING: Multiple bids have maximal category
-3S [MajorLimitRaise(), ThreeLevelPremptiveOvercall()]
-WARNING: Multiple bids have maximal category
-4S [MajorJumpToGame(), FourLevelPremptiveOvercall()]
+WARNING: Multiple bids have maximal category
+WARNING: Multiple bids have maximal category
+WARNING: Multiple bids have maximal category
 WARNING: Multiple bids have maximal category
 FAIL: 1N (expected 2H) for 2.AKJ72.K973.AJ3 (hcp: 16 lp: 17 sp: 19), history: 1D P 1S P
-1S [OneSpadeResponse(), OneLevelOvercall()]
-WARNING: Multiple bids have maximal category
-3H [MajorLimitRaise(), ThreeLevelPremptiveOvercall()]
-WARNING: Multiple bids have maximal category
-4H [MajorJumpToGame(), FourLevelPremptiveOvercall()]
-WARNING: Multiple bids have maximal category
-1S [OneSpadeResponse(), OneLevelOvercall()]
-WARNING: Multiple bids have maximal category
-1H [OneHeartResponse(), OneLevelOvercall()]
+WARNING: Multiple bids have maximal category
+WARNING: Multiple bids have maximal category
+WARNING: Multiple bids have maximal category
+WARNING: Multiple bids have maximal category
 WARNING: Multiple bids have maximal category
 FAIL: None (expected 3H) for A.KJT96.AKT7.KJ9 (hcp: 19 lp: 20 sp: 22), history: 1D P 1N P
-1S [OneSpadeResponse(), OneLevelOvercall()]
-WARNING: Multiple bids have maximal category
-3H [MajorLimitRaise(), ThreeLevelPremptiveOvercall()]
-WARNING: Multiple bids have maximal category
-4H [MajorJumpToGame(), FourLevelPremptiveOvercall()]
-WARNING: Multiple bids have maximal category
-3S [MajorLimitRaise(), ThreeLevelPremptiveOvercall()]
-WARNING: Multiple bids have maximal category
-4S [MajorJumpToGame(), FourLevelPremptiveOvercall()]
+WARNING: Multiple bids have maximal category
+WARNING: Multiple bids have maximal category
+WARNING: Multiple bids have maximal category
+WARNING: Multiple bids have maximal category
 WARNING: Multiple bids have maximal category
 FAIL: 2D (expected 3D) for 2.AKJ94.AQJ642.Q (hcp: 17 lp: 20 sp: 21), history: 1H P 1S P
-1S [OneSpadeResponse(), OneLevelOvercall()]
-WARNING: Multiple bids have maximal category
-1D [OneDiamondResponse(), OneLevelOvercall()]
-WARNING: Multiple bids have maximal category
-1H [OneHeartResponse(), OneLevelOvercall()]
-WARNING: Multiple bids have maximal category
-3S [MajorLimitRaise(), ThreeLevelPremptiveOvercall()]
-WARNING: Multiple bids have maximal category
-4S [MajorJumpToGame(), FourLevelPremptiveOvercall()]
+WARNING: Multiple bids have maximal category
+WARNING: Multiple bids have maximal category
+WARNING: Multiple bids have maximal category
+WARNING: Multiple bids have maximal category
 WARNING: Multiple bids have maximal category
 FAIL: 1N (expected 2N) for AQ97.KQ7.JT7.AK4 (hcp: 19 lp: 19 sp: 19), history: 1C P 1S P
-1S [OneSpadeResponse(), OneLevelOvercall()]
-WARNING: Multiple bids have maximal category
-1D [OneDiamondResponse(), OneLevelOvercall()]
-WARNING: Multiple bids have maximal category
-1H [OneHeartResponse(), OneLevelOvercall()]
-WARNING: Multiple bids have maximal category
-1S [OneSpadeResponse(), OneLevelOvercall()]
-WARNING: Multiple bids have maximal category
-1S [OneSpadeResponse(), OneLevelOvercall()]
-WARNING: Multiple bids have maximal category
-3H [MajorLimitRaise(), ThreeLevelPremptiveOvercall()]
-WARNING: Multiple bids have maximal category
-4H [MajorJumpToGame(), FourLevelPremptiveOvercall()]
+WARNING: Multiple bids have maximal category
+WARNING: Multiple bids have maximal category
+WARNING: Multiple bids have maximal category
+WARNING: Multiple bids have maximal category
+WARNING: Multiple bids have maximal category
+WARNING: Multiple bids have maximal category
 WARNING: Multiple bids have maximal category
 FAIL: 1N (expected 2D) for AQT542.AQJ.A.987 (hcp: 17 lp: 19 sp: 20), history: 1C P 1H P
-1S [OneSpadeResponse(), OneLevelOvercall()]
-WARNING: Multiple bids have maximal category
-1D [OneDiamondResponse(), OneLevelOvercall()]
-WARNING: Multiple bids have maximal category
-1H [OneHeartResponse(), OneLevelOvercall()]
-WARNING: Multiple bids have maximal category
-3S [MajorLimitRaise(), ThreeLevelPremptiveOvercall()]
-WARNING: Multiple bids have maximal category
-4S [MajorJumpToGame(), FourLevelPremptiveOvercall()]
+WARNING: Multiple bids have maximal category
+WARNING: Multiple bids have maximal category
+WARNING: Multiple bids have maximal category
+WARNING: Multiple bids have maximal category
 WARNING: Multiple bids have maximal category
 FAIL: 1N (expected 2D) for AQT542.AQJ.A.987 (hcp: 17 lp: 19 sp: 20), history: 1C P 1S P
-1S [OneSpadeResponse(), OneLevelOvercall()]
-WARNING: Multiple bids have maximal category
-1D [OneDiamondResponse(), OneLevelOvercall()]
-WARNING: Multiple bids have maximal category
-1H [OneHeartResponse(), OneLevelOvercall()]
-WARNING: Multiple bids have maximal category
-3S [MajorLimitRaise(), ThreeLevelPremptiveOvercall()]
-WARNING: Multiple bids have maximal category
-4S [MajorJumpToGame(), FourLevelPremptiveOvercall()]
+WARNING: Multiple bids have maximal category
+WARNING: Multiple bids have maximal category
+WARNING: Multiple bids have maximal category
+WARNING: Multiple bids have maximal category
 WARNING: Multiple bids have maximal category
 FAIL: 5S (expected 3S) for AQT542.AQJ.A.987 (hcp: 17 lp: 19 sp: 20), history: 1C P 1S P 2D P 3D P
-1S [OneSpadeResponse(), OneLevelOvercall()]
-WARNING: Multiple bids have maximal category
-1D [OneDiamondResponse(), OneLevelOvercall()]
-WARNING: Multiple bids have maximal category
-1H [OneHeartResponse(), OneLevelOvercall()]
+WARNING: Multiple bids have maximal category
+WARNING: Multiple bids have maximal category
 WARNING: Multiple bids have maximal category
 FAIL: None (expected 2N) for J932.QJ7.Q83.JT3 (hcp: 7 lp: 7 sp: 7), history: 1C P 1N P 2D P
-1S [OneSpadeResponse(), OneLevelOvercall()]
-WARNING: Multiple bids have maximal category
-1D [OneDiamondResponse(), OneLevelOvercall()]
-WARNING: Multiple bids have maximal category
-1H [OneHeartResponse(), OneLevelOvercall()]
-WARNING: Multiple bids have maximal category
-1S [OneSpadeResponse(), OneLevelOvercall()]
-WARNING: Multiple bids have maximal category
-1H [OneHeartResponse(), OneLevelOvercall()]
-WARNING: Multiple bids have maximal category
-3S [MajorLimitRaise(), ThreeLevelPremptiveOvercall()]
-WARNING: Multiple bids have maximal category
-4S [MajorJumpToGame(), FourLevelPremptiveOvercall()]
+WARNING: Multiple bids have maximal category
+WARNING: Multiple bids have maximal category
+WARNING: Multiple bids have maximal category
+WARNING: Multiple bids have maximal category
+WARNING: Multiple bids have maximal category
+WARNING: Multiple bids have maximal category
 WARNING: Multiple bids have maximal category
 FAIL: None (expected 2S) for 8763.85.T8.AQ985 (hcp: 6 lp: 7 sp: 8), history: 1D P 1S P 2H P
-1S [OneSpadeResponse(), OneLevelOvercall()]
-WARNING: Multiple bids have maximal category
-1H [OneHeartResponse(), OneLevelOvercall()]
-WARNING: Multiple bids have maximal category
-1S [OneSpadeResponse(), OneLevelOvercall()]
-WARNING: Multiple bids have maximal category
-1D [OneDiamondResponse(), OneLevelOvercall()]
-WARNING: Multiple bids have maximal category
-1H [OneHeartResponse(), OneLevelOvercall()]
-WARNING: Multiple bids have maximal category
-3S [MajorLimitRaise(), ThreeLevelPremptiveOvercall()]
-WARNING: Multiple bids have maximal category
-4S [MajorJumpToGame(), FourLevelPremptiveOvercall()]
-WARNING: Multiple bids have maximal category
-4S [MajorJumpToGame(), FourLevelPremptiveOvercall()]
+WARNING: Multiple bids have maximal category
+WARNING: Multiple bids have maximal category
+WARNING: Multiple bids have maximal category
+WARNING: Multiple bids have maximal category
+WARNING: Multiple bids have maximal category
+WARNING: Multiple bids have maximal category
+WARNING: Multiple bids have maximal category
 WARNING: Multiple bids have maximal category
 FAIL: None (expected 2N) for KQJ62.AK72.KJ8.5 (hcp: 17 lp: 18 sp: 20), history: 1C P 1S P 2D P 2S P
-1S [OneSpadeResponse(), OneLevelOvercall()]
-WARNING: Multiple bids have maximal category
-1D [OneDiamondResponse(), OneLevelOvercall()]
-WARNING: Multiple bids have maximal category
-1H [OneHeartResponse(), OneLevelOvercall()]
-WARNING: Multiple bids have maximal category
-3S [MajorLimitRaise(), ThreeLevelPremptiveOvercall()]
-WARNING: Multiple bids have maximal category
-4S [MajorJumpToGame(), FourLevelPremptiveOvercall()]
-WARNING: Multiple bids have maximal category
-1S [OneSpadeResponse(), OneLevelOvercall()]
-WARNING: Multiple bids have maximal category
-1D [OneDiamondResponse(), OneLevelOvercall()]
-WARNING: Multiple bids have maximal category
-1H [OneHeartResponse(), OneLevelOvercall()]
-WARNING: Multiple bids have maximal category
-3S [MajorLimitRaise(), ThreeLevelPremptiveOvercall()]
-WARNING: Multiple bids have maximal category
-4S [MajorJumpToGame(), FourLevelPremptiveOvercall()]
-WARNING: Multiple bids have maximal category
-4S [MajorJumpToGame(), FourLevelPremptiveOvercall()]
+WARNING: Multiple bids have maximal category
+WARNING: Multiple bids have maximal category
+WARNING: Multiple bids have maximal category
+WARNING: Multiple bids have maximal category
+WARNING: Multiple bids have maximal category
+WARNING: Multiple bids have maximal category
+WARNING: Multiple bids have maximal category
+WARNING: Multiple bids have maximal category
+WARNING: Multiple bids have maximal category
+WARNING: Multiple bids have maximal category
 WARNING: Multiple bids have maximal category
 FAIL: None (expected 3C) for AKJ762.KQ72.K9.5 (hcp: 16 lp: 18 sp: 20), history: 1C P 1S P 2D P 2S P
-1S [OneSpadeResponse(), OneLevelOvercall()]
-WARNING: Multiple bids have maximal category
-1D [OneDiamondResponse(), OneLevelOvercall()]
-WARNING: Multiple bids have maximal category
-1H [OneHeartResponse(), OneLevelOvercall()]
-WARNING: Multiple bids have maximal category
-3S [MajorLimitRaise(), ThreeLevelPremptiveOvercall()]
-WARNING: Multiple bids have maximal category
-4S [MajorJumpToGame(), FourLevelPremptiveOvercall()]
-WARNING: Multiple bids have maximal category
-1S [OneSpadeResponse(), OneLevelOvercall()]
-WARNING: Multiple bids have maximal category
-1D [OneDiamondResponse(), OneLevelOvercall()]
-WARNING: Multiple bids have maximal category
-1H [OneHeartResponse(), OneLevelOvercall()]
-WARNING: Multiple bids have maximal category
-3S [MajorLimitRaise(), ThreeLevelPremptiveOvercall()]
-WARNING: Multiple bids have maximal category
-4S [MajorJumpToGame(), FourLevelPremptiveOvercall()]
-WARNING: Multiple bids have maximal category
-4S [MajorJumpToGame(), FourLevelPremptiveOvercall()]
+WARNING: Multiple bids have maximal category
+WARNING: Multiple bids have maximal category
+WARNING: Multiple bids have maximal category
+WARNING: Multiple bids have maximal category
+WARNING: Multiple bids have maximal category
+WARNING: Multiple bids have maximal category
+WARNING: Multiple bids have maximal category
+WARNING: Multiple bids have maximal category
+WARNING: Multiple bids have maximal category
+WARNING: Multiple bids have maximal category
 WARNING: Multiple bids have maximal category
 FAIL: None (expected 3S) for AQJ76.AK72.J.K75 (hcp: 18 lp: 19 sp: 20), history: 1C P 1S P 2D P 2S P
-1S [OneSpadeResponse(), OneLevelOvercall()]
-WARNING: Multiple bids have maximal category
-1D [OneDiamondResponse(), OneLevelOvercall()]
-WARNING: Multiple bids have maximal category
-1H [OneHeartResponse(), OneLevelOvercall()]
-WARNING: Multiple bids have maximal category
-3S [MajorLimitRaise(), ThreeLevelPremptiveOvercall()]
-WARNING: Multiple bids have maximal category
-4S [MajorJumpToGame(), FourLevelPremptiveOvercall()]
-WARNING: Multiple bids have maximal category
-1S [OneSpadeResponse(), OneLevelOvercall()]
-WARNING: Multiple bids have maximal category
-1H [OneHeartResponse(), OneLevelOvercall()]
-WARNING: Multiple bids have maximal category
-3S [MajorLimitRaise(), ThreeLevelPremptiveOvercall()]
-WARNING: Multiple bids have maximal category
-4S [MajorJumpToGame(), FourLevelPremptiveOvercall()]
+WARNING: Multiple bids have maximal category
+WARNING: Multiple bids have maximal category
+WARNING: Multiple bids have maximal category
+WARNING: Multiple bids have maximal category
+WARNING: Multiple bids have maximal category
+WARNING: Multiple bids have maximal category
+WARNING: Multiple bids have maximal category
+WARNING: Multiple bids have maximal category
 WARNING: Multiple bids have maximal category
 FAIL: None (expected 2N) for 87632.8.T86.AQ98 (hcp: 6 lp: 7 sp: 9), history: 1D P 1S P 2H P
-1S [OneSpadeResponse(), OneLevelOvercall()]
-WARNING: Multiple bids have maximal category
-1H [OneHeartResponse(), OneLevelOvercall()]
+WARNING: Multiple bids have maximal category
 WARNING: Multiple bids have maximal category
 Pass 16 of 29 hands
 
@@ -3839,12 +2290,10 @@
 FAIL: None (expected 3S) for K7.J85.A2.KQJ743 (hcp: 14 lp: 16 sp: 16), history: 1N P
 WARNING: Multiple bids match and have maximal tie-breaker priority
 FAIL: None (expected 3H) for KQ9.5.KQT652.AT8 (hcp: 14 lp: 16 sp: 17), history: 1N P
-2S [NewSuitAtTheTwoLevel(), NaturalStaymanResponse()]
 WARNING: Multiple bids have maximal category
 WARNING: Multiple bids match and have maximal tie-breaker priority
 FAIL: None (expected 3C) for AK8743.K2.K52.J8 (hcp: 14 lp: 16 sp: 15), history: 1N P 2C P 2H P
 FAIL: 5C (expected 2C) for AK8743.K2.K52.J8 (hcp: 14 lp: 16 sp: 15), history: 1N P (subtest of 1N P 2C P 2H P)
-2S [NewSuitAtTheTwoLevel(), NaturalStaymanResponse()]
 WARNING: Multiple bids have maximal category
 WARNING: Multiple bids match and have maximal tie-breaker priority
 FAIL: None (expected 3D) for A3.KJT976.KQ2.76 (hcp: 13 lp: 15 sp: 15), history: 1N P 2C P 2H P
@@ -3855,35 +2304,24 @@
 Pass 18 of 27 hands
 
 test_slam_zone_response_to_one_of_a_minor:
-1S [OneSpadeResponse(), OneLevelOvercall()]
-WARNING: Multiple bids have maximal category
-1H [OneHeartResponse(), OneLevelOvercall()]
+WARNING: Multiple bids have maximal category
 WARNING: Multiple bids have maximal category
 FAIL: 1S (expected 2S) for AJ3.K76.A8.AKJ75 (hcp: 20 lp: 21 sp: 21), history: 1D P
-1S [OneSpadeResponse(), OneLevelOvercall()]
-WARNING: Multiple bids have maximal category
-1H [OneHeartResponse(), OneLevelOvercall()]
+WARNING: Multiple bids have maximal category
 WARNING: Multiple bids have maximal category
 FAIL: 1S (expected 2S) for AT98.QJ72..AKQT9 (hcp: 16 lp: 17 sp: 21), history: 1D P
-1S [OneSpadeResponse(), OneLevelOvercall()]
-WARNING: Multiple bids have maximal category
-1D [OneDiamondResponse(), OneLevelOvercall()]
-WARNING: Multiple bids have maximal category
-1H [OneHeartResponse(), OneLevelOvercall()]
+WARNING: Multiple bids have maximal category
+WARNING: Multiple bids have maximal category
 WARNING: Multiple bids have maximal category
 WARNING: Multiple bids match and have maximal tie-breaker priority
 FAIL: None (expected 2H) for K985.3.AKQ987.K2 (hcp: 15 lp: 17 sp: 19), history: 1C P
 Pass 0 of 3 hands
 
 test_slam_zone_responses_to_one_of_a_major:
-3S [MajorLimitRaise(), ThreeLevelPremptiveOvercall()]
-WARNING: Multiple bids have maximal category
-4S [MajorJumpToGame(), FourLevelPremptiveOvercall()]
+WARNING: Multiple bids have maximal category
 WARNING: Multiple bids have maximal category
 FAIL: 3S (expected 3C) for AKJ95.65.KQ3.AKJ (hcp: 21 lp: 22 sp: 22), history: 1S P
-3S [MajorLimitRaise(), ThreeLevelPremptiveOvercall()]
-WARNING: Multiple bids have maximal category
-4S [MajorJumpToGame(), FourLevelPremptiveOvercall()]
+WARNING: Multiple bids have maximal category
 WARNING: Multiple bids have maximal category
 FAIL: 3S (expected 3D) for AQ.AKJ76.A32.KQJ (hcp: 24 lp: 25 sp: 23), history: 1S P
 Pass 0 of 2 hands
@@ -3894,17 +2332,13 @@
 FAIL: None (expected 3D) for K4.AQ5432.53.983 (hcp: 9 lp: 11 sp: 11), history: 2C P
 FAIL: 2D (expected 2N) for 64.QT87.Q732.AQ6 (hcp: 10 lp: 10 sp: 11), history: 2C P
 FAIL: None (expected 2D) for 864.84.7652.KJ98 (hcp: 4 lp: 4 sp: 5), history: 2C P
-4S [MajorJumpToGame(), FourLevelPremptiveOvercall()]
 WARNING: Multiple bids have maximal category
 FAIL: None (expected 4S) for QJ95.984.Q76.653 (hcp: 5 lp: 5 sp: 5), history: 2C P 2D P 2S P
 FAIL: None (expected 2D) for QJ95.984.Q76.653 (hcp: 5 lp: 5 sp: 5), history: 2C P (subtest of 2C P 2D P 2S P)
-4S [MajorJumpToGame(), FourLevelPremptiveOvercall()]
-WARNING: Multiple bids have maximal category
-4S [MajorJumpToGame(), FourLevelPremptiveOvercall()]
+WARNING: Multiple bids have maximal category
 WARNING: Multiple bids have maximal category
 WARNING: Multiple bids match and have maximal tie-breaker priority
 FAIL: None (expected 4N) for K94.AK.AKQT2.AJ3 (hcp: 24 lp: 25 sp: 25), history: 2C P 2S P (subtest of 2C P 2S P 4N P 5C P)
-4S [MajorJumpToGame(), FourLevelPremptiveOvercall()]
 WARNING: Multiple bids have maximal category
 FAIL: None (expected 5C) for QJ7.984.53.KQ652 (hcp: 8 lp: 9 sp: 9), history: 2C P 2S P 4N P
 FAIL: None (expected 2S) for QJ7.984.53.KQ652 (hcp: 8 lp: 9 sp: 9), history: 2C P (subtest of 2C P 2S P 4N P)
@@ -3913,402 +2347,220 @@
 FAIL: None (expected 4S) for JT65.764.72.KQ65 (hcp: 6 lp: 6 sp: 7), history: 2C P 2D P 2N P 3C P 3S P
 FAIL: None (expected 3C) for JT65.764.72.KQ65 (hcp: 6 lp: 6 sp: 7), history: 2C P 2D P 2N P (subtest of 2C P 2D P 2N P 3C P 3S P)
 FAIL: None (expected 2D) for JT65.764.72.KQ65 (hcp: 6 lp: 6 sp: 7), history: 2C P (subtest of 2C P 2D P 2N P 3C P 3S P)
-4S [MajorJumpToGame(), FourLevelPremptiveOvercall()]
 WARNING: Multiple bids have maximal category
 FAIL: None (expected 3S) for 6.AJ3.AK4.AKQJT6 (hcp: 22 lp: 24 sp: 25), history: 2C P 2D P 2S P 3C P
-4S [MajorJumpToGame(), FourLevelPremptiveOvercall()]
 WARNING: Multiple bids have maximal category
 FAIL: None (expected P) for T954.952.T863.82 (hcp: 0 lp: 0 sp: 1), history: 2C P 2D P 2S P 3C P 3S P
-4S [MajorJumpToGame(), FourLevelPremptiveOvercall()]
 WARNING: Multiple bids have maximal category
 FAIL: None (expected 3C) for T954.952.T863.82 (hcp: 0 lp: 0 sp: 1), history: 2C P 2D P 2S P (subtest of 2C P 2D P 2S P 3C P 3S P)
 FAIL: None (expected 2D) for T954.952.T863.82 (hcp: 0 lp: 0 sp: 1), history: 2C P (subtest of 2C P 2D P 2S P 3C P 3S P)
 Pass 10 of 29 hands
 
 test_subsequent_bidding_by_responder:
-1S [OneSpadeResponse(), OneLevelOvercall()]
-WARNING: Multiple bids have maximal category
-1H [OneHeartResponse(), OneLevelOvercall()]
-WARNING: Multiple bids have maximal category
-1S [OneSpadeResponse(), OneLevelOvercall()]
-WARNING: Multiple bids have maximal category
-1S [OneSpadeResponse(), OneLevelOvercall()]
-WARNING: Multiple bids have maximal category
-3H [MajorLimitRaise(), ThreeLevelPremptiveOvercall()]
-WARNING: Multiple bids have maximal category
-4H [MajorJumpToGame(), FourLevelPremptiveOvercall()]
-WARNING: Multiple bids have maximal category
-4H [MajorJumpToGame(), FourLevelPremptiveOvercall()]
+WARNING: Multiple bids have maximal category
+WARNING: Multiple bids have maximal category
+WARNING: Multiple bids have maximal category
+WARNING: Multiple bids have maximal category
+WARNING: Multiple bids have maximal category
+WARNING: Multiple bids have maximal category
 WARNING: Multiple bids have maximal category
 FAIL: None (expected P) for T64.652.KT54.A54 (hcp: 7 lp: 7 sp: 7), history: 1D P 1H P 2H P
-1S [OneSpadeResponse(), OneLevelOvercall()]
-WARNING: Multiple bids have maximal category
-1H [OneHeartResponse(), OneLevelOvercall()]
-WARNING: Multiple bids have maximal category
-1S [OneSpadeResponse(), OneLevelOvercall()]
-WARNING: Multiple bids have maximal category
-1H [OneHeartResponse(), OneLevelOvercall()]
-WARNING: Multiple bids have maximal category
-1S [OneSpadeResponse(), OneLevelOvercall()]
-WARNING: Multiple bids have maximal category
-1S [OneSpadeResponse(), OneLevelOvercall()]
-WARNING: Multiple bids have maximal category
-3H [MajorLimitRaise(), ThreeLevelPremptiveOvercall()]
-WARNING: Multiple bids have maximal category
-4H [MajorJumpToGame(), FourLevelPremptiveOvercall()]
-WARNING: Multiple bids have maximal category
-3S [MajorLimitRaise(), ThreeLevelPremptiveOvercall()]
-WARNING: Multiple bids have maximal category
-4S [MajorJumpToGame(), FourLevelPremptiveOvercall()]
-WARNING: Multiple bids have maximal category
-1S [OneSpadeResponse(), OneLevelOvercall()]
-WARNING: Multiple bids have maximal category
-1H [OneHeartResponse(), OneLevelOvercall()]
-WARNING: Multiple bids have maximal category
-1S [OneSpadeResponse(), OneLevelOvercall()]
-WARNING: Multiple bids have maximal category
-1D [OneDiamondResponse(), OneLevelOvercall()]
-WARNING: Multiple bids have maximal category
-1H [OneHeartResponse(), OneLevelOvercall()]
-WARNING: Multiple bids have maximal category
-1S [OneSpadeResponse(), OneLevelOvercall()]
-WARNING: Multiple bids have maximal category
-1S [OneSpadeResponse(), OneLevelOvercall()]
-WARNING: Multiple bids have maximal category
-3H [MajorLimitRaise(), ThreeLevelPremptiveOvercall()]
-WARNING: Multiple bids have maximal category
-4H [MajorJumpToGame(), FourLevelPremptiveOvercall()]
+WARNING: Multiple bids have maximal category
+WARNING: Multiple bids have maximal category
+WARNING: Multiple bids have maximal category
+WARNING: Multiple bids have maximal category
+WARNING: Multiple bids have maximal category
+WARNING: Multiple bids have maximal category
+WARNING: Multiple bids have maximal category
+WARNING: Multiple bids have maximal category
+WARNING: Multiple bids have maximal category
+WARNING: Multiple bids have maximal category
+WARNING: Multiple bids have maximal category
+WARNING: Multiple bids have maximal category
+WARNING: Multiple bids have maximal category
+WARNING: Multiple bids have maximal category
+WARNING: Multiple bids have maximal category
+WARNING: Multiple bids have maximal category
+WARNING: Multiple bids have maximal category
+WARNING: Multiple bids have maximal category
 WARNING: Multiple bids have maximal category
 FAIL: None (expected 2H) for 75.K53.K98743.98 (hcp: 6 lp: 8 sp: 8), history: 1C P 1H P 1N P
-1S [OneSpadeResponse(), OneLevelOvercall()]
-WARNING: Multiple bids have maximal category
-1D [OneDiamondResponse(), OneLevelOvercall()]
-WARNING: Multiple bids have maximal category
-1H [OneHeartResponse(), OneLevelOvercall()]
-WARNING: Multiple bids have maximal category
-1S [OneSpadeResponse(), OneLevelOvercall()]
-WARNING: Multiple bids have maximal category
-1D [OneDiamondResponse(), OneLevelOvercall()]
-WARNING: Multiple bids have maximal category
-1H [OneHeartResponse(), OneLevelOvercall()]
-WARNING: Multiple bids have maximal category
-3S [MajorLimitRaise(), ThreeLevelPremptiveOvercall()]
-WARNING: Multiple bids have maximal category
-4S [MajorJumpToGame(), FourLevelPremptiveOvercall()]
+WARNING: Multiple bids have maximal category
+WARNING: Multiple bids have maximal category
+WARNING: Multiple bids have maximal category
+WARNING: Multiple bids have maximal category
+WARNING: Multiple bids have maximal category
+WARNING: Multiple bids have maximal category
+WARNING: Multiple bids have maximal category
 WARNING: Multiple bids have maximal category
 FAIL: None (expected 2C) for K8754.Q9.76.J984 (hcp: 6 lp: 7 sp: 6), history: 1C P 1S P 1N P
-1S [OneSpadeResponse(), OneLevelOvercall()]
-WARNING: Multiple bids have maximal category
-1D [OneDiamondResponse(), OneLevelOvercall()]
-WARNING: Multiple bids have maximal category
-1H [OneHeartResponse(), OneLevelOvercall()]
-WARNING: Multiple bids have maximal category
-1S [OneSpadeResponse(), OneLevelOvercall()]
-WARNING: Multiple bids have maximal category
-3H [MajorLimitRaise(), ThreeLevelPremptiveOvercall()]
-WARNING: Multiple bids have maximal category
-4H [MajorJumpToGame(), FourLevelPremptiveOvercall()]
-WARNING: Multiple bids have maximal category
-3S [MajorLimitRaise(), ThreeLevelPremptiveOvercall()]
-WARNING: Multiple bids have maximal category
-4S [MajorJumpToGame(), FourLevelPremptiveOvercall()]
+WARNING: Multiple bids have maximal category
+WARNING: Multiple bids have maximal category
+WARNING: Multiple bids have maximal category
+WARNING: Multiple bids have maximal category
+WARNING: Multiple bids have maximal category
+WARNING: Multiple bids have maximal category
+WARNING: Multiple bids have maximal category
 WARNING: Multiple bids have maximal category
 FAIL: None (expected P) for JT64.K532.8.A543 (hcp: 8 lp: 8 sp: 11), history: 1H P 1S P 2C P
-1S [OneSpadeResponse(), OneLevelOvercall()]
-WARNING: Multiple bids have maximal category
-3H [MajorLimitRaise(), ThreeLevelPremptiveOvercall()]
-WARNING: Multiple bids have maximal category
-4H [MajorJumpToGame(), FourLevelPremptiveOvercall()]
-WARNING: Multiple bids have maximal category
-1S [OneSpadeResponse(), OneLevelOvercall()]
-WARNING: Multiple bids have maximal category
-3H [MajorLimitRaise(), ThreeLevelPremptiveOvercall()]
-WARNING: Multiple bids have maximal category
-4H [MajorJumpToGame(), FourLevelPremptiveOvercall()]
-WARNING: Multiple bids have maximal category
-3S [MajorLimitRaise(), ThreeLevelPremptiveOvercall()]
-WARNING: Multiple bids have maximal category
-4S [MajorJumpToGame(), FourLevelPremptiveOvercall()]
+WARNING: Multiple bids have maximal category
+WARNING: Multiple bids have maximal category
+WARNING: Multiple bids have maximal category
+WARNING: Multiple bids have maximal category
+WARNING: Multiple bids have maximal category
+WARNING: Multiple bids have maximal category
+WARNING: Multiple bids have maximal category
 WARNING: Multiple bids have maximal category
 FAIL: None (expected 2H) for K9.9732.K9.JT943 (hcp: 7 lp: 8 sp: 9), history: 1H P 1S P 2C P
-1S [OneSpadeResponse(), OneLevelOvercall()]
-WARNING: Multiple bids have maximal category
-3H [MajorLimitRaise(), ThreeLevelPremptiveOvercall()]
-WARNING: Multiple bids have maximal category
-4H [MajorJumpToGame(), FourLevelPremptiveOvercall()]
-WARNING: Multiple bids have maximal category
-1S [OneSpadeResponse(), OneLevelOvercall()]
-WARNING: Multiple bids have maximal category
-3H [MajorLimitRaise(), ThreeLevelPremptiveOvercall()]
-WARNING: Multiple bids have maximal category
-4H [MajorJumpToGame(), FourLevelPremptiveOvercall()]
-WARNING: Multiple bids have maximal category
-3S [MajorLimitRaise(), ThreeLevelPremptiveOvercall()]
-WARNING: Multiple bids have maximal category
-4S [MajorJumpToGame(), FourLevelPremptiveOvercall()]
+WARNING: Multiple bids have maximal category
+WARNING: Multiple bids have maximal category
+WARNING: Multiple bids have maximal category
+WARNING: Multiple bids have maximal category
+WARNING: Multiple bids have maximal category
+WARNING: Multiple bids have maximal category
+WARNING: Multiple bids have maximal category
 WARNING: Multiple bids have maximal category
 FAIL: None (expected 2N) for KJ64.652.KT.A754 (hcp: 11 lp: 11 sp: 12), history: 1H P 1S P 2D P
-1S [OneSpadeResponse(), OneLevelOvercall()]
-WARNING: Multiple bids have maximal category
-3H [MajorLimitRaise(), ThreeLevelPremptiveOvercall()]
-WARNING: Multiple bids have maximal category
-4H [MajorJumpToGame(), FourLevelPremptiveOvercall()]
-WARNING: Multiple bids have maximal category
-1S [OneSpadeResponse(), OneLevelOvercall()]
-WARNING: Multiple bids have maximal category
-1D [OneDiamondResponse(), OneLevelOvercall()]
-WARNING: Multiple bids have maximal category
-1H [OneHeartResponse(), OneLevelOvercall()]
-WARNING: Multiple bids have maximal category
-1S [OneSpadeResponse(), OneLevelOvercall()]
-WARNING: Multiple bids have maximal category
-1S [OneSpadeResponse(), OneLevelOvercall()]
-WARNING: Multiple bids have maximal category
-3H [MajorLimitRaise(), ThreeLevelPremptiveOvercall()]
-WARNING: Multiple bids have maximal category
-4H [MajorJumpToGame(), FourLevelPremptiveOvercall()]
-WARNING: Multiple bids have maximal category
-3S [MajorLimitRaise(), ThreeLevelPremptiveOvercall()]
-WARNING: Multiple bids have maximal category
-4S [MajorJumpToGame(), FourLevelPremptiveOvercall()]
+WARNING: Multiple bids have maximal category
+WARNING: Multiple bids have maximal category
+WARNING: Multiple bids have maximal category
+WARNING: Multiple bids have maximal category
+WARNING: Multiple bids have maximal category
+WARNING: Multiple bids have maximal category
+WARNING: Multiple bids have maximal category
+WARNING: Multiple bids have maximal category
+WARNING: Multiple bids have maximal category
+WARNING: Multiple bids have maximal category
+WARNING: Multiple bids have maximal category
 WARNING: Multiple bids have maximal category
 FAIL: 1N (expected 3H) for K95.97.KQJ986.J9 (hcp: 10 lp: 12 sp: 11), history: 1C P 1H P 1S P
-1S [OneSpadeResponse(), OneLevelOvercall()]
-WARNING: Multiple bids have maximal category
-1D [OneDiamondResponse(), OneLevelOvercall()]
-WARNING: Multiple bids have maximal category
-1H [OneHeartResponse(), OneLevelOvercall()]
+WARNING: Multiple bids have maximal category
+WARNING: Multiple bids have maximal category
 WARNING: Multiple bids have maximal category
 WARNING: Multiple bids match and have maximal tie-breaker priority
 FAIL: None (expected 1H) for K95.97.KQJ986.J9 (hcp: 10 lp: 12 sp: 11), history: 1C P (subtest of 1C P 1H P 1S P)
-1S [OneSpadeResponse(), OneLevelOvercall()]
-WARNING: Multiple bids have maximal category
-3H [MajorLimitRaise(), ThreeLevelPremptiveOvercall()]
-WARNING: Multiple bids have maximal category
-4H [MajorJumpToGame(), FourLevelPremptiveOvercall()]
-WARNING: Multiple bids have maximal category
-3S [MajorLimitRaise(), ThreeLevelPremptiveOvercall()]
-WARNING: Multiple bids have maximal category
-4S [MajorJumpToGame(), FourLevelPremptiveOvercall()]
+WARNING: Multiple bids have maximal category
+WARNING: Multiple bids have maximal category
+WARNING: Multiple bids have maximal category
+WARNING: Multiple bids have maximal category
 WARNING: Multiple bids have maximal category
 FAIL: None (expected 3D) for Q5.KJ65.K9.Q8762 (hcp: 11 lp: 12 sp: 11), history: 1H P 1S P 2D P
-1S [OneSpadeResponse(), OneLevelOvercall()]
-WARNING: Multiple bids have maximal category
-3H [MajorLimitRaise(), ThreeLevelPremptiveOvercall()]
-WARNING: Multiple bids have maximal category
-4H [MajorJumpToGame(), FourLevelPremptiveOvercall()]
-WARNING: Multiple bids have maximal category
-1S [OneSpadeResponse(), OneLevelOvercall()]
-WARNING: Multiple bids have maximal category
-1H [OneHeartResponse(), OneLevelOvercall()]
-WARNING: Multiple bids have maximal category
-1S [OneSpadeResponse(), OneLevelOvercall()]
-WARNING: Multiple bids have maximal category
-1S [OneSpadeResponse(), OneLevelOvercall()]
-WARNING: Multiple bids have maximal category
-3H [MajorLimitRaise(), ThreeLevelPremptiveOvercall()]
-WARNING: Multiple bids have maximal category
-4H [MajorJumpToGame(), FourLevelPremptiveOvercall()]
-WARNING: Multiple bids have maximal category
-3S [MajorLimitRaise(), ThreeLevelPremptiveOvercall()]
-WARNING: Multiple bids have maximal category
-4S [MajorJumpToGame(), FourLevelPremptiveOvercall()]
-WARNING: Multiple bids have maximal category
-1S [OneSpadeResponse(), OneLevelOvercall()]
-WARNING: Multiple bids have maximal category
-1H [OneHeartResponse(), OneLevelOvercall()]
-WARNING: Multiple bids have maximal category
-1S [OneSpadeResponse(), OneLevelOvercall()]
-WARNING: Multiple bids have maximal category
-3H [MajorLimitRaise(), ThreeLevelPremptiveOvercall()]
-WARNING: Multiple bids have maximal category
-4H [MajorJumpToGame(), FourLevelPremptiveOvercall()]
-WARNING: Multiple bids have maximal category
-3S [MajorLimitRaise(), ThreeLevelPremptiveOvercall()]
-WARNING: Multiple bids have maximal category
-4S [MajorJumpToGame(), FourLevelPremptiveOvercall()]
+WARNING: Multiple bids have maximal category
+WARNING: Multiple bids have maximal category
+WARNING: Multiple bids have maximal category
+WARNING: Multiple bids have maximal category
+WARNING: Multiple bids have maximal category
+WARNING: Multiple bids have maximal category
+WARNING: Multiple bids have maximal category
+WARNING: Multiple bids have maximal category
+WARNING: Multiple bids have maximal category
+WARNING: Multiple bids have maximal category
+WARNING: Multiple bids have maximal category
+WARNING: Multiple bids have maximal category
+WARNING: Multiple bids have maximal category
+WARNING: Multiple bids have maximal category
+WARNING: Multiple bids have maximal category
+WARNING: Multiple bids have maximal category
+WARNING: Multiple bids have maximal category
 WARNING: Multiple bids have maximal category
 FAIL: None (expected 2N) for QJ4.T42.K9.A8765 (hcp: 10 lp: 11 sp: 11), history: 1H P 1S P 2D P
-1S [OneSpadeResponse(), OneLevelOvercall()]
-WARNING: Multiple bids have maximal category
-3H [MajorLimitRaise(), ThreeLevelPremptiveOvercall()]
-WARNING: Multiple bids have maximal category
-4H [MajorJumpToGame(), FourLevelPremptiveOvercall()]
-WARNING: Multiple bids have maximal category
-3S [MajorLimitRaise(), ThreeLevelPremptiveOvercall()]
-WARNING: Multiple bids have maximal category
-4S [MajorJumpToGame(), FourLevelPremptiveOvercall()]
+WARNING: Multiple bids have maximal category
+WARNING: Multiple bids have maximal category
+WARNING: Multiple bids have maximal category
+WARNING: Multiple bids have maximal category
 WARNING: Multiple bids have maximal category
 FAIL: None (expected 2H) for K873.86.QJ7432.9 (hcp: 6 lp: 8 sp: 10), history: 1S P 1N P 2D P
-3S [MajorLimitRaise(), ThreeLevelPremptiveOvercall()]
-WARNING: Multiple bids have maximal category
-4S [MajorJumpToGame(), FourLevelPremptiveOvercall()]
-WARNING: Multiple bids have maximal category
-1S [OneSpadeResponse(), OneLevelOvercall()]
-WARNING: Multiple bids have maximal category
-1D [OneDiamondResponse(), OneLevelOvercall()]
-WARNING: Multiple bids have maximal category
-1H [OneHeartResponse(), OneLevelOvercall()]
-WARNING: Multiple bids have maximal category
-1S [OneSpadeResponse(), OneLevelOvercall()]
-WARNING: Multiple bids have maximal category
-1S [OneSpadeResponse(), OneLevelOvercall()]
-WARNING: Multiple bids have maximal category
-3H [MajorLimitRaise(), ThreeLevelPremptiveOvercall()]
-WARNING: Multiple bids have maximal category
-4H [MajorJumpToGame(), FourLevelPremptiveOvercall()]
+WARNING: Multiple bids have maximal category
+WARNING: Multiple bids have maximal category
+WARNING: Multiple bids have maximal category
+WARNING: Multiple bids have maximal category
+WARNING: Multiple bids have maximal category
+WARNING: Multiple bids have maximal category
+WARNING: Multiple bids have maximal category
+WARNING: Multiple bids have maximal category
 WARNING: Multiple bids have maximal category
 FAIL: None (expected 2S) for KJ6.T.KQT97.KQ74 (hcp: 14 lp: 15 sp: 17), history: 1C P 1H P 1N P
-1S [OneSpadeResponse(), OneLevelOvercall()]
-WARNING: Multiple bids have maximal category
-1D [OneDiamondResponse(), OneLevelOvercall()]
-WARNING: Multiple bids have maximal category
-1H [OneHeartResponse(), OneLevelOvercall()]
-WARNING: Multiple bids have maximal category
-1S [OneSpadeResponse(), OneLevelOvercall()]
-WARNING: Multiple bids have maximal category
-1D [OneDiamondResponse(), OneLevelOvercall()]
-WARNING: Multiple bids have maximal category
-1H [OneHeartResponse(), OneLevelOvercall()]
-WARNING: Multiple bids have maximal category
-1S [OneSpadeResponse(), OneLevelOvercall()]
-WARNING: Multiple bids have maximal category
-1S [OneSpadeResponse(), OneLevelOvercall()]
-WARNING: Multiple bids have maximal category
-3H [MajorLimitRaise(), ThreeLevelPremptiveOvercall()]
-WARNING: Multiple bids have maximal category
-4H [MajorJumpToGame(), FourLevelPremptiveOvercall()]
+WARNING: Multiple bids have maximal category
+WARNING: Multiple bids have maximal category
+WARNING: Multiple bids have maximal category
+WARNING: Multiple bids have maximal category
+WARNING: Multiple bids have maximal category
+WARNING: Multiple bids have maximal category
+WARNING: Multiple bids have maximal category
+WARNING: Multiple bids have maximal category
+WARNING: Multiple bids have maximal category
 WARNING: Multiple bids have maximal category
 FAIL: 2D (expected 3D) for K54.KQJ87.KQT97. (hcp: 14 lp: 16 sp: 19), history: 1C P 1H P 1N P
-1S [OneSpadeResponse(), OneLevelOvercall()]
-WARNING: Multiple bids have maximal category
-1D [OneDiamondResponse(), OneLevelOvercall()]
-WARNING: Multiple bids have maximal category
-1H [OneHeartResponse(), OneLevelOvercall()]
-WARNING: Multiple bids have maximal category
-1S [OneSpadeResponse(), OneLevelOvercall()]
-WARNING: Multiple bids have maximal category
-1H [OneHeartResponse(), OneLevelOvercall()]
-WARNING: Multiple bids have maximal category
-1S [OneSpadeResponse(), OneLevelOvercall()]
-WARNING: Multiple bids have maximal category
-1S [OneSpadeResponse(), OneLevelOvercall()]
-WARNING: Multiple bids have maximal category
-3H [MajorLimitRaise(), ThreeLevelPremptiveOvercall()]
-WARNING: Multiple bids have maximal category
-4H [MajorJumpToGame(), FourLevelPremptiveOvercall()]
+WARNING: Multiple bids have maximal category
+WARNING: Multiple bids have maximal category
+WARNING: Multiple bids have maximal category
+WARNING: Multiple bids have maximal category
+WARNING: Multiple bids have maximal category
+WARNING: Multiple bids have maximal category
+WARNING: Multiple bids have maximal category
+WARNING: Multiple bids have maximal category
 WARNING: Multiple bids have maximal category
 FAIL: 2C (expected 3N) for KJ64.JT.KQT9.KJ9 (hcp: 14 lp: 14 sp: 14), history: 1D P 1H P 1N P
-1S [OneSpadeResponse(), OneLevelOvercall()]
-WARNING: Multiple bids have maximal category
-1H [OneHeartResponse(), OneLevelOvercall()]
-WARNING: Multiple bids have maximal category
-1S [OneSpadeResponse(), OneLevelOvercall()]
-WARNING: Multiple bids have maximal category
-1H [OneHeartResponse(), OneLevelOvercall()]
-WARNING: Multiple bids have maximal category
-1S [OneSpadeResponse(), OneLevelOvercall()]
-WARNING: Multiple bids have maximal category
-1S [OneSpadeResponse(), OneLevelOvercall()]
-WARNING: Multiple bids have maximal category
-3H [MajorLimitRaise(), ThreeLevelPremptiveOvercall()]
-WARNING: Multiple bids have maximal category
-4H [MajorJumpToGame(), FourLevelPremptiveOvercall()]
-WARNING: Multiple bids have maximal category
-3S [MajorLimitRaise(), ThreeLevelPremptiveOvercall()]
-WARNING: Multiple bids have maximal category
-4S [MajorJumpToGame(), FourLevelPremptiveOvercall()]
+WARNING: Multiple bids have maximal category
+WARNING: Multiple bids have maximal category
+WARNING: Multiple bids have maximal category
+WARNING: Multiple bids have maximal category
+WARNING: Multiple bids have maximal category
+WARNING: Multiple bids have maximal category
+WARNING: Multiple bids have maximal category
+WARNING: Multiple bids have maximal category
+WARNING: Multiple bids have maximal category
 WARNING: Multiple bids have maximal category
 WARNING: Multiple bids match and have maximal tie-breaker priority
 FAIL: None (expected 4S) for 2.KQ43.KQT8.QT98 (hcp: 12 lp: 12 sp: 15), history: 1D P 1H P 1S P
-1S [OneSpadeResponse(), OneLevelOvercall()]
-WARNING: Multiple bids have maximal category
-1H [OneHeartResponse(), OneLevelOvercall()]
-WARNING: Multiple bids have maximal category
-1S [OneSpadeResponse(), OneLevelOvercall()]
-WARNING: Multiple bids have maximal category
-1H [OneHeartResponse(), OneLevelOvercall()]
-WARNING: Multiple bids have maximal category
-1S [OneSpadeResponse(), OneLevelOvercall()]
-WARNING: Multiple bids have maximal category
-1S [OneSpadeResponse(), OneLevelOvercall()]
-WARNING: Multiple bids have maximal category
-3H [MajorLimitRaise(), ThreeLevelPremptiveOvercall()]
-WARNING: Multiple bids have maximal category
-4H [MajorJumpToGame(), FourLevelPremptiveOvercall()]
+WARNING: Multiple bids have maximal category
+WARNING: Multiple bids have maximal category
+WARNING: Multiple bids have maximal category
+WARNING: Multiple bids have maximal category
+WARNING: Multiple bids have maximal category
+WARNING: Multiple bids have maximal category
+WARNING: Multiple bids have maximal category
 WARNING: Multiple bids have maximal category
 FAIL: 2D (expected 5D) for 3.AQT743.AK95.65 (hcp: 13 lp: 15 sp: 17), history: 1D P 1H P 1N P
-1S [OneSpadeResponse(), OneLevelOvercall()]
-WARNING: Multiple bids have maximal category
-1H [OneHeartResponse(), OneLevelOvercall()]
-WARNING: Multiple bids have maximal category
-3S [MajorLimitRaise(), ThreeLevelPremptiveOvercall()]
-WARNING: Multiple bids have maximal category
-4S [MajorJumpToGame(), FourLevelPremptiveOvercall()]
-WARNING: Multiple bids have maximal category
-4H [MajorJumpToGame(), FourLevelPremptiveOvercall()]
+WARNING: Multiple bids have maximal category
+WARNING: Multiple bids have maximal category
+WARNING: Multiple bids have maximal category
+WARNING: Multiple bids have maximal category
 WARNING: Multiple bids have maximal category
 FAIL: None (expected 2S) for KJ643.9863.A9.K9 (hcp: 11 lp: 12 sp: 13), history: 1S P 2C P 2H P
-3S [MajorLimitRaise(), ThreeLevelPremptiveOvercall()]
-WARNING: Multiple bids have maximal category
-4S [MajorJumpToGame(), FourLevelPremptiveOvercall()]
-WARNING: Multiple bids have maximal category
-3S [MajorLimitRaise(), ThreeLevelPremptiveOvercall()]
-WARNING: Multiple bids have maximal category
-4S [MajorJumpToGame(), FourLevelPremptiveOvercall()]
-WARNING: Multiple bids have maximal category
-4H [MajorJumpToGame(), FourLevelPremptiveOvercall()]
+WARNING: Multiple bids have maximal category
+WARNING: Multiple bids have maximal category
+WARNING: Multiple bids have maximal category
+WARNING: Multiple bids have maximal category
 WARNING: Multiple bids have maximal category
 FAIL: 3H (expected 3C) for KJT432.K74.KT8.7 (hcp: 10 lp: 12 sp: 13), history: 1S P 2C P 2H P
-3S [MajorLimitRaise(), ThreeLevelPremptiveOvercall()]
-WARNING: Multiple bids have maximal category
-4S [MajorJumpToGame(), FourLevelPremptiveOvercall()]
-WARNING: Multiple bids have maximal category
-3S [MajorLimitRaise(), ThreeLevelPremptiveOvercall()]
-WARNING: Multiple bids have maximal category
-4S [MajorJumpToGame(), FourLevelPremptiveOvercall()]
+WARNING: Multiple bids have maximal category
+WARNING: Multiple bids have maximal category
+WARNING: Multiple bids have maximal category
 WARNING: Multiple bids have maximal category
 FAIL: None (expected 3D) for AQ643.KQ75.763.5 (hcp: 11 lp: 12 sp: 14), history: 1S P 2C P 2D P
-3S [MajorLimitRaise(), ThreeLevelPremptiveOvercall()]
-WARNING: Multiple bids have maximal category
-4S [MajorJumpToGame(), FourLevelPremptiveOvercall()]
-WARNING: Multiple bids have maximal category
-3S [MajorLimitRaise(), ThreeLevelPremptiveOvercall()]
-WARNING: Multiple bids have maximal category
-4S [MajorJumpToGame(), FourLevelPremptiveOvercall()]
-WARNING: Multiple bids have maximal category
-4H [MajorJumpToGame(), FourLevelPremptiveOvercall()]
+WARNING: Multiple bids have maximal category
+WARNING: Multiple bids have maximal category
+WARNING: Multiple bids have maximal category
+WARNING: Multiple bids have maximal category
 WARNING: Multiple bids have maximal category
 FAIL: 2S (expected 3S) for KJ643.A874.T.K97 (hcp: 11 lp: 12 sp: 14), history: 1S P 2C P 2H P
-3S [MajorLimitRaise(), ThreeLevelPremptiveOvercall()]
-WARNING: Multiple bids have maximal category
-4S [MajorJumpToGame(), FourLevelPremptiveOvercall()]
+WARNING: Multiple bids have maximal category
 WARNING: Multiple bids have maximal category
 FAIL: 3S (expected 2C) for KJ643.A874.T.K97 (hcp: 11 lp: 12 sp: 14), history: 1S P (subtest of 1S P 2C P 2H P)
-3S [MajorLimitRaise(), ThreeLevelPremptiveOvercall()]
-WARNING: Multiple bids have maximal category
-4S [MajorJumpToGame(), FourLevelPremptiveOvercall()]
+WARNING: Multiple bids have maximal category
 WARNING: Multiple bids have maximal category
 FAIL: 3S (expected 4S) for KJ643.A874.T.K97 (hcp: 11 lp: 12 sp: 14), history: 1S P 2C P 3C P
-3S [MajorLimitRaise(), ThreeLevelPremptiveOvercall()]
-WARNING: Multiple bids have maximal category
-4S [MajorJumpToGame(), FourLevelPremptiveOvercall()]
-WARNING: Multiple bids have maximal category
-4H [MajorJumpToGame(), FourLevelPremptiveOvercall()]
+WARNING: Multiple bids have maximal category
+WARNING: Multiple bids have maximal category
 WARNING: Multiple bids have maximal category
 FAIL: 3H (expected 3D) for AJ432.J85.QT7.AQ (hcp: 14 lp: 15 sp: 13), history: 1S P 2C P 2H P
-3S [MajorLimitRaise(), ThreeLevelPremptiveOvercall()]
-WARNING: Multiple bids have maximal category
-4S [MajorJumpToGame(), FourLevelPremptiveOvercall()]
-WARNING: Multiple bids have maximal category
-3S [MajorLimitRaise(), ThreeLevelPremptiveOvercall()]
-WARNING: Multiple bids have maximal category
-4S [MajorJumpToGame(), FourLevelPremptiveOvercall()]
+WARNING: Multiple bids have maximal category
+WARNING: Multiple bids have maximal category
+WARNING: Multiple bids have maximal category
 WARNING: Multiple bids have maximal category
 FAIL: None (expected 2N) for KJ643.K3.K975.65 (hcp: 10 lp: 11 sp: 12), history: 1S P 2C P 2D P
-3S [MajorLimitRaise(), ThreeLevelPremptiveOvercall()]
-WARNING: Multiple bids have maximal category
-4S [MajorJumpToGame(), FourLevelPremptiveOvercall()]
+WARNING: Multiple bids have maximal category
 WARNING: Multiple bids have maximal category
 Pass 23 of 47 hands
 
